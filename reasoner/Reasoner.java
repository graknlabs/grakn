/*
 * Copyright (C) 2021 Grakn Labs
 *
 * This program is free software: you can redistribute it and/or modify
 * it under the terms of the GNU Affero General Public License as
 * published by the Free Software Foundation, either version 3 of the
 * License, or (at your option) any later version.
 *
 * This program is distributed in the hope that it will be useful,
 * but WITHOUT ANY WARRANTY; without even the implied warranty of
 * MERCHANTABILITY or FITNESS FOR A PARTICULAR PURPOSE.  See the
 * GNU Affero General Public License for more details.
 *
 * You should have received a copy of the GNU Affero General Public License
 * along with this program.  If not, see <https://www.gnu.org/licenses/>.
 *
 */

package grakn.core.reasoner;

import grakn.core.common.exception.GraknException;
import grakn.core.common.iterator.Iterators;
import grakn.core.common.iterator.ResourceIterator;
import grakn.core.common.parameters.Context;
import grakn.core.common.parameters.Options;
import grakn.core.concept.Concept;
import grakn.core.concept.ConceptManager;
import grakn.core.concept.answer.ConceptMap;
import grakn.core.concurrent.actor.Actor;
import grakn.core.concurrent.common.ExecutorService;
import grakn.core.concurrent.producer.Producer;
import grakn.core.concurrent.producer.Producers;
import grakn.core.logic.LogicManager;
import grakn.core.pattern.Conjunction;
import grakn.core.pattern.Disjunction;
import grakn.core.pattern.variable.Variable;
import grakn.core.reasoner.resolution.ResolutionRecorder;
import grakn.core.reasoner.resolution.ResolverRegistry;
import grakn.core.traversal.TraversalEngine;
import grakn.core.traversal.common.Identifier;
import grakn.core.traversal.common.VertexMap;
import org.slf4j.Logger;
import org.slf4j.LoggerFactory;

import java.util.ArrayList;
import java.util.List;

import static grakn.common.collection.Collections.list;
import static grakn.core.common.exception.ErrorMessage.Internal.ILLEGAL_STATE;
import static grakn.core.common.exception.ErrorMessage.Pattern.UNSATISFIABLE_CONJUNCTION;
import static grakn.core.common.exception.ErrorMessage.ThingRead.CONTRADICTORY_BOUND_VARIABLE;
import static grakn.core.common.iterator.Iterators.iterate;
import static grakn.core.common.iterator.Iterators.link;
import static grakn.core.common.iterator.Iterators.single;
import static grakn.core.common.parameters.Arguments.Query.Producer.EXHAUSTIVE;
import static grakn.core.concurrent.common.ExecutorService.PARALLELISATION_FACTOR;
import static grakn.core.concurrent.producer.Producers.produce;

public class Reasoner {
    private static final Logger LOG = LoggerFactory.getLogger(Reasoner.class);

    private final TraversalEngine traversalEng;
    private final ConceptManager conceptMgr;
    private final LogicManager logicMgr;
    private final ResolverRegistry resolverRegistry;
    private final Actor<ResolutionRecorder> resolutionRecorder; // for explanations
    private final Context.Query defaultContext;

    public Reasoner(ConceptManager conceptMgr, LogicManager logicMgr,
                    TraversalEngine traversalEng, Context.Transaction context) {
        this.conceptMgr = conceptMgr;
        this.traversalEng = traversalEng;
        this.logicMgr = logicMgr;
        this.defaultContext = new Context.Query(context, new Options.Query());
        this.defaultContext.producer(EXHAUSTIVE);
        this.resolutionRecorder = Actor.create(ExecutorService.eventLoopGroup(), ResolutionRecorder::new);
        this.resolverRegistry = new ResolverRegistry(
                ExecutorService.eventLoopGroup(), resolutionRecorder, traversalEng, conceptMgr, logicMgr
        );
    }

    private boolean isInfer(Context.Query context) {
        return context.options().infer() && !context.transactionType().isWrite();
    }

    public ResourceIterator<ConceptMap> execute(Disjunction disjunction, List<Identifier.Variable.Name> filter,
                                                Context.Query context) {
<<<<<<< HEAD
        ResourceIterator<Conjunction> conjunctions = iterate(disjunction.conjunctions());
        if (!context.options().parallel()) return conjunctions.flatMap(conj -> iterator(conj, filter));
        else return produce(conjunctions.flatMap(conj -> producers(conj, filter)).toList()).distinct();
=======
        ResourceIterator<Conjunction> conjs = iterate(disjunction.conjunctions());
        if (!context.options().parallel()) return conjs.flatMap(conj -> iterator(conj, filter, context));
        else return produce(conjs.flatMap(conj -> producers(conj, filter, context)).toList(), context.producer());
>>>>>>> a041bba2
    }

    private ResourceIterator<Producer<ConceptMap>> producers(Conjunction conjunction) {
        return producers(conjunction, list(), defaultContext);
    }

    private ResourceIterator<Producer<ConceptMap>> producers(Conjunction conjunction,
                                                             List<Identifier.Variable.Name> filter,
                                                             Context.Query context) {
        if (!isInfer(context)) LOG.warn("Reasoning is disabled in write transactions");

        List<Producer<ConceptMap>> producers = new ArrayList<>();
        Conjunction conj = logicMgr.typeResolver().resolve(conjunction);
        if (conj.isSatisfiable()) {
            Producer<VertexMap> producer =
                    traversalEng.producer(conj.traversal(filter), context.producer(), PARALLELISATION_FACTOR);
            producers.add(producer.map(conceptMgr::conceptMap));
            if (isInfer(context)) producers.add(resolve(conj));
        } else if (!filter.isEmpty() && iterate(filter).anyMatch(id -> conj.variable(id).isThing()) ||
                iterate(conjunction.variables()).anyMatch(Variable::isThing)) {
            throw GraknException.of(UNSATISFIABLE_CONJUNCTION, conjunction);
        } else {
            return single(Producers.empty());
        }

        if (conjunction.negations().isEmpty()) return iterate(producers);
        else return iterate(producers).map(p -> p.filter(a -> !produce(
                iterate(conjunction.negations()).flatMap(n -> iterate(producers(n.disjunction(), a))).toList(), EXHAUSTIVE
        ).hasNext()));
    }

    private ResourceIterator<Producer<ConceptMap>> producers(Disjunction disjunction, ConceptMap bounds) {
        return iterate(disjunction.conjunctions()).flatMap(conj -> iterate(producers(conj, bounds)));
    }

    public ResourceIterator<Producer<ConceptMap>> producers(Conjunction conjunction, ConceptMap bounds) {
        return producers(bound(conjunction, bounds));
    }

    private ResourceIterator<ConceptMap> iterator(Conjunction conjunction) {
        return iterator(conjunction, list(), defaultContext);
    }

    private ResourceIterator<ConceptMap> iterator(Conjunction conjunction, List<Identifier.Variable.Name> filter,
                                                  Context.Query context) {
        if (!isInfer(context)) LOG.warn("Reasoning is disabled in write transactions");

        ResourceIterator<ConceptMap> answers;
        Conjunction conj = logicMgr.typeResolver().resolve(conjunction);
        if (conj.isSatisfiable()) {
            answers = traversalEng.iterator(conjunction.traversal(filter)).map(conceptMgr::conceptMap);
            if (isInfer(context)) answers = link(answers, produce(resolve(conj), context.producer()));
        } else if (!filter.isEmpty() && iterate(filter).anyMatch(id -> conj.variable(id).isThing()) ||
                iterate(conjunction.variables()).anyMatch(Variable::isThing)) {
            throw GraknException.of(UNSATISFIABLE_CONJUNCTION, conjunction);
        } else {
            return Iterators.empty();
        }

        if (conjunction.negations().isEmpty()) return answers;
        else return answers.filter(answer -> !iterate(conjunction.negations()).flatMap(
                negation -> iterator(negation.disjunction(), answer)
        ).hasNext());
    }

    private ResourceIterator<ConceptMap> iterator(Disjunction disjunction, ConceptMap bounds) {
        return iterate(disjunction.conjunctions()).flatMap(c -> iterator(c, bounds));
    }

    private ResourceIterator<ConceptMap> iterator(Conjunction conjunction, ConceptMap bounds) {
        return iterator(bound(conjunction, bounds));
    }

    private Conjunction bound(Conjunction conjunction, ConceptMap bounds) {
        Conjunction newClone = conjunction.clone();
        newClone.forEach(var -> {
            if (var.id().isName() && bounds.contains(var.id().reference().asName())) {
                Concept boundVar = bounds.get(var.id().reference().asName());
                if (var.isType() != boundVar.isType()) throw GraknException.of(CONTRADICTORY_BOUND_VARIABLE, var);
                else if (var.isType()) var.asType().label(boundVar.asType().getLabel());
                else if (var.isThing()) var.asThing().iid(boundVar.asThing().getIID());
                else throw GraknException.of(ILLEGAL_STATE);
            }
        });
        return newClone;
    }

    ResolverRegistry resolverRegistry() {
        return resolverRegistry;
    }

    private Producer<ConceptMap> resolve(Conjunction conjunction) {
        return new ReasonerProducer(conjunction, resolverRegistry);
    }
}<|MERGE_RESOLUTION|>--- conflicted
+++ resolved
@@ -85,15 +85,9 @@
 
     public ResourceIterator<ConceptMap> execute(Disjunction disjunction, List<Identifier.Variable.Name> filter,
                                                 Context.Query context) {
-<<<<<<< HEAD
-        ResourceIterator<Conjunction> conjunctions = iterate(disjunction.conjunctions());
-        if (!context.options().parallel()) return conjunctions.flatMap(conj -> iterator(conj, filter));
-        else return produce(conjunctions.flatMap(conj -> producers(conj, filter)).toList()).distinct();
-=======
         ResourceIterator<Conjunction> conjs = iterate(disjunction.conjunctions());
         if (!context.options().parallel()) return conjs.flatMap(conj -> iterator(conj, filter, context));
         else return produce(conjs.flatMap(conj -> producers(conj, filter, context)).toList(), context.producer());
->>>>>>> a041bba2
     }
 
     private ResourceIterator<Producer<ConceptMap>> producers(Conjunction conjunction) {
