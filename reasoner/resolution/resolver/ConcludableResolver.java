--- conflicted
+++ resolved
@@ -31,11 +31,7 @@
 import grakn.core.reasoner.resolution.framework.Resolver;
 import grakn.core.reasoner.resolution.framework.Response;
 import grakn.core.reasoner.resolution.framework.ResponseProducer;
-<<<<<<< HEAD
 import grakn.core.traversal.TraversalEngine;
-import graql.lang.pattern.variable.Reference;
-=======
->>>>>>> 9044d2e6
 import org.slf4j.Logger;
 import org.slf4j.LoggerFactory;
 
@@ -53,17 +49,11 @@
     private static final Logger LOG = LoggerFactory.getLogger(ConcludableResolver.class);
 
     private final ConjunctionConcludable<?, ?> concludable;
-<<<<<<< HEAD
-    private final Map<Map<Reference.Name, Set<Reference.Name>>, Actor<RuleResolver>> availableRules;
+    private final Map<Unifier, Actor<RuleResolver>> availableRules;
     private final Map<Actor<RootResolver>, IterationState> iterationStates;
     private final Actor<ResolutionRecorder> resolutionRecorder;
     private final Map<Request, ResponseProducer> responseProducers;
     private boolean isInitialised;
-=======
-    private final Map<Unifier, Actor<RuleResolver>> ruleActorSources;
-    private final Set<ConceptMap> receivedConceptMaps;
-    private Actor<ResolutionRecorder> resolutionRecorder;
->>>>>>> 9044d2e6
 
     public ConcludableResolver(Actor<ConcludableResolver> self, ConjunctionConcludable<?, ?> concludable,
                                Actor<ResolutionRecorder> resolutionRecorder, ResolverRegistry registry,
@@ -97,47 +87,30 @@
     }
 
     @Override
-<<<<<<< HEAD
     protected void receiveAnswer(Response.Answer fromDownstream, int iteration) {
         LOG.trace("{}: received Answer: {}", name(), fromDownstream);
 
         Request toDownstream = fromDownstream.sourceRequest();
         Request fromUpstream = fromUpstream(toDownstream);
         ResponseProducer responseProducer = responseProducers.get(fromUpstream);
-=======
-    public Either<Request, Response> receiveAnswer(Request fromUpstream, Response.Answer fromDownstream,
-                                                   ResponseProducer responseProducer) {
-        final ConceptMap conceptMap = fromDownstream.answer().derived().map();
->>>>>>> 9044d2e6
-
-        ConceptMap conceptMap = fromDownstream.answer().aggregated().conceptMap();
+
+        ConceptMap conceptMap = fromDownstream.answer().derived().map();
         if (!responseProducer.hasProduced(conceptMap)) {
             responseProducer.recordProduced(conceptMap);
 
             // update partial derivation provided from upstream to carry derivations sideways
             ResolutionAnswer.Derivation derivation = new ResolutionAnswer.Derivation(map(pair(fromDownstream.sourceRequest().receiver(),
                                                                                               fromDownstream.answer())));
-<<<<<<< HEAD
-            ResolutionAnswer answer = new ResolutionAnswer(fromUpstream.partialConceptMap().aggregateWith(conceptMap),
+            ResolutionAnswer answer = new ResolutionAnswer(fromUpstream.partial().aggregateWith(conceptMap).asMapped().toUpstreamVars(),
                                                            concludable.toString(), derivation, self(), fromDownstream.answer().isInferred());
-=======
-            ResolutionAnswer answer = new ResolutionAnswer(fromUpstream.partial().aggregateWith(conceptMap).asMapped().toUpstreamVars(),
-                                                           concludable.toString(), derivation, self());
->>>>>>> 9044d2e6
 
             respondToUpstream(new Response.Answer(fromUpstream, answer), iteration);
         } else {
             ResolutionAnswer.Derivation derivation = new ResolutionAnswer.Derivation(map(pair(fromDownstream.sourceRequest().receiver(),
                                                                                               fromDownstream.answer())));
-<<<<<<< HEAD
-            ResolutionAnswer deduplicated = new ResolutionAnswer(fromUpstream.partialConceptMap().aggregateWith(conceptMap),
+            ResolutionAnswer deduplicated = new ResolutionAnswer(fromUpstream.partial().aggregateWith(conceptMap).asMapped().toUpstreamVars(),
                                                                  concludable.toString(), derivation, self(), fromDownstream.answer().isInferred());
             LOG.trace("{}: Recording deduplicated answer derivation: {}", name(), deduplicated);
-=======
-            ResolutionAnswer deduplicated = new ResolutionAnswer(fromUpstream.partial().aggregateWith(conceptMap).asMapped().toUpstreamVars(),
-                                                                 concludable.toString(), derivation, self());
-            LOG.debug("Recording deduplicated answer: {}", deduplicated);
->>>>>>> 9044d2e6
             resolutionRecorder.tell(actor -> actor.record(deduplicated));
 
             tryAnswer(fromUpstream, responseProducer, iteration);
@@ -165,14 +138,13 @@
     }
 
     @Override
-<<<<<<< HEAD
     protected ResponseProducer responseProducerCreate(Request request, int iteration) {
         LOG.debug("{}: Creating a new ResponseProducer for request: {}", name(), request);
         Actor<RootResolver> root = request.path().root();
         iterationStates.putIfAbsent(root, new IterationState(iteration));
         IterationState iterationState = iterationStates.get(root);
 
-        Iterator<ConceptMap> traversal = (new MockTransaction(3L)).query(concludable.conjunction(), request.partialConceptMap().map());
+        Iterator<ConceptMap> traversal = (new MockTransaction(3L)).query(concludable.conjunction(), request.partial().map());
         ResponseProducer responseProducer = new ResponseProducer(traversal, iteration);
         mayRegisterRules(request, iterationState, responseProducer);
         return responseProducer;
@@ -188,18 +160,9 @@
         IterationState iterationState = iterationStates.get(root);
         if (iterationState.iteration() > newIteration) {
             iterationState.nextIteration(newIteration);
-=======
-    protected ResponseProducer createResponseProducer(Request request) {
+        }
+
         Iterator<ConceptMap> traversal = (new MockTransaction(3L)).query(concludable.conjunction(), request.partial().map());
-        ResponseProducer responseProducer = new ResponseProducer(traversal);
-
-        if (!receivedConceptMaps.contains(request.partial().map())) {
-            registerDownstreamRules(responseProducer, request.path(), request.partial().map());
-            receivedConceptMaps.add(request.partial().map());
->>>>>>> 9044d2e6
-        }
-
-        Iterator<ConceptMap> traversal = (new MockTransaction(3L)).query(concludable.conjunction(), request.partialConceptMap().map());
         ResponseProducer responseProducerNewIter = responseProducerPrevious.newIteration(traversal, newIteration);
         mayRegisterRules(request, iterationState, responseProducerNewIter);
         return responseProducerNewIter;
@@ -214,26 +177,12 @@
     private void tryAnswer(Request fromUpstream, ResponseProducer responseProducer, int iteration) {
         while (responseProducer.hasTraversalProducer()) {
             ConceptMap conceptMap = responseProducer.traversalProducer().next();
-<<<<<<< HEAD
-            Aggregator.Aggregated aggregated = fromUpstream.partialConceptMap().aggregateWith(conceptMap);
-            if (aggregated == null) {
-                // TODO this should be the only place that aggregation can fail, but can we make this explicit?
-                continue;
-            }
-
+            AnswerState.UpstreamVars.Derived derivedAnswer = fromUpstream.partial().aggregateWith(conceptMap).asMapped().toUpstreamVars();
             LOG.trace("{}: has found via traversal: {}", name(), conceptMap);
             if (!responseProducer.hasProduced(conceptMap)) {
                 responseProducer.recordProduced(conceptMap);
-                ResolutionAnswer answer = new ResolutionAnswer(aggregated, concludable.toString(), new ResolutionAnswer.Derivation(map()), self(), false);
+                ResolutionAnswer answer = new ResolutionAnswer(derivedAnswer, concludable.toString(), new ResolutionAnswer.Derivation(map()), self(), false);
                 respondToUpstream(new Response.Answer(fromUpstream, answer), iteration);
-=======
-            AnswerState.UpstreamVars.Derived derivedAnswer = fromUpstream.partial().aggregateWith(conceptMap).asMapped().toUpstreamVars();
-            LOG.trace("{}: hasProduced: {}", name, conceptMap);
-            if (!responseProducer.hasProduced(conceptMap)) {
-                responseProducer.recordProduced(conceptMap);
-                ResolutionAnswer answer = new ResolutionAnswer(derivedAnswer, concludable.toString(), new ResolutionAnswer.Derivation(map()), self());
-                return Either.second(new Response.Answer(fromUpstream, answer));
->>>>>>> 9044d2e6
             }
         }
 
@@ -244,7 +193,6 @@
         }
     }
 
-<<<<<<< HEAD
     private ResponseProducer mayUpdateAndGetResponseProducer(Request fromUpstream, int iteration) {
         if (!responseProducers.containsKey(fromUpstream)) {
             responseProducers.put(fromUpstream, responseProducerCreate(fromUpstream, iteration));
@@ -257,14 +205,6 @@
                 // when the same request for the next iteration the first time, re-initialise required state
                 ResponseProducer responseProducerNextIter = responseProducerReiterate(fromUpstream, responseProducer, iteration);
                 responseProducers.put(fromUpstream, responseProducerNextIter);
-=======
-    private void registerDownstreamRules(ResponseProducer responseProducer, Request.Path path, ConceptMap partialConceptMap) {
-        for (Map.Entry<Unifier, Actor<RuleResolver>> entry : ruleActorSources.entrySet()) {
-            Optional<AnswerState.DownstreamVars.Partial> unified = AnswerState.UpstreamVars.Initial.of(partialConceptMap).toDownstreamVars(entry.getKey());
-            if (unified.isPresent()) {
-                Request toDownstream = new Request(path.append(entry.getValue()), unified.get(), ResolutionAnswer.Derivation.EMPTY);
-                responseProducer.addDownstreamProducer(toDownstream);
->>>>>>> 9044d2e6
             }
         }
         return responseProducers.get(fromUpstream);
@@ -273,14 +213,16 @@
     private void mayRegisterRules(Request request, IterationState iterationState, ResponseProducer responseProducer) {
         // loop termination: when receiving a new request, we check if we have seen it before from this root query
         // if we have, we do not allow rules to be registered as possible downstreams
-        if (!iterationState.hasReceived(request.partialConceptMap().map())) {
-            for (Map.Entry<Map<Reference.Name, Set<Reference.Name>>, Actor<RuleResolver>> entry : availableRules.entrySet()) {
-                Request toDownstream = new Request(request.path().append(entry.getValue()),
-                                                   UnifyingAggregator.of(request.partialConceptMap().map(), entry.getKey()),
-                                                   ResolutionAnswer.Derivation.EMPTY);
-                responseProducer.addDownstreamProducer(toDownstream);
+        if (!iterationState.hasReceived(request.partial().map())) {
+            for (Map.Entry<Unifier, Actor<RuleResolver>> entry : availableRules.entrySet()) {
+                Optional<AnswerState.DownstreamVars.Partial> unified = AnswerState.UpstreamVars.Initial.of(request.partial().map()).toDownstreamVars(entry.getKey());
+                if (unified.isPresent()) {
+                    Request toDownstream = new Request(request.path().append(entry.getValue()), unified.get(),
+                                                       ResolutionAnswer.Derivation.EMPTY);
+                    responseProducer.addDownstreamProducer(toDownstream);
+                }
             }
-            iterationState.recordReceived(request.partialConceptMap().map());
+            iterationState.recordReceived(request.partial().map());
         }
     }
 
