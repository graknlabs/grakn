--- conflicted
+++ resolved
@@ -52,15 +52,8 @@
         session.close();
     }
 
-<<<<<<< HEAD
-    protected GraknTxAbstract<?> switchToBatchTx(){
-        tx.close();
-        txBatch = (GraknTxAbstract) Grakn.session(Grakn.IN_MEMORY, keyspace).open(GraknTxType.BATCH);
-        return txBatch;
-=======
     protected GraknTxAbstract<?> tx(){
         return getTx(false);
->>>>>>> 528ac65a
     }
 
     protected GraknTxAbstract<?> batchTx(){
