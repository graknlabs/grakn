/*
 * Grakn - A Distributed Semantic Database
 * Copyright (C) 2016  Grakn Labs Limited
 *
 * Grakn is free software: you can redistribute it and/or modify
 * it under the terms of the GNU General Public License as published by
 * the Free Software Foundation, either version 3 of the License, or
 * (at your option) any later version.
 *
 * Grakn is distributed in the hope that it will be useful,
 * but WITHOUT ANY WARRANTY; without even the implied warranty of
 * MERCHANTABILITY or FITNESS FOR A PARTICULAR PURPOSE.  See the
 * GNU General Public License for more details.
 *
 * You should have received a copy of the GNU General Public License
 * along with Grakn. If not, see <http://www.gnu.org/licenses/gpl.txt>.
 */

package ai.grakn.kb.internal.concept;

import ai.grakn.concept.Attribute;
import ai.grakn.concept.AttributeType;
import ai.grakn.concept.Entity;
import ai.grakn.concept.EntityType;
import ai.grakn.concept.Label;
import ai.grakn.concept.RelationshipType;
import ai.grakn.concept.Role;
import ai.grakn.concept.Type;
import ai.grakn.exception.GraknTxOperationException;
import ai.grakn.exception.PropertyNotUniqueException;
import ai.grakn.kb.internal.TxTestBase;
import ai.grakn.kb.internal.structure.Shard;
import ai.grakn.util.Schema;
import org.apache.tinkerpop.gremlin.structure.Direction;
import org.junit.Before;
import org.junit.Test;

import java.util.Set;

import static ai.grakn.util.ErrorMessage.CANNOT_BE_KEY_AND_RESOURCE;
import static ai.grakn.util.ErrorMessage.RESERVED_WORD;
import static java.util.stream.Collectors.toSet;
import static org.hamcrest.CoreMatchers.is;
import static org.hamcrest.CoreMatchers.not;
import static org.hamcrest.MatcherAssert.assertThat;
import static org.hamcrest.Matchers.containsInAnyOrder;
import static org.hamcrest.Matchers.empty;
import static org.junit.Assert.assertEquals;
import static org.junit.Assert.assertFalse;
import static org.junit.Assert.assertNull;
import static org.junit.Assert.assertTrue;

@SuppressWarnings("unchecked")
public class EntityTypeTest extends TxTestBase {

    @Before
    public void setup(){
        EntityType top = tx.putEntityType("top");
        EntityType middle1 = tx.putEntityType("mid1");
        EntityType middle2 = tx.putEntityType("mid2");
        EntityType middle3 = tx.putEntityType("mid3'");
        EntityType bottom = tx.putEntityType("bottom");

        bottom.sup(middle1);
        middle1.sup(top);
        middle2.sup(top);
        middle3.sup(top);
    }

    @Test
    public void whenCreatingEntityTypeUsingLabelTakenByAnotherType_Throw(){
        Role original = tx.putRole("Role Type");
        expectedException.expect(PropertyNotUniqueException.class);
        expectedException.expectMessage(PropertyNotUniqueException.cannotCreateProperty(original, Schema.VertexProperty.SCHEMA_LABEL, original.getLabel()).getMessage());
        tx.putEntityType(original.getLabel());
    }

    @Test
<<<<<<< HEAD
    public void whenDeletingEntityTypeWithSubTypes_Throw() throws GraphOperationException{
        EntityType c1 = graknGraph.putEntityType("C1");
        EntityType c2 = graknGraph.putEntityType("C2");
=======
    public void creatingAccessingDeletingScopes_Works() throws GraknTxOperationException {
        EntityType entityType = tx.putEntityType("entity type");
        Thing scope1 = entityType.addEntity();
        Thing scope2 = entityType.addEntity();
        Thing scope3 = entityType.addEntity();
        assertThat(entityType.scopes().collect(toSet()), is(empty()));

        entityType.scope(scope1);
        entityType.scope(scope2);
        entityType.scope(scope3);
        assertThat(entityType.scopes().collect(toSet()), containsInAnyOrder(scope1, scope2, scope3));

        scope1.delete();
        assertThat(entityType.scopes().collect(toSet()), containsInAnyOrder(scope2, scope3));

        entityType.deleteScope(scope2);
        assertThat(entityType.scopes().collect(toSet()), containsInAnyOrder(scope3));
    }

    @Test
    public void whenDeletingEntityTypeWithSubTypes_Throw() throws GraknTxOperationException {
        EntityType c1 = tx.putEntityType("C1");
        EntityType c2 = tx.putEntityType("C2");
>>>>>>> 46cedea1
        c1.sup(c2);

        expectedException.expect(GraknTxOperationException.class);
        expectedException.expectMessage(GraknTxOperationException.cannotBeDeleted(c2).getMessage());

        c2.delete();
    }

    @Test
    public void whenGettingTheLabelOfType_TheTypeLabelIsReturned(){
        Type test = tx.putEntityType("test");
        assertEquals(Label.of("test"), test.getLabel());
    }

    @Test
    public void whenGettingTheRolesPlayedByType_ReturnTheRoles() throws Exception{
        Role monster = tx.putRole("monster");
        Role animal = tx.putRole("animal");
        Role monsterEvil = tx.putRole("evil monster").sup(monster);

        EntityType creature = tx.putEntityType("creature").plays(monster).plays(animal);
        EntityType creatureMysterious = tx.putEntityType("mysterious creature").sup(creature).plays(monsterEvil);

        assertThat(creature.plays().collect(toSet()), containsInAnyOrder(monster, animal));
        assertThat(creatureMysterious.plays().collect(toSet()), containsInAnyOrder(monster, animal, monsterEvil));
    }

    @Test
    public void whenGettingTheSuperSet_ReturnAllOfItsSuperTypes() throws Exception{
        EntityType entityType = tx.admin().getMetaEntityType();
        EntityType c1 = tx.putEntityType("c1");
        EntityType c2 = tx.putEntityType("c2").sup(c1);
        EntityType c3 = tx.putEntityType("c3").sup(c2);
        EntityType c4 = tx.putEntityType("c4").sup(c1);

        Set<Type> c1SuperTypes = EntityTypeImpl.from(c1).superSet().collect(toSet());
        Set<Type> c2SuperTypes = EntityTypeImpl.from(c2).superSet().collect(toSet());
        Set<Type> c3SuperTypes = EntityTypeImpl.from(c3).superSet().collect(toSet());
        Set<Type> c4SuperTypes = EntityTypeImpl.from(c4).superSet().collect(toSet());

        assertThat(c1SuperTypes, containsInAnyOrder(entityType, c1));
        assertThat(c2SuperTypes, containsInAnyOrder(entityType, c2, c1));
        assertThat(c3SuperTypes, containsInAnyOrder(entityType, c3, c2, c1));
        assertThat(c4SuperTypes, containsInAnyOrder(entityType, c4, c1));
    }

    @Test
    public void whenGettingTheSubTypesOfaType_ReturnAllSubTypes(){
        EntityType parent = tx.putEntityType("parent");
        EntityType c1 = tx.putEntityType("c1").sup(parent);
        EntityType c2 = tx.putEntityType("c2").sup(parent);
        EntityType c3 = tx.putEntityType("c3").sup(c1);

        assertThat(parent.subs().collect(toSet()), containsInAnyOrder(parent, c1, c2, c3));
        assertThat(c1.subs().collect(toSet()), containsInAnyOrder(c1, c3));
        assertThat(c2.subs().collect(toSet()), containsInAnyOrder(c2));
        assertThat(c3.subs().collect(toSet()), containsInAnyOrder(c3));
    }

    @Test
    public void whenGettingTheSuperTypeOfType_ReturnSuperType(){
        EntityType c1 = tx.putEntityType("c1");
        EntityType c2 = tx.putEntityType("c2").sup(c1);
        EntityType c3 = tx.putEntityType("c3").sup(c2);

        assertEquals(tx.admin().getMetaEntityType(), c1.sup());
        assertEquals(c1, c2.sup());
        assertEquals(c2, c3.sup());
    }

    @Test
    public void overwriteDefaultSuperTypeWithNewSuperType_ReturnNewSuperType(){
        EntityTypeImpl conceptType = (EntityTypeImpl) tx.putEntityType("A Thing");
        EntityTypeImpl conceptType2 = (EntityTypeImpl) tx.putEntityType("A Super Thing");

        assertEquals(tx.getMetaEntityType(), conceptType.sup());
        conceptType.sup(conceptType2);
        assertEquals(conceptType2, conceptType.sup());
    }

    @Test
    public void whenRemovingRoleFromEntityType_TheRoleCanNoLongerBePlayed(){
        Role role1 = tx.putRole("A Role 1");
        Role role2 = tx.putRole("A Role 2");
        EntityType type = tx.putEntityType("A Concept Type").plays(role1).plays(role2);

        assertThat(type.plays().collect(toSet()), containsInAnyOrder(role1, role2));
        type.deletePlays(role1);
        assertThat(type.plays().collect(toSet()), containsInAnyOrder( role2));
    }

    @Test
    public void whenGettingTheInstancesOfType_ReturnAllInstances(){
        EntityType e1 = tx.putEntityType("e1");
        EntityType e2 = tx.putEntityType("e2").sup(e1);
        EntityType e3 = tx.putEntityType("e3").sup(e1);

        Entity e2_child1 = e2.addEntity();
        Entity e2_child2 = e2.addEntity();

        Entity e3_child1 = e3.addEntity();
        Entity e3_child2 = e3.addEntity();
        Entity e3_child3 = e3.addEntity();

        assertThat(e1.instances().collect(toSet()), containsInAnyOrder(e2_child1, e2_child2, e3_child1, e3_child2, e3_child3));
        assertThat(e2.instances().collect(toSet()), containsInAnyOrder(e2_child1, e2_child2));
        assertThat(e3.instances().collect(toSet()), containsInAnyOrder(e3_child1, e3_child2, e3_child3));
    }

    @Test
    public void settingTheSuperTypeToItself_Throw(){
        EntityType entityType = tx.putEntityType("Entity");
        expectedException.expect(GraknTxOperationException.class);
        expectedException.expectMessage(GraknTxOperationException.loopCreated(entityType, entityType).getMessage());
        entityType.sup(entityType);
    }

    @Test
    public void whenCyclicSuperTypes_Throw(){
        EntityType entityType1 = tx.putEntityType("Entity1");
        EntityType entityType2 = tx.putEntityType("Entity2");
        EntityType entityType3 = tx.putEntityType("Entity3");
        entityType1.sup(entityType2);
        entityType2.sup(entityType3);

        expectedException.expect(GraknTxOperationException.class);
        expectedException.expectMessage(GraknTxOperationException.loopCreated(entityType3, entityType1).getMessage());

        entityType3.sup(entityType1);
    }

    @Test
    public void whenSettingMetaTypeToAbstract_Throw(){
        Type meta = tx.getMetaRuleType();

        expectedException.expect(GraknTxOperationException.class);
        expectedException.expectMessage(GraknTxOperationException.metaTypeImmutable(meta.getLabel()).getMessage());

        meta.setAbstract(true);
    }

    @Test
    public void whenAddingRoleToMetaType_Throw(){
        Type meta = tx.getMetaRuleType();
        Role role = tx.putRole("A Role");

        expectedException.expect(GraknTxOperationException.class);
        expectedException.expectMessage(GraknTxOperationException.metaTypeImmutable(meta.getLabel()).getMessage());

        meta.plays(role);
    }

    @Test
    public void whenAddingResourcesWithSubTypesToEntityTypes_EnsureImplicitStructureFollowsSubTypes(){
        EntityType entityType1 = tx.putEntityType("Entity Type 1");
        EntityType entityType2 = tx.putEntityType("Entity Type 2");

        Label superLabel = Label.of("Super Attribute Type");
        Label label = Label.of("Attribute Type");

        AttributeType rtSuper = tx.putAttributeType(superLabel, AttributeType.DataType.STRING);
        AttributeType rt = tx.putAttributeType(label, AttributeType.DataType.STRING).sup(rtSuper);

        entityType1.attribute(rtSuper);
        entityType2.attribute(rt);

        //Check role types are only built explicitly
        assertThat(entityType1.plays().collect(toSet()),
                containsInAnyOrder(tx.getRole(Schema.ImplicitType.HAS_OWNER.getLabel(superLabel).getValue())));

        assertThat(entityType2.plays().collect(toSet()),
                containsInAnyOrder(tx.getRole(Schema.ImplicitType.HAS_OWNER.getLabel(label).getValue())));

        //Check Implicit Types Follow SUB Structure
        RelationshipType rtSuperRelation = tx.getSchemaConcept(Schema.ImplicitType.HAS.getLabel(rtSuper.getLabel()));
        Role rtSuperRoleOwner = tx.getSchemaConcept(Schema.ImplicitType.HAS_OWNER.getLabel(rtSuper.getLabel()));
        Role rtSuperRoleValue = tx.getSchemaConcept(Schema.ImplicitType.HAS_VALUE.getLabel(rtSuper.getLabel()));

        RelationshipType rtRelation = tx.getSchemaConcept(Schema.ImplicitType.HAS.getLabel(rt.getLabel()));
        Role reRoleOwner = tx.getSchemaConcept(Schema.ImplicitType.HAS_OWNER.getLabel(rt.getLabel()));
        Role reRoleValue = tx.getSchemaConcept(Schema.ImplicitType.HAS_VALUE.getLabel(rt.getLabel()));

        assertEquals(rtSuperRoleOwner, reRoleOwner.sup());
        assertEquals(rtSuperRoleValue, reRoleValue.sup());
        assertEquals(rtSuperRelation, rtRelation.sup());
    }

    @Test
    public void whenDeletingTypeWithEntities_Throw(){
        EntityType entityTypeA = tx.putEntityType("entityTypeA");
        EntityType entityTypeB = tx.putEntityType("entityTypeB");

        entityTypeB.addEntity();

        entityTypeA.delete();
        assertNull(tx.getEntityType("entityTypeA"));

        expectedException.expect(GraknTxOperationException.class);
        expectedException.expectMessage(GraknTxOperationException.cannotBeDeleted(entityTypeB).getMessage());

        entityTypeB.delete();
    }

    @Test
    public void whenChangingSuperTypeBackToMetaType_EnsureTypeIsResetToMeta(){
        EntityType entityTypeA = tx.putEntityType("entityTypeA");
        EntityType entityTypeB = tx.putEntityType("entityTypeB").sup(entityTypeA);
        assertEquals(entityTypeA, entityTypeB.sup());

        //Making sure put does not effect super type
        entityTypeB = tx.putEntityType("entityTypeB");
        assertEquals(entityTypeA, entityTypeB.sup());

        //Changing super type back to meta explicitly
        entityTypeB.sup(tx.getMetaEntityType());
        assertEquals(tx.getMetaEntityType(), entityTypeB.sup());

    }

    @Test
    public void checkSubTypeCachingUpdatedCorrectlyWhenChangingSuperTypes(){
        EntityType e1 = tx.putEntityType("entityType1");
        EntityType e2 = tx.putEntityType("entityType2").sup(e1);
        EntityType e3 = tx.putEntityType("entityType3").sup(e1);
        EntityType e4 = tx.putEntityType("entityType4").sup(e1);
        EntityType e5 = tx.putEntityType("entityType5");
        EntityType e6 = tx.putEntityType("entityType6").sup(e5);

        assertThat(e1.subs().collect(toSet()), containsInAnyOrder(e1, e2, e3, e4));
        assertThat(e5.subs().collect(toSet()), containsInAnyOrder(e6, e5));

        //Now change subtypes
        e6.sup(e1);
        e3.sup(e5);

        assertThat(e1.subs().collect(toSet()), containsInAnyOrder(e1, e2, e4, e6));
        assertThat(e5.subs().collect(toSet()), containsInAnyOrder(e3, e5));
    }

    @Test
    public void checkThatResourceTypesCanBeRetrievedFromTypes(){
        EntityType e1 = tx.putEntityType("e1");
        AttributeType r1 = tx.putAttributeType("r1", AttributeType.DataType.STRING);
        AttributeType r2 = tx.putAttributeType("r2", AttributeType.DataType.LONG);
        AttributeType r3 = tx.putAttributeType("r3", AttributeType.DataType.BOOLEAN);

        assertTrue("Entity is linked to resources when it shouldn't", e1.attributes().collect(toSet()).isEmpty());
        e1.attribute(r1);
        e1.attribute(r2);
        e1.attribute(r3);
        assertThat(e1.attributes().collect(toSet()), containsInAnyOrder(r1, r2, r3));
    }

    @Test
    public void addResourceTypeAsKeyToOneEntityTypeAndAsResourceToAnotherEntityType(){
        AttributeType<String> attributeType1 = tx.putAttributeType("Shared Attribute 1", AttributeType.DataType.STRING);
        AttributeType<String> attributeType2 = tx.putAttributeType("Shared Attribute 2", AttributeType.DataType.STRING);

        EntityType entityType1 = tx.putEntityType("EntityType 1");
        EntityType entityType2 = tx.putEntityType("EntityType 2");

        assertThat(entityType1.keys().collect(toSet()), is(empty()));
        assertThat(entityType1.attributes().collect(toSet()), is(empty()));
        assertThat(entityType2.keys().collect(toSet()), is(empty()));
        assertThat(entityType2.attributes().collect(toSet()), is(empty()));

        //Link the resources
        entityType1.attribute(attributeType1);

        entityType1.key(attributeType2);
        entityType2.key(attributeType1);
        entityType2.key(attributeType2);

        assertThat(entityType1.attributes().collect(toSet()), containsInAnyOrder(attributeType1, attributeType2));
        assertThat(entityType2.attributes().collect(toSet()), containsInAnyOrder(attributeType1, attributeType2));

        assertThat(entityType1.keys().collect(toSet()), containsInAnyOrder(attributeType2));
        assertThat(entityType2.keys().collect(toSet()), containsInAnyOrder(attributeType1, attributeType2));

        //Add resource which is a key for one entity and a resource for another
        Entity entity1 = entityType1.addEntity();
        Entity entity2 = entityType2.addEntity();
        Attribute<String> attribute1 = attributeType1.putAttribute("Test 1");
        Attribute<String> attribute2 = attributeType2.putAttribute("Test 2");
        Attribute<String> attribute3 = attributeType2.putAttribute("Test 3");

        //Attribute 1 is a key to one and a resource to another
        entity1.attribute(attribute1);
        entity2.attribute(attribute1);

        entity1.attribute(attribute2);
        entity2.attribute(attribute3);

        tx.commit();
    }

    @Test
    public void whenAddingResourceTypeAsKeyAfterResource_Throw(){
        AttributeType<String> attributeType = tx.putAttributeType("Shared Attribute", AttributeType.DataType.STRING);
        EntityType entityType = tx.putEntityType("EntityType");

        entityType.attribute(attributeType);

        expectedException.expect(GraknTxOperationException.class);
        expectedException.expectMessage(CANNOT_BE_KEY_AND_RESOURCE.getMessage(entityType.getLabel(), attributeType.getLabel()));

        entityType.key(attributeType);
    }

    @Test
    public void whenAddingResourceTypeAsResourceAfterResource_Throw(){
        AttributeType<String> attributeType = tx.putAttributeType("Shared Attribute", AttributeType.DataType.STRING);
        EntityType entityType = tx.putEntityType("EntityType");

        entityType.key(attributeType);

        expectedException.expect(GraknTxOperationException.class);
        expectedException.expectMessage(CANNOT_BE_KEY_AND_RESOURCE.getMessage(entityType.getLabel(), attributeType.getLabel()));

        entityType.attribute(attributeType);
    }

    @Test
    public void whenCreatingEntityType_EnsureItHasAShard(){
        EntityTypeImpl entityType = (EntityTypeImpl) tx.putEntityType("EntityType");
        assertThat(entityType.shards().collect(toSet()), not(empty()));
        assertEquals(entityType.shards().iterator().next(), entityType.currentShard());
    }

    @Test
    public void whenAddingInstanceToType_EnsureIsaEdgeIsPlacedOnShard(){
        EntityTypeImpl entityType = (EntityTypeImpl) tx.putEntityType("EntityType");
        Shard shard =  entityType.currentShard();
        Entity e1 = entityType.addEntity();

        assertFalse("The isa edge was places on the type rather than the shard", entityType.neighbours(Direction.IN, Schema.EdgeLabel.ISA).iterator().hasNext());
        assertEquals(e1, shard.links().findAny().get());
    }

    @Test
    public void whenAddingTypeUsingReservedWord_ThrowReadableError(){
        String reservedWord = Schema.MetaSchema.THING.getLabel().getValue();

        expectedException.expect(GraknTxOperationException.class);
        expectedException.expectMessage(RESERVED_WORD.getMessage(reservedWord));

        tx.putEntityType(reservedWord);
    }

}<|MERGE_RESOLUTION|>--- conflicted
+++ resolved
@@ -76,35 +76,9 @@
     }
 
     @Test
-<<<<<<< HEAD
-    public void whenDeletingEntityTypeWithSubTypes_Throw() throws GraphOperationException{
-        EntityType c1 = graknGraph.putEntityType("C1");
-        EntityType c2 = graknGraph.putEntityType("C2");
-=======
-    public void creatingAccessingDeletingScopes_Works() throws GraknTxOperationException {
-        EntityType entityType = tx.putEntityType("entity type");
-        Thing scope1 = entityType.addEntity();
-        Thing scope2 = entityType.addEntity();
-        Thing scope3 = entityType.addEntity();
-        assertThat(entityType.scopes().collect(toSet()), is(empty()));
-
-        entityType.scope(scope1);
-        entityType.scope(scope2);
-        entityType.scope(scope3);
-        assertThat(entityType.scopes().collect(toSet()), containsInAnyOrder(scope1, scope2, scope3));
-
-        scope1.delete();
-        assertThat(entityType.scopes().collect(toSet()), containsInAnyOrder(scope2, scope3));
-
-        entityType.deleteScope(scope2);
-        assertThat(entityType.scopes().collect(toSet()), containsInAnyOrder(scope3));
-    }
-
-    @Test
     public void whenDeletingEntityTypeWithSubTypes_Throw() throws GraknTxOperationException {
         EntityType c1 = tx.putEntityType("C1");
         EntityType c2 = tx.putEntityType("C2");
->>>>>>> 46cedea1
         c1.sup(c2);
 
         expectedException.expect(GraknTxOperationException.class);
