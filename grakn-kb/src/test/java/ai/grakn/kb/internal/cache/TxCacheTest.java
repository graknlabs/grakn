--- conflicted
+++ resolved
@@ -24,11 +24,8 @@
 import ai.grakn.concept.AttributeType;
 import ai.grakn.concept.Entity;
 import ai.grakn.concept.EntityType;
-<<<<<<< HEAD
+import ai.grakn.concept.Label;
 import ai.grakn.concept.Relationship;
-=======
-import ai.grakn.concept.Label;
->>>>>>> 528ac65a
 import ai.grakn.concept.RelationshipType;
 import ai.grakn.concept.Role;
 import ai.grakn.concept.SchemaConcept;
@@ -225,7 +222,6 @@
     }
 
     @Test
-<<<<<<< HEAD
     public void whenAddingRolePlayersToRelationshipsWithBatchTransaction_EnsureTheRelationsAreTracked(){
         Role role1 = tx.putRole("role 1");
         Role role2 = tx.putRole("role 2");
@@ -251,7 +247,9 @@
         Relationship r2 = relationshipType.addRelationship().addRolePlayer(role1, e1).addRolePlayer(role2, e3);
         Relationship r3 = relationshipType.addRelationship(); //Not added because no role players
         assertThat(tx.txCache().getRelationshipsWithNewRolePlayers(), containsInAnyOrder(r1.getId(), r2.getId()));
-=======
+    }
+
+    @Test
     public void whenDeletingType_EnsureItIsRemovedFromTheCache(){
         String label = "e1";
         tx.putEntityType(label);
@@ -270,7 +268,6 @@
         tx = tx();
         assertNull(tx.getEntityType(label));
         assertFalse(tx.txCache().isTypeCached(Label.of(label)));
->>>>>>> 528ac65a
     }
 
     @Test
