--- conflicted
+++ resolved
@@ -83,27 +83,15 @@
     private int batchSize;
     private ExecutorService threadPool;
 
-<<<<<<< HEAD
-    public BatchMutatorClient(String keyspace, String uri, boolean debugOn, int maxRetries) {
+    public BatchMutatorClient(Keyspace keyspace, String uri, boolean debugOn, int maxRetries) {
         this(keyspace, uri, (TaskResult t) -> {}, true, debugOn, maxRetries);
     }
 
-    public BatchMutatorClient(String keyspace, String uri, Consumer<TaskResult> onCompletionOfTask, boolean debugOn, int maxRetries) {
+    public BatchMutatorClient(Keyspace keyspace, String uri, Consumer<TaskResult> onCompletionOfTask, boolean debugOn, int maxRetries) {
         this(keyspace, uri, onCompletionOfTask, false, debugOn, maxRetries);
     }
 
-    public BatchMutatorClient(String keyspace, String uri, Consumer<TaskResult> onCompletionOfTask, boolean reportStats, boolean debugOn, int maxRetries) {
-=======
-    public BatchMutatorClient(Keyspace keyspace, String uri, boolean debugOn) {
-        this(keyspace, uri, (TaskResult t) -> {}, true, debugOn);
-    }
-
-    public BatchMutatorClient(Keyspace keyspace, String uri, Consumer<TaskResult> onCompletionOfTask, boolean debugOn) {
-        this(keyspace, uri, onCompletionOfTask, false, debugOn);
-    }
-
-    public BatchMutatorClient(Keyspace keyspace, String uri, Consumer<TaskResult> onCompletionOfTask, boolean reportStats, boolean debugOn) {
->>>>>>> b684bd45
+    public BatchMutatorClient(Keyspace keyspace, String uri, Consumer<TaskResult> onCompletionOfTask, boolean reportStats, boolean debugOn, int maxRetries) {
         this.keyspace = keyspace;
         this.queries = new ArrayList<>();
         this.futures = new HashSet<>();
