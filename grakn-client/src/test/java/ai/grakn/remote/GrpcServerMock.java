--- conflicted
+++ resolved
@@ -85,15 +85,11 @@
         return serverRequests;
     }
 
-<<<<<<< HEAD
-    public void setResponse(TxRequest request, TxResponse response) {
-=======
     StreamObserver<TxResponse> responses(){
         return serverResponses;
     }
 
-    void setResponse(TxRequest request, TxResponse response) {
->>>>>>> 805f9a9f
+    public void setResponse(TxRequest request, TxResponse response) {
         setResponse(request, responses -> responses.onNext(response));
     }
 
