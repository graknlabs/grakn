/*
 * MindmapsDB - A Distributed Semantic Database
 * Copyright (C) 2016  Mindmaps Research Ltd
 *
 * MindmapsDB is free software: you can redistribute it and/or modify
 * it under the terms of the GNU General Public License as published by
 * the Free Software Foundation, either version 3 of the License, or
 * (at your option) any later version.
 *
 * MindmapsDB is distributed in the hope that it will be useful,
 * but WITHOUT ANY WARRANTY; without even the implied warranty of
 * MERCHANTABILITY or FITNESS FOR A PARTICULAR PURPOSE.  See the
 * GNU General Public License for more details.
 *
 * You should have received a copy of the GNU General Public License
 * along with MindmapsDB. If not, see <http://www.gnu.org/licenses/gpl.txt>.
 */

package io.mindmaps.core.implementation;

<<<<<<< HEAD
=======
import io.mindmaps.constants.DataType;
import io.mindmaps.constants.ErrorMessage;
>>>>>>> 1990e879
import io.mindmaps.core.model.*;
import io.mindmaps.factory.MindmapsTestGraphFactory;
import org.apache.tinkerpop.gremlin.process.traversal.strategy.verification.VerificationException;
import org.apache.tinkerpop.gremlin.structure.Direction;
import org.apache.tinkerpop.gremlin.structure.Edge;
import org.apache.tinkerpop.gremlin.structure.Graph;
import org.apache.tinkerpop.gremlin.structure.Vertex;
import org.apache.tinkerpop.gremlin.tinkergraph.structure.TinkerGraph;
import org.junit.After;
import org.junit.Before;
import org.junit.Rule;
import org.junit.Test;
import org.junit.rules.ExpectedException;

import java.util.Collection;
import java.util.HashMap;
import java.util.Map;
import java.util.UUID;

import static org.hamcrest.CoreMatchers.allOf;
import static org.hamcrest.CoreMatchers.containsString;
import static org.junit.Assert.*;

public class MindmapsTransactionLowLevelTest {

    private MindmapsTransactionImpl mindmapsGraph;

    @Rule
    public final ExpectedException expectedException = ExpectedException.none();

    @Before
    public void buildGraphAccessManager(){
        mindmapsGraph = (MindmapsTransactionImpl) MindmapsTestGraphFactory.newEmptyGraph().newTransaction();
        mindmapsGraph.initialiseMetaConcepts();
    }
    @After
    public void destroyGraphAccessManager()  throws Exception{
        mindmapsGraph.close();
    }

    @Test
    public void testPutConcept() throws Exception {
        int numVerticies = 14;
        for(int i = 0; i < numVerticies; i ++)
            mindmapsGraph.putEntityType("c" + i);
        assertEquals(22, mindmapsGraph.getTinkerTraversal().V().toList().size());
    }

    //----------------------------------------------Concept Functionality-----------------------------------------------

    @Test
    public void testPutConceptWithSubjectID() {
        Concept concept = mindmapsGraph.putEntityType("http://mindmaps.io").setSubject("http://mindmaps.io");
        assertEquals("http://mindmaps.io", concept.getSubject());
    }

    @Test
    public void testPutConceptWithMultiWithOverlap() {
        Concept valueBased = mindmapsGraph.putEntityType("valueBased");
        valueBased.setId("valueBased");

        Concept subjectIdBased = mindmapsGraph.putEntityType("subjectIdBased");
        subjectIdBased.setSubject("www.mind.io");

        Concept concept = mindmapsGraph.putEntityType("valueBased");

        expectedException.expect(ConceptIdNotUniqueException.class);
        expectedException.expectMessage(allOf(
                containsString(ErrorMessage.ID_NOT_UNIQUE.getMessage(concept.toString(), DataType.ConceptPropertyUnique.SUBJECT_IDENTIFIER.name(), "www.mind.io"))
        ));

        concept.setSubject("www.mind.io");
    }

    @Test
    public void testPutConceptWithMultiWithExistingNode() {
        Concept valueBased = mindmapsGraph.putEntityType("valueBased");
        valueBased.setId("valueBased");

        Concept nextConcept = mindmapsGraph.putEntityType("valueBased").setSubject("www.mind.io");

        assertEquals(valueBased, nextConcept);
    }

    @Test
    public void testSetTinkerPopGraph(){
        Graph graph1 = mindmapsGraph.getTinkerPopGraph();
        mindmapsGraph.setTinkerPopGraph(TinkerGraph.open());
        Graph graph2 = mindmapsGraph.getTinkerPopGraph();
        assertNotEquals(graph1, graph2);
    }

    @Test(expected=RuntimeException.class)
    public void testTooManyNodesForId() {
        mindmapsGraph.putEntityType("value");
        mindmapsGraph.putRelationType("value");
    }

    @Test
    public void testGetConceptByBaseIdentifier() throws Exception {
        assertNull(mindmapsGraph.getConceptByBaseIdentifier(1000));

        ConceptImpl c1 = (ConceptImpl) mindmapsGraph.putEntityType("c1");
        ConceptImpl c2 = mindmapsGraph.getConceptByBaseIdentifier(c1.getBaseIdentifier());
        assertEquals(c1, c2);
    }

    @Test
    public void testGetConcept() throws Exception {
        Concept c1 = mindmapsGraph.putEntityType("VALUE");
        Concept c2 = mindmapsGraph.getConcept("VALUE");
        assertEquals(c1, c2);
    }

    @Test
    public void testGetConceptBySubjectIdentifier() throws Exception {
        Concept c1 = mindmapsGraph.putEntityType("c1").setSubject("www.mindmaps.io");
        Concept c2 = mindmapsGraph.getConceptBySubject("www.mindmaps.io");
        assertEquals(c1, c2);
    }

    @Test
    public void testReadOnlyTraversal(){
        expectedException.expect(VerificationException.class);
        expectedException.expectMessage(allOf(
                containsString("not read only")
        ));

        mindmapsGraph.getTinkerTraversal().V().drop().iterate();
    }

    @Test
    public void testAddCastingLong() {
        //Build It
        RelationType relationType = mindmapsGraph.putRelationType("reltype");
        RoleTypeImpl role = (RoleTypeImpl) mindmapsGraph.putRoleType("Role");
        EntityType thing = mindmapsGraph.putEntityType("thing");
        InstanceImpl rolePlayer = (InstanceImpl) mindmapsGraph.putEntity("rolePlayer", thing);
        RelationImpl relation = (RelationImpl) mindmapsGraph.putRelation(UUID.randomUUID().toString(), relationType);
        CastingImpl casting = mindmapsGraph.putCasting(role, rolePlayer, relation);

        //Check it
        Vertex roleVertex = mindmapsGraph.getTinkerTraversal().V(role.getBaseIdentifier()).next();
        Vertex rolePlayerVertex = mindmapsGraph.getTinkerTraversal().V(rolePlayer.getBaseIdentifier()).next();
        Vertex assertionVertex = mindmapsGraph.getTinkerTraversal().V(relation.getBaseIdentifier()).next();

        org.apache.tinkerpop.gremlin.structure.Edge casting_role = roleVertex.edges(Direction.IN).next();
        org.apache.tinkerpop.gremlin.structure.Edge casting_rolePlayer = rolePlayerVertex.edges(Direction.IN).next();

        assertEquals(casting.getBaseIdentifier(), casting_role.outVertex().id());
        assertEquals(casting.getBaseIdentifier(), casting_rolePlayer.outVertex().id());

        assertEquals(DataType.BaseType.ROLE_TYPE.name(), roleVertex.label());
        assertEquals(DataType.BaseType.RELATION.name(), assertionVertex.label());
    }

    @Test
    public void testAddCastingLongDuplicate(){
        RelationType relationType = mindmapsGraph.putRelationType("reltype");
        RoleTypeImpl role = (RoleTypeImpl) mindmapsGraph.putRoleType("Role");
        EntityType thing = mindmapsGraph.putEntityType("thing");
        InstanceImpl rolePlayer = (InstanceImpl) mindmapsGraph.putEntity("rolePlayer", thing);
        RelationImpl relation = (RelationImpl) mindmapsGraph.putRelation(UUID.randomUUID().toString(), relationType);
        CastingImpl casting1 = mindmapsGraph.putCasting(role, rolePlayer, relation);
        CastingImpl casting2 = mindmapsGraph.putCasting(role, rolePlayer, relation);
        assertEquals(casting1, casting2);
    }

    @Test
    public void testExpandingCastingWithRolePlayer() {
        RelationType relationType = mindmapsGraph.putRelationType("RelationType");
        EntityType type = mindmapsGraph.putEntityType("Parent");
        RoleTypeImpl role1 = (RoleTypeImpl) mindmapsGraph.putRoleType("Role1");
        RoleTypeImpl role2 = (RoleTypeImpl) mindmapsGraph.putRoleType("Role2");

        InstanceImpl<?, ?, ?> rolePlayer1 = (InstanceImpl) mindmapsGraph.putEntity("rolePlayer1", type);
        InstanceImpl<?, ?, ?> rolePlayer2 = (InstanceImpl) mindmapsGraph.putEntity("rolePlayer2", type);

        RelationImpl assertion = (RelationImpl) mindmapsGraph.putRelation(UUID.randomUUID().toString(), relationType).
                putRolePlayer(role1, rolePlayer1).putRolePlayer(role2, null);
        CastingImpl casting1 = mindmapsGraph.putCasting(role1, rolePlayer1, assertion);
        CastingImpl casting2 = mindmapsGraph.putCasting(role2, rolePlayer2, assertion);

        assertTrue(assertion.getMappingCasting().contains(casting1));
        assertTrue(assertion.getMappingCasting().contains(casting2));
        assertNotEquals(casting1, casting2);

        Concept rolePlayer2Copy = rolePlayer1.getOutgoingNeighbours(DataType.EdgeLabel.SHORTCUT).iterator().next();
        Concept rolePlayer1Copy = rolePlayer2.getOutgoingNeighbours(DataType.EdgeLabel.SHORTCUT).iterator().next();

        assertEquals(rolePlayer1, rolePlayer1Copy);
        assertEquals(rolePlayer2, rolePlayer2Copy);
    }

    public void assertCorrectConceptSet(Collection conceptSet, Concept c1, Concept c2, Concept c3){
        assertEquals(2, conceptSet.size());
        assertTrue(conceptSet.contains(c1));
        assertFalse(conceptSet.contains(c2));
        assertTrue(conceptSet.contains(c3));
    }

    @Test
    public void testGetConceptsByValue(){
        assertEquals(0, mindmapsGraph.getConceptsByValue("Bob").size());
        EntityType type = mindmapsGraph.putEntityType("Parent");
        Entity c1= mindmapsGraph.putEntity("c1", type);
        c1.setValue("Bob");

        Type c2= mindmapsGraph.putEntityType("c2");
        c2.setValue("Bob");

        RoleType c3= mindmapsGraph.putRoleType("c3");
        c3.setValue("Bob");

        assertEquals(3, mindmapsGraph.getConceptsByValue("Bob").size());
        assertTrue(mindmapsGraph.getConceptsByValue("Bob").contains(c1));
        assertTrue(mindmapsGraph.getConceptsByValue("Bob").contains(c2));
        assertTrue(mindmapsGraph.getConceptsByValue("Bob").contains(c3));
    }

    @Test
    public void testGetConceptInstancesByValue(){
        EntityType type = mindmapsGraph.putEntityType("Parent");
        assertEquals(0, mindmapsGraph.getEntitiesByValue("Bob").size());
        Entity c1 = mindmapsGraph.putEntity("c1", type);
        c1.setValue("Bob");
        EntityType c2 = mindmapsGraph.putEntityType("c2");
        c2.setValue("Bob");
        Entity c3 = mindmapsGraph.putEntity("c3", type);
        c3.setValue("Bob");
        assertCorrectConceptSet(mindmapsGraph.getEntitiesByValue("Bob"), c1, c2, c3);
    }

    @Test
    public void testGetConceptTypeByValue(){
        assertEquals(0, mindmapsGraph.getEntityTypesByValue("Bob").size());
        EntityType c1 = mindmapsGraph.putEntityType("c1");
        c1.setValue("Bob");
        Entity c2 = mindmapsGraph.putEntity("c2", c1);
        c2.setValue("Bob");
        Type c3 = mindmapsGraph.putEntityType("c3");
        c3.setValue("Bob");
        assertCorrectConceptSet(mindmapsGraph.getEntityTypesByValue("Bob"), c1, c2, c3);
    }

    @Test
    public void testGetRelationTypeByValue(){
        assertEquals(0, mindmapsGraph.getRelationTypesByValue("Bob").size());
        RelationType c1 = mindmapsGraph.putRelationType("c1");
        c1.setValue("Bob");
        EntityType c2 = mindmapsGraph.putEntityType("c2");
        c2.setValue("Bob");
        RelationType c3 = mindmapsGraph.putRelationType("c3");
        c3.setValue("Bob");
        assertCorrectConceptSet(mindmapsGraph.getRelationTypesByValue("Bob"), c1, c2, c3);
    }

    @Test
    public void testGetRoleTypeByValue(){
        assertEquals(0, mindmapsGraph.getRoleTypesByValue("Bob").size());
        RoleType c1 = mindmapsGraph.putRoleType("c1");
        c1.setValue("Bob");
        EntityType c2 = mindmapsGraph.putEntityType("c2");
        c2.setValue("Bob");
        RoleType c3 = mindmapsGraph.putRoleType("c3");
        c3.setValue("Bob");
        assertCorrectConceptSet(mindmapsGraph.getRoleTypesByValue("Bob"), c1, c2, c3);
    }

    @Test
    public void testGetConceptInstance(){
        assertNull(mindmapsGraph.getEntityBySubject("Bob"));
        assertNull(mindmapsGraph.getEntity("Bob"));
        EntityType type = mindmapsGraph.putEntityType("Parent");
        Instance c1 = mindmapsGraph.putEntity("Bob1", type).setSubject("Bob");
        Instance c2 = mindmapsGraph.putEntity("Bob", type);
        assertEquals(c1, mindmapsGraph.getEntityBySubject("Bob"));
        assertEquals(c2, mindmapsGraph.getEntity("Bob"));
    }

    @Test
    public void testGetRelation(){
        RelationType relationType = mindmapsGraph.putRelationType("Hello");
        Relation c1 = mindmapsGraph.putRelation(UUID.randomUUID().toString(), relationType);
        assertEquals(c1, mindmapsGraph.getRelation(c1.getId()));
        assertNull(mindmapsGraph.getResourceType("BOB"));
    }

    @Test
    public void testGetConceptType(){
        assertNull(mindmapsGraph.getEntityTypeBySubject("Bob"));
        assertNull(mindmapsGraph.getEntityType("Bob"));
        Type c1 = mindmapsGraph.putEntityType("Bob1").setSubject("Bob");
        Type c2 = mindmapsGraph.putEntityType("Bob");
        assertEquals(c1, mindmapsGraph.getEntityTypeBySubject("Bob"));
        assertEquals(c2, mindmapsGraph.getEntityType("Bob"));
    }

    @Test
    public void testGetRelationType(){
        assertNull(mindmapsGraph.getRelationTypeBySubject("Bob"));
        assertNull(mindmapsGraph.getRelationType("Bob"));
        RelationType c1 = mindmapsGraph.putRelationType("Bob1").setSubject("Bob");
        RelationType c2 = mindmapsGraph.putRelationType("Bob");
        assertEquals(c1, mindmapsGraph.getRelationTypeBySubject("Bob"));
        assertEquals(c2, mindmapsGraph.getRelationType("Bob"));
    }

    @Test
    public void testGetRoleType(){
        assertNull(mindmapsGraph.getRoleTypeBySubject("Bob"));
        assertNull(mindmapsGraph.getRoleType("Bob"));
        RoleType c1 = mindmapsGraph.putRoleType("Bob1").setSubject("Bob");
        RoleType c2 = mindmapsGraph.putRoleType("Bob");
        assertEquals(c1, mindmapsGraph.getRoleTypeBySubject("Bob"));
        assertEquals(c2, mindmapsGraph.getRoleType("Bob"));
    }

    @Test
    public void testGetResourceType(){
        assertNull(mindmapsGraph.getResourceTypeBySubject("Bob"));
        assertNull(mindmapsGraph.getResourceType("Bob"));
        ResourceType c1 = mindmapsGraph.putResourceType("Bob1", Data.STRING).setSubject("Bob").setValue("1");
        ResourceType c2 = mindmapsGraph.putResourceType("Bob", Data.STRING).setValue("1");
        assertEquals(c1, mindmapsGraph.getResourceTypeBySubject("Bob"));
        assertEquals(c2, mindmapsGraph.getResourceType("Bob"));
        assertEquals(2, mindmapsGraph.getResourceTypesByValue("1").size());
    }

    @Test
    public void testGetRuleType(){
        assertNull(mindmapsGraph.getRuleTypeBySubject("Bob"));
        assertNull(mindmapsGraph.getRuleType("Bob"));
        RuleType c1 = mindmapsGraph.putRuleType("Bob1").setSubject("Bob").setValue("1");
        RuleType c2 = mindmapsGraph.putRuleType("Bob").setValue("1");
        assertEquals(c1, mindmapsGraph.getRuleTypeBySubject("Bob"));
        assertEquals(c2, mindmapsGraph.getRuleType("Bob"));
        assertEquals(2, mindmapsGraph.getRuleTypesByValue("1").size());
    }

    @Test
    public void testGetResource(){
        assertNull(mindmapsGraph.getResourceBySubject("Bob"));
        assertNull(mindmapsGraph.getResource("Bob"));
        ResourceType type = mindmapsGraph.putResourceType("Type", Data.STRING);
        Resource c1 = mindmapsGraph.putResource("Bob1", type).setSubject("Bob").setValue("1");
        Resource c2 = mindmapsGraph.putResource("Bob", type).setValue("1");
        assertEquals(c1, mindmapsGraph.getResourceBySubject("Bob"));
        assertEquals(c2, mindmapsGraph.getResource("Bob"));
        assertEquals(2, mindmapsGraph.getResourcesByValue("1").size());
    }

    @Test
    public void testGetRule(){
        assertNull(mindmapsGraph.getRuleBySubject("Bob"));
        assertNull(mindmapsGraph.getRule("Bob"));
        RuleType type = mindmapsGraph.putRuleType("Type");
        RuleImpl c1 = (RuleImpl) mindmapsGraph.putRule("Bob1", type).setSubject("Bob").setValue("1");
        RuleImpl c2 = (RuleImpl) mindmapsGraph.putRule("Bob", type).setValue("1");
        assertEquals(c1, mindmapsGraph.getRuleBySubject("Bob"));
        assertEquals(c2, mindmapsGraph.getRule("Bob"));
        assertEquals(2, mindmapsGraph.getRulesByValue("1").size());
    }

    @Test
    public void getSuperConceptType(){
        assertEquals(mindmapsGraph.getMetaType().getId(), DataType.ConceptMeta.TYPE.getId());
    }

    @Test
    public void getSuperRelationType(){
        assertEquals(mindmapsGraph.getMetaRelationType().getId(), DataType.ConceptMeta.RELATION_TYPE.getId());
    }

    @Test
    public void getSuperRoleType(){
        assertEquals(mindmapsGraph.getMetaRoleType().getId(), DataType.ConceptMeta.ROLE_TYPE.getId());
    }

    @Test
    public void getSuperResourceType(){
        assertEquals(mindmapsGraph.getMetaResourceType().getId(), DataType.ConceptMeta.RESOURCE_TYPE.getId());
    }

    @Test
    public void testGetMetaRuleInference() {
        assertEquals(mindmapsGraph.getMetaRuleInference().getId(), DataType.ConceptMeta.INFERENCE_RULE.getId());
    }

    @Test
    public void testGetMetaRuleConstraint() {
        assertEquals(mindmapsGraph.getMetaRuleConstraint().getId(), DataType.ConceptMeta.CONSTRAINT_RULE.getId());
    }

    @Test
    public void testMetaOntologyInitialisation(){
        Type type = mindmapsGraph.getMetaType();
        Type relationType = mindmapsGraph.getMetaRelationType();
        Type roleType = mindmapsGraph.getMetaRoleType();
        Type resourceType = mindmapsGraph.getMetaResourceType();

        assertNotNull(type);
        assertNotNull(relationType);
        assertNotNull(roleType);
        assertNotNull(resourceType);

        assertEquals(type, relationType.superType());
        assertEquals(type, roleType.superType());
        assertEquals(type, resourceType.superType());
    }

    @Test
    public void checkTypeCreation(){
        Type testType = mindmapsGraph.putEntityType("Test Concept Type");
        ResourceType testResourceType = mindmapsGraph.putResourceType("Test Resource Type", Data.STRING);
        RoleType testRoleType = mindmapsGraph.putRoleType("Test Role Type");
        RelationType testRelationType = mindmapsGraph.putRelationType("Test Relation Type");

        assertEquals(DataType.ConceptMeta.TYPE.getId(), testType.type().type().getId());
        assertEquals(DataType.ConceptMeta.ENTITY_TYPE.getId(), testType.type().getId());
        assertEquals(DataType.ConceptMeta.RESOURCE_TYPE.getId(), testResourceType.type().getId());
        assertEquals(DataType.ConceptMeta.ROLE_TYPE.getId(), testRoleType.type().getId());
        assertEquals(DataType.ConceptMeta.RELATION_TYPE.getId(), testRelationType.type().getId());

    }

    @Test
    public void testGetType(){
        EntityType a = mindmapsGraph.putEntityType("a").setValue("1");
        RoleType b = mindmapsGraph.putRoleType("b").setValue("1").setSubject("subject");
        RelationType c = mindmapsGraph.putRelationType("c").setValue("1");

        assertEquals(a, mindmapsGraph.getType("a"));
        Collection<Type> set = mindmapsGraph.getTypesByValue("1");
        assertEquals(3, mindmapsGraph.getTypesByValue("1").size());
        assertTrue(set.contains(a));
        assertTrue(set.contains(b));
        assertTrue(set.contains(c));

        assertEquals(b, mindmapsGraph.getTypeBySubject("subject"));
    }

    @Test
    public void testInstance(){
        EntityType a = mindmapsGraph.putEntityType("a");
        RelationType b = mindmapsGraph.putRelationType("b");
        ResourceType<String> c = mindmapsGraph.putResourceType("c", Data.STRING);

        Entity instanceA = mindmapsGraph.putEntity("instanceA", a).setValue("1");
        Relation instanceB = mindmapsGraph.putRelation(UUID.randomUUID().toString(), b).setValue("1").setSubject("subject");
        Resource<String> instanceC = mindmapsGraph.putResource("instanceC", c).setValue("1");

        assertEquals(instanceA, mindmapsGraph.getInstance("instanceA"));
        Collection<Instance> set = mindmapsGraph.getInstancesByValue("1");
        assertEquals(3, set.size());
        assertTrue(set.contains(instanceA));
        assertTrue(set.contains(instanceB));
        assertTrue(set.contains(instanceC));

        assertEquals(instanceB, mindmapsGraph.getInstanceBySubject("subject"));
    }

    @Test
    public void testComplexDelete() throws MindmapsValidationException {
        RoleType roleType1 = mindmapsGraph.putRoleType("roleType 1");
        RoleType roleType2 = mindmapsGraph.putRoleType("roleType 2");
        RoleType roleType3 = mindmapsGraph.putRoleType("roleType 3");
        RoleType roleType4 = mindmapsGraph.putRoleType("roleType 4");
        EntityType entityType = mindmapsGraph.putEntityType("entity type").
                playsRole(roleType1).playsRole(roleType2).
                playsRole(roleType3).playsRole(roleType4);
        RelationType relationType1 = mindmapsGraph.putRelationType("relation type 1").hasRole(roleType1).hasRole(roleType2);
        RelationType relationType2 = mindmapsGraph.putRelationType("relation type 2").hasRole(roleType3).hasRole(roleType4);

        Entity entity1 = mindmapsGraph.putEntity("1", entityType);
        Entity entity2 = mindmapsGraph.putEntity("2", entityType);
        Entity entity3 = mindmapsGraph.putEntity("3", entityType);
        Entity entity4 = mindmapsGraph.putEntity("4", entityType);
        Entity entity5 = mindmapsGraph.putEntity("5", entityType);

        mindmapsGraph.addRelation(relationType1).putRolePlayer(roleType1, entity1).putRolePlayer(roleType2, entity2);
        mindmapsGraph.addRelation(relationType1).putRolePlayer(roleType1, entity1).putRolePlayer(roleType2, entity3);
        mindmapsGraph.addRelation(relationType2).putRolePlayer(roleType3, entity1).putRolePlayer(roleType4, entity4);
        mindmapsGraph.addRelation(relationType2).putRolePlayer(roleType3, entity1).putRolePlayer(roleType4, entity5);

        mindmapsGraph.commit();

        entity1.delete();

        mindmapsGraph.commit();

        assertNull(mindmapsGraph.getConcept("1"));
    }

    @Test
    public void testPutRelationTest(){
        RoleType roleType1 = mindmapsGraph.putRoleType("roleType 1");
        RoleType roleType2 = mindmapsGraph.putRoleType("roleType 2");
        EntityType entityType = mindmapsGraph.putEntityType("entity type").
                playsRole(roleType1).playsRole(roleType2);
        RelationType relationType1 = mindmapsGraph.putRelationType("relation type 1").hasRole(roleType1).hasRole(roleType2);

        Entity entity1 = mindmapsGraph.putEntity("1", entityType);
        Entity entity2 = mindmapsGraph.putEntity("2", entityType);

        Map<RoleType, Instance> map = new HashMap<>();
        map.put(roleType1, entity1);
        map.put(roleType2, entity2);

        Relation rel1 = mindmapsGraph.putRelation(relationType1, map);
        Relation rel2 = mindmapsGraph.putRelation(relationType1, map);
    }
<<<<<<< HEAD

    @Test
    public void testMergingCasting(){
        RoleType roleType1 = mindmapsGraph.putRoleType("role 1");
        RoleType roleType2 = mindmapsGraph.putRoleType("role 2");
        RelationType relationType = mindmapsGraph.putRelationType("rel type").hasRole(roleType1).hasRole(roleType2);
        EntityType thing = mindmapsGraph.putEntityType("thing").playsRole(roleType1).playsRole(roleType2);
        InstanceImpl instance1 = (InstanceImpl) mindmapsGraph.putEntity("1", thing);
        Instance instance2 = mindmapsGraph.putEntity("2", thing);
        Instance instance3 = mindmapsGraph.putEntity("3", thing);
        Instance instance4 = mindmapsGraph.putEntity("4", thing);

        mindmapsGraph.addRelation(relationType).putRolePlayer(roleType1, instance1).putRolePlayer(roleType2, instance2);
        assertEquals(1, instance1.castings().size());

        CastingImpl mainCasting = (CastingImpl) instance1.castings().iterator().next();

        buildDuplicateCasting(relationType, (RoleTypeImpl) roleType1, instance1, roleType2, instance3);
        buildDuplicateCasting(relationType, (RoleTypeImpl) roleType1, instance1, roleType2, instance4);
        assertEquals(3, instance1.castings().size());

        mindmapsGraph.fixDuplicateCasting(mainCasting.getId());

        assertEquals(1, instance1.castings().size());
    }
    private void buildDuplicateCasting(RelationType relationType, RoleTypeImpl mainRoleType, InstanceImpl mainInstance, RoleType otherRoleType, Instance otherInstance){
        RelationImpl relation = (RelationImpl) mindmapsGraph.addRelation(relationType).putRolePlayer(otherRoleType, otherInstance);

        //Create Fake Casting
        Vertex castingVertex = mindmapsGraph.getTinkerPopGraph().addVertex(DataType.BaseType.CASTING.name());
        castingVertex.addEdge(DataType.EdgeLabel.ISA.getLabel(), mainRoleType.getVertex());

        Edge edge = castingVertex.addEdge(DataType.EdgeLabel.ROLE_PLAYER.getLabel(), mainInstance.getVertex());
        edge.property(DataType.EdgeProperty.ROLE_TYPE.name(), mainRoleType.getId());

        edge = relation.getVertex().addEdge(DataType.EdgeLabel.CASTING.getLabel(), castingVertex);
        edge.property(DataType.EdgeProperty.ROLE_TYPE.name(), mainRoleType.getId());
    }
=======
>>>>>>> 1990e879
}<|MERGE_RESOLUTION|>--- conflicted
+++ resolved
@@ -18,16 +18,12 @@
 
 package io.mindmaps.core.implementation;
 
-<<<<<<< HEAD
-=======
 import io.mindmaps.constants.DataType;
 import io.mindmaps.constants.ErrorMessage;
->>>>>>> 1990e879
 import io.mindmaps.core.model.*;
 import io.mindmaps.factory.MindmapsTestGraphFactory;
 import org.apache.tinkerpop.gremlin.process.traversal.strategy.verification.VerificationException;
 import org.apache.tinkerpop.gremlin.structure.Direction;
-import org.apache.tinkerpop.gremlin.structure.Edge;
 import org.apache.tinkerpop.gremlin.structure.Graph;
 import org.apache.tinkerpop.gremlin.structure.Vertex;
 import org.apache.tinkerpop.gremlin.tinkergraph.structure.TinkerGraph;
@@ -42,8 +38,7 @@
 import java.util.Map;
 import java.util.UUID;
 
-import static org.hamcrest.CoreMatchers.allOf;
-import static org.hamcrest.CoreMatchers.containsString;
+import static org.hamcrest.CoreMatchers.*;
 import static org.junit.Assert.*;
 
 public class MindmapsTransactionLowLevelTest {
@@ -64,11 +59,16 @@
     }
 
     @Test
+    public void testGetGraph(){
+        assertThat(mindmapsGraph.getTinkerPopGraph(), instanceOf(Graph.class));
+    }
+
+    @Test
     public void testPutConcept() throws Exception {
         int numVerticies = 14;
         for(int i = 0; i < numVerticies; i ++)
             mindmapsGraph.putEntityType("c" + i);
-        assertEquals(22, mindmapsGraph.getTinkerTraversal().V().toList().size());
+        assertEquals(22, mindmapsGraph.getTinkerPopGraph().traversal().V().toList().size());
     }
 
     //----------------------------------------------Concept Functionality-----------------------------------------------
@@ -108,7 +108,7 @@
     }
 
     @Test
-    public void testSetTinkerPopGraph(){
+    public void testSetTinkerPopGrap(){
         Graph graph1 = mindmapsGraph.getTinkerPopGraph();
         mindmapsGraph.setTinkerPopGraph(TinkerGraph.open());
         Graph graph2 = mindmapsGraph.getTinkerPopGraph();
@@ -117,8 +117,12 @@
 
     @Test(expected=RuntimeException.class)
     public void testTooManyNodesForId() {
+        Graph graph = mindmapsGraph.getTinkerPopGraph();
+        Vertex v1 = graph.addVertex();
+        v1.property(DataType.ConceptPropertyUnique.ITEM_IDENTIFIER.name(), "value");
+        Vertex v2 = graph.addVertex();
+        v2.property(DataType.ConceptPropertyUnique.ITEM_IDENTIFIER.name(), "value");
         mindmapsGraph.putEntityType("value");
-        mindmapsGraph.putRelationType("value");
     }
 
     @Test
@@ -165,9 +169,9 @@
         CastingImpl casting = mindmapsGraph.putCasting(role, rolePlayer, relation);
 
         //Check it
-        Vertex roleVertex = mindmapsGraph.getTinkerTraversal().V(role.getBaseIdentifier()).next();
-        Vertex rolePlayerVertex = mindmapsGraph.getTinkerTraversal().V(rolePlayer.getBaseIdentifier()).next();
-        Vertex assertionVertex = mindmapsGraph.getTinkerTraversal().V(relation.getBaseIdentifier()).next();
+        Vertex roleVertex = mindmapsGraph.getTinkerPopGraph().traversal().V(role.getBaseIdentifier()).next();
+        Vertex rolePlayerVertex = mindmapsGraph.getTinkerPopGraph().traversal().V(rolePlayer.getBaseIdentifier()).next();
+        Vertex assertionVertex = mindmapsGraph.getTinkerPopGraph().traversal().V(relation.getBaseIdentifier()).next();
 
         org.apache.tinkerpop.gremlin.structure.Edge casting_role = roleVertex.edges(Direction.IN).next();
         org.apache.tinkerpop.gremlin.structure.Edge casting_rolePlayer = rolePlayerVertex.edges(Direction.IN).next();
@@ -189,6 +193,43 @@
         CastingImpl casting1 = mindmapsGraph.putCasting(role, rolePlayer, relation);
         CastingImpl casting2 = mindmapsGraph.putCasting(role, rolePlayer, relation);
         assertEquals(casting1, casting2);
+    }
+
+    public void makeArtificialCasting(RoleTypeImpl role, InstanceImpl rolePlayer, RelationImpl relation) {
+        String id = "FakeCasting " + UUID.randomUUID();
+        Vertex vertex = mindmapsGraph.getTinkerPopGraph().addVertex(DataType.BaseType.CASTING.name());
+        vertex.property(DataType.ConceptPropertyUnique.ITEM_IDENTIFIER.name(), id);
+        vertex.property(DataType.ConceptPropertyUnique.INDEX.name(), CastingImpl.generateNewHash(role, rolePlayer));
+
+        CastingImpl casting = (CastingImpl) mindmapsGraph.getConcept(id);
+        EdgeImpl edge = casting.addEdge(role, DataType.EdgeLabel.ISA); // Casting to Role
+        edge.setProperty(DataType.EdgeProperty.ROLE_TYPE, role.getId());
+        edge = casting.addEdge(rolePlayer, DataType.EdgeLabel.ROLE_PLAYER);// Casting to Roleplayer
+        edge.setProperty(DataType.EdgeProperty.ROLE_TYPE, role.getId());
+        relation.addEdge(casting, DataType.EdgeLabel.CASTING);// Assertion to Casting
+    }
+
+    @Test
+    public void testAddCastingLongManyCastingFound() {
+        //Artificially Make First Casting
+        RelationType relationType = mindmapsGraph.putRelationType("RelationType");
+        RoleTypeImpl role = (RoleTypeImpl) mindmapsGraph.putRoleType("role");
+        EntityType thing = mindmapsGraph.putEntityType("thing");
+        InstanceImpl rolePlayer = (InstanceImpl) mindmapsGraph.putEntity("rolePlayer", thing);
+        RelationImpl relation = (RelationImpl) mindmapsGraph.putRelation(UUID.randomUUID().toString(), relationType);
+
+        //First Casting
+        makeArtificialCasting(role, rolePlayer, relation);
+
+        //Second Casting Between same entities
+        makeArtificialCasting(role, rolePlayer, relation);
+
+        expectedException.expect(RuntimeException.class);
+        expectedException.expectMessage(allOf(
+                containsString("More than one casting found")
+        ));
+
+        mindmapsGraph.putCasting(role, rolePlayer, relation);
     }
 
     @Test
@@ -535,45 +576,4 @@
         Relation rel1 = mindmapsGraph.putRelation(relationType1, map);
         Relation rel2 = mindmapsGraph.putRelation(relationType1, map);
     }
-<<<<<<< HEAD
-
-    @Test
-    public void testMergingCasting(){
-        RoleType roleType1 = mindmapsGraph.putRoleType("role 1");
-        RoleType roleType2 = mindmapsGraph.putRoleType("role 2");
-        RelationType relationType = mindmapsGraph.putRelationType("rel type").hasRole(roleType1).hasRole(roleType2);
-        EntityType thing = mindmapsGraph.putEntityType("thing").playsRole(roleType1).playsRole(roleType2);
-        InstanceImpl instance1 = (InstanceImpl) mindmapsGraph.putEntity("1", thing);
-        Instance instance2 = mindmapsGraph.putEntity("2", thing);
-        Instance instance3 = mindmapsGraph.putEntity("3", thing);
-        Instance instance4 = mindmapsGraph.putEntity("4", thing);
-
-        mindmapsGraph.addRelation(relationType).putRolePlayer(roleType1, instance1).putRolePlayer(roleType2, instance2);
-        assertEquals(1, instance1.castings().size());
-
-        CastingImpl mainCasting = (CastingImpl) instance1.castings().iterator().next();
-
-        buildDuplicateCasting(relationType, (RoleTypeImpl) roleType1, instance1, roleType2, instance3);
-        buildDuplicateCasting(relationType, (RoleTypeImpl) roleType1, instance1, roleType2, instance4);
-        assertEquals(3, instance1.castings().size());
-
-        mindmapsGraph.fixDuplicateCasting(mainCasting.getId());
-
-        assertEquals(1, instance1.castings().size());
-    }
-    private void buildDuplicateCasting(RelationType relationType, RoleTypeImpl mainRoleType, InstanceImpl mainInstance, RoleType otherRoleType, Instance otherInstance){
-        RelationImpl relation = (RelationImpl) mindmapsGraph.addRelation(relationType).putRolePlayer(otherRoleType, otherInstance);
-
-        //Create Fake Casting
-        Vertex castingVertex = mindmapsGraph.getTinkerPopGraph().addVertex(DataType.BaseType.CASTING.name());
-        castingVertex.addEdge(DataType.EdgeLabel.ISA.getLabel(), mainRoleType.getVertex());
-
-        Edge edge = castingVertex.addEdge(DataType.EdgeLabel.ROLE_PLAYER.getLabel(), mainInstance.getVertex());
-        edge.property(DataType.EdgeProperty.ROLE_TYPE.name(), mainRoleType.getId());
-
-        edge = relation.getVertex().addEdge(DataType.EdgeLabel.CASTING.getLabel(), castingVertex);
-        edge.property(DataType.EdgeProperty.ROLE_TYPE.name(), mainRoleType.getId());
-    }
-=======
->>>>>>> 1990e879
 }