--- conflicted
+++ resolved
@@ -18,15 +18,13 @@
 
 package io.mindmaps.core.implementation;
 
-<<<<<<< HEAD
-=======
 import io.mindmaps.constants.DataType;
 import io.mindmaps.constants.ErrorMessage;
->>>>>>> 1990e879
 import io.mindmaps.core.model.Concept;
 import io.mindmaps.core.model.EntityType;
 import io.mindmaps.core.model.Relation;
 import io.mindmaps.factory.MindmapsTestGraphFactory;
+import org.apache.tinkerpop.gremlin.structure.Graph;
 import org.apache.tinkerpop.gremlin.structure.Vertex;
 import org.junit.After;
 import org.junit.Before;
@@ -36,7 +34,7 @@
 
 import java.util.UUID;
 
-import static org.hamcrest.CoreMatchers.instanceOf;
+import static org.hamcrest.CoreMatchers.*;
 import static org.junit.Assert.*;
 
 public class CastingTest {
@@ -70,7 +68,9 @@
 
     @Test
     public void testEquals() throws Exception {
-        Concept castingCopy = mindmapsGraph.getConcept(casting.getId());
+        Graph graph = mindmapsGraph.getTinkerPopGraph();
+        Vertex v = graph.traversal().V(relation.getBaseIdentifier()).out(DataType.EdgeLabel.CASTING.getLabel()).next();
+        CastingImpl castingCopy = (CastingImpl) mindmapsGraph.getConcept(v.value(DataType.ConceptPropertyUnique.ITEM_IDENTIFIER.name()));
         assertEquals(casting, castingCopy);
 
         EntityType type = mindmapsGraph.putEntityType("Another entity type");
@@ -82,8 +82,44 @@
 
     @Test
     public void hashCodeTest() throws Exception {
-        Vertex castingVertex = mindmapsGraph.getTinkerTraversal().V(casting.getBaseIdentifier()).next();
+        Vertex castingVertex = mindmapsGraph.getTinkerPopGraph().traversal().V(casting.getBaseIdentifier()).next();
         assertEquals(casting.hashCode(), castingVertex.hashCode());
+    }
+
+    @Test
+    public void testGetRole() throws Exception {
+        assertEquals(role, casting.getRole());
+
+        String id = UUID.randomUUID().toString();
+        Vertex vertex = mindmapsGraph.getTinkerPopGraph().addVertex(DataType.BaseType.CASTING.name());
+        vertex.property(DataType.ConceptPropertyUnique.ITEM_IDENTIFIER.name(), id);
+
+        CastingImpl casting2 = (CastingImpl) mindmapsGraph.getConcept(id);
+        boolean exceptionThrown = false;
+        try{
+            casting2.getRole();
+        } catch(NoEdgeException e){
+            exceptionThrown = true;
+        }
+        assertTrue(exceptionThrown);
+
+
+        TypeImpl c1 = (TypeImpl) mindmapsGraph.putEntityType("c1'");
+        TypeImpl c2 = (TypeImpl) mindmapsGraph.putEntityType("c2");
+        Vertex casting2_Vertex = mindmapsGraph.getTinkerPopGraph().traversal().V(casting2.getBaseIdentifier()).next();
+        Vertex c1_Vertex = mindmapsGraph.getTinkerPopGraph().traversal().V(c1.getBaseIdentifier()).next();
+        Vertex c2_Vertex = mindmapsGraph.getTinkerPopGraph().traversal().V(c2.getBaseIdentifier()).next();
+
+        casting2_Vertex.addEdge(DataType.EdgeLabel.ISA.getLabel(), c1_Vertex);
+        casting2_Vertex.addEdge(DataType.EdgeLabel.ISA.getLabel(), c2_Vertex);
+
+        exceptionThrown = false;
+        try{
+            casting2.getRole();
+        } catch(MoreThanOneEdgeException e){
+            exceptionThrown = true;
+        }
+        assertTrue(exceptionThrown);
     }
 
     @Test
@@ -115,4 +151,18 @@
         assertThat(casting.getRelations().iterator().next(), instanceOf(Relation.class));
         assertThat(casting2.getRelations().iterator().next(), instanceOf(Relation.class));
     }
+
+    @Test
+    public void testGetAssertionFailNoAssertion(){
+        Vertex vertex = mindmapsGraph.getTinkerPopGraph().addVertex(DataType.BaseType.CASTING.name());
+        vertex.property(DataType.ConceptPropertyUnique.ITEM_IDENTIFIER.name(), "fc");
+        CastingImpl fakeCasting = (CastingImpl) mindmapsGraph.getConcept("fc");
+
+        expectedException.expect(NoEdgeException.class);
+        expectedException.expectMessage(allOf(
+                containsString(ErrorMessage.NO_EDGE.getMessage(fakeCasting.toString(), DataType.BaseType.RELATION.name()))
+        ));
+
+        fakeCasting.getRelations();
+    }
 }