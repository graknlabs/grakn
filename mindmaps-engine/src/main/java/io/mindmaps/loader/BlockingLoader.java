/*
 * MindmapsDB - A Distributed Semantic Database
 * Copyright (C) 2016  Mindmaps Research Ltd
 *
 * MindmapsDB is free software: you can redistribute it and/or modify
 * it under the terms of the GNU General Public License as published by
 * the Free Software Foundation, either version 3 of the License, or
 * (at your option) any later version.
 *
 * MindmapsDB is distributed in the hope that it will be useful,
 * but WITHOUT ANY WARRANTY; without even the implied warranty of
 * MERCHANTABILITY or FITNESS FOR A PARTICULAR PURPOSE.  See the
 * GNU General Public License for more details.
 *
 * You should have received a copy of the GNU General Public License
 * along with MindmapsDB. If not, see <http://www.gnu.org/licenses/gpl.txt>.
 */

package io.mindmaps.loader;

import io.mindmaps.constants.ErrorMessage;
import io.mindmaps.core.implementation.MindmapsTransactionImpl;
import io.mindmaps.core.implementation.exception.MindmapsValidationException;
import io.mindmaps.factory.GraphFactory;
import io.mindmaps.graql.Var;
import io.mindmaps.postprocessing.Cache;
import io.mindmaps.util.ConfigProperties;
import org.slf4j.Logger;
import org.slf4j.LoggerFactory;

import java.util.ArrayList;
import java.util.Collection;
import java.util.HashSet;
import java.util.concurrent.ExecutorService;
import java.util.concurrent.Executors;
import java.util.concurrent.Semaphore;
import java.util.concurrent.TimeUnit;

<<<<<<< HEAD
=======
import static io.mindmaps.graql.Graql.insert;

>>>>>>> b6a0a23f
/**
 * RESTLoader that submits tasks to locally running engine and performs basic load balancing.
 */
public class BlockingLoader extends Loader {

    private final Logger LOG = LoggerFactory.getLogger(BlockingLoader.class);

    private ExecutorService executor;
    private Cache cache;
    private static Semaphore transactionsSemaphore;
    private static int repeatCommits;
    private String graphName;

    public BlockingLoader(String graphNameInit) {

        ConfigProperties prop = ConfigProperties.getInstance();
<<<<<<< HEAD
        threadNumber = prop.getPropertyAsInt(ConfigProperties.NUM_THREADS_PROPERTY);
=======
        threadsNumber = prop.getPropertyAsInt(ConfigProperties.NUM_THREADS_PROPERTY);
>>>>>>> b6a0a23f
        batchSize = prop.getPropertyAsInt(ConfigProperties.BATCH_SIZE_PROPERTY);
        repeatCommits = prop.getPropertyAsInt(ConfigProperties.LOADER_REPEAT_COMMITS);
        graphName = graphNameInit;
        cache = Cache.getInstance();
<<<<<<< HEAD
        executor = Executors.newFixedThreadPool(threadNumber);
        transactionsSemaphore = new Semaphore(threadNumber * 3);
=======
        executor = Executors.newFixedThreadPool(threadsNumber);
        transactionsSemaphore = new Semaphore(threadsNumber * 3);
>>>>>>> b6a0a23f
        batch = new HashSet<>();
    }

    public void setExecutorSize(int size) {
        try {
            executor.shutdown();
            executor.awaitTermination(5, TimeUnit.MINUTES);
        } catch (InterruptedException e) {
            throw new RuntimeException(e);
        } finally {
            executor = Executors.newFixedThreadPool(size);
        }
    }

    protected void submitBatch(Collection<Var> vars) {
        try {
            transactionsSemaphore.acquire();
            Collection<Var> deepCopy = new ArrayList<>(vars);
            executor.submit(() -> loadData(graphName, deepCopy));
        } catch (InterruptedException e) {
            throw new RuntimeException(e);
        }
    }

    public void waitToFinish() {
        flush();

        try {
            executor.shutdown();
            executor.awaitTermination(5, TimeUnit.MINUTES);
            LOG.info("All tasks submitted, waiting for termination..");
        } catch (InterruptedException e) {
            throw new RuntimeException(e);
        } finally {
            LOG.info("ALL TASKS DONE!");
<<<<<<< HEAD
            executor = Executors.newFixedThreadPool(threadNumber);
=======
            executor = Executors.newFixedThreadPool(threadsNumber);
>>>>>>> b6a0a23f
        }
    }

    private void loadData(String name, Collection<Var> batch) {

        for (int i = 0; i < repeatCommits; i++) {
            MindmapsTransactionImpl transaction = (MindmapsTransactionImpl) GraphFactory.getInstance().getGraphBatchLoading(name).getTransaction();
            try {

                insert(batch).withTransaction(transaction).execute();
                transaction.commit();
                cache.addJobCasting(graphName, transaction.getModifiedCastingIds());
                transactionsSemaphore.release();
                return;

            } catch (MindmapsValidationException e) {
                //If it's a validation exception there is no point in re-trying
                LOG.error(ErrorMessage.FAILED_VALIDATION.getMessage(e.getMessage()));
                transactionsSemaphore.release();
            } catch (Exception e) {
                //If it's not a validation exception we need to remain in the for loop
                handleError(e, 1);
            } finally {
                try {
                    transaction.close();
                } catch (Exception e) {
                    e.printStackTrace();
                }
            }
        }

        transactionsSemaphore.release();
        LOG.error(ErrorMessage.FAILED_TRANSACTION.getMessage(repeatCommits));

        //TODO: set a proper file appender to log all exceptions to file.
    }

    private void handleError(Exception e, int i) {
        LOG.error("Caught exception ", e);
        e.printStackTrace();

        try {
            Thread.sleep((i + 2) * 1000);
        } catch (InterruptedException e1) {
            e1.printStackTrace();
        }
    }
}<|MERGE_RESOLUTION|>--- conflicted
+++ resolved
@@ -36,11 +36,8 @@
 import java.util.concurrent.Semaphore;
 import java.util.concurrent.TimeUnit;
 
-<<<<<<< HEAD
-=======
-import static io.mindmaps.graql.Graql.insert;
+public class BlockingLoader {
 
->>>>>>> b6a0a23f
 /**
  * RESTLoader that submits tasks to locally running engine and performs basic load balancing.
  */
@@ -57,22 +54,13 @@
     public BlockingLoader(String graphNameInit) {
 
         ConfigProperties prop = ConfigProperties.getInstance();
-<<<<<<< HEAD
-        threadNumber = prop.getPropertyAsInt(ConfigProperties.NUM_THREADS_PROPERTY);
-=======
-        threadsNumber = prop.getPropertyAsInt(ConfigProperties.NUM_THREADS_PROPERTY);
->>>>>>> b6a0a23f
+        numThreads = prop.getPropertyAsInt(ConfigProperties.NUM_THREADS_PROPERTY);
         batchSize = prop.getPropertyAsInt(ConfigProperties.BATCH_SIZE_PROPERTY);
         repeatCommits = prop.getPropertyAsInt(ConfigProperties.LOADER_REPEAT_COMMITS);
         graphName = graphNameInit;
         cache = Cache.getInstance();
-<<<<<<< HEAD
-        executor = Executors.newFixedThreadPool(threadNumber);
-        transactionsSemaphore = new Semaphore(threadNumber * 3);
-=======
-        executor = Executors.newFixedThreadPool(threadsNumber);
-        transactionsSemaphore = new Semaphore(threadsNumber * 3);
->>>>>>> b6a0a23f
+        executor = Executors.newFixedThreadPool(numThreads);
+        transactionsSemaphore = new Semaphore(numThreads * 3);
         batch = new HashSet<>();
     }
 
@@ -108,11 +96,7 @@
             throw new RuntimeException(e);
         } finally {
             LOG.info("ALL TASKS DONE!");
-<<<<<<< HEAD
-            executor = Executors.newFixedThreadPool(threadNumber);
-=======
-            executor = Executors.newFixedThreadPool(threadsNumber);
->>>>>>> b6a0a23f
+            executor = Executors.newFixedThreadPool(numThreads);
         }
     }
 
