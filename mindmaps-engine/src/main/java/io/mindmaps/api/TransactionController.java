--- conflicted
+++ resolved
@@ -18,19 +18,15 @@
 
 package io.mindmaps.api;
 
+import io.mindmaps.constants.RESTUtil;
 import io.mindmaps.loader.RESTLoader;
 import io.mindmaps.util.ConfigProperties;
-<<<<<<< HEAD
-import io.mindmaps.constants.RESTUtil;
-=======
-import io.mindmaps.util.RESTUtil;
 import io.swagger.annotations.Api;
 import io.swagger.annotations.ApiImplicitParam;
 import io.swagger.annotations.ApiImplicitParams;
 import io.swagger.annotations.ApiOperation;
 import spark.Request;
 import spark.Response;
->>>>>>> 802456f2
 
 import javax.ws.rs.GET;
 import javax.ws.rs.POST;
@@ -47,23 +43,15 @@
 @Produces("text/plain")
 public class TransactionController {
 
-    RESTLoader RESTLoader;
+    RESTLoader loader;
     String defaultGraphName = ConfigProperties.getInstance().getProperty(ConfigProperties.DEFAULT_GRAPH_NAME_PROPERTY);
 
     public TransactionController() {
 
-        RESTLoader = RESTLoader.getInstance();
+        loader = RESTLoader.getInstance();
 
-<<<<<<< HEAD
-        post(RESTUtil.WebPath.NEW_TRANSACTION_URI, (req, res) -> {
-
-            String currentGraphName = req.queryParams(RESTUtil.Request.GRAPH_NAME_PARAM);
-            if (currentGraphName == null) currentGraphName = defaultGraphName;
-            UUID uuid = RESTLoader.addJob(currentGraphName, req.body());
-=======
         post(RESTUtil.WebPath.NEW_TRANSACTION_URI, this::newTransactionREST);
         get(RESTUtil.WebPath.TRANSACTION_STATUS_URI, this::checkTransactionStatusREST);
->>>>>>> 802456f2
 
     }
     @POST
@@ -79,18 +67,6 @@
         String currentGraphName = req.queryParams(RESTUtil.Request.GRAPH_NAME_PARAM);
         if (currentGraphName == null) currentGraphName = defaultGraphName;
         UUID uuid = loader.addJob(currentGraphName, req.body());
-
-<<<<<<< HEAD
-        get(RESTUtil.WebPath.TRANSACTION_STATUS_URI, (req, res) -> {
-            try {
-                return RESTLoader.getStatus(UUID.fromString(req.params(RESTUtil.Request.UUID_PARAMETER))).toString();
-            } catch (Exception e) {
-                e.printStackTrace();
-                res.status(400);
-                return e.getMessage();
-            }
-        });
-=======
         if (uuid != null) {
             res.status(201);
             return uuid.toString();
@@ -99,7 +75,6 @@
             return "Error";
         }
     }
->>>>>>> 802456f2
 
     @GET
     @Path("/status/:uuid")
