/*
 * MindmapsDB - A Distributed Semantic Database
 * Copyright (C) 2016  Mindmaps Research Ltd
 *
 * MindmapsDB is free software: you can redistribute it and/or modify
 * it under the terms of the GNU General Public License as published by
 * the Free Software Foundation, either version 3 of the License, or
 * (at your option) any later version.
 *
 * MindmapsDB is distributed in the hope that it will be useful,
 * but WITHOUT ANY WARRANTY; without even the implied warranty of
 * MERCHANTABILITY or FITNESS FOR A PARTICULAR PURPOSE.  See the
 * GNU General Public License for more details.
 *
 * You should have received a copy of the GNU General Public License
 * along with MindmapsDB. If not, see <http://www.gnu.org/licenses/gpl.txt>.
 */

package io.mindmaps.api;

import io.mindmaps.util.ConfigProperties;
import io.mindmaps.core.implementation.MindmapsTransactionImpl;
import io.mindmaps.factory.GraphFactory;
import io.mindmaps.graql.QueryParser;
import io.mindmaps.constants.RESTUtil;
import io.swagger.annotations.Api;
import io.swagger.annotations.ApiImplicitParam;
import io.swagger.annotations.ApiImplicitParams;
import io.swagger.annotations.ApiOperation;
import org.json.JSONArray;
import org.json.JSONObject;
import org.slf4j.Logger;
import org.slf4j.LoggerFactory;
import spark.Request;
import spark.Response;

import javax.ws.rs.GET;
import javax.ws.rs.Path;
import javax.ws.rs.Produces;
import java.util.stream.Collectors;

import static spark.Spark.get;
import static spark.Spark.redirect;


@Path("/shell")
@Api(value = "/shell", description = "Endpoints to execute match queries and obtain meta-ontology types instances.")
@Produces({"application/json", "text/plain"})

public class RemoteShellController {

    private final Logger LOG = LoggerFactory.getLogger(RemoteShellController.class);

    String defaultGraphName = ConfigProperties.getInstance().getProperty(ConfigProperties.DEFAULT_GRAPH_NAME_PROPERTY);

    public RemoteShellController() {

        redirect.get(RESTUtil.WebPath.HOME_URI, RESTUtil.WebPath.MATCH_QUERY_URI);

        get(RESTUtil.WebPath.MATCH_QUERY_URI, this::matchQuery);

        get(RESTUtil.WebPath.META_TYPE_INSTANCES_URI, this::buildMetaTypeInstancesObject);
    }
    @GET
    @Path("/metaTypeInstances")
    @ApiOperation(
            value = "Produces a JSONObject containing meta-ontology types instances.",
            notes = "The built JSONObject will contain instances of roles, entities, relations and resources.",
            response = JSONObject.class)
    @ApiImplicitParams({
            @ApiImplicitParam(name = "graphName", value = "Name of graph tu use", dataType = "string", paramType = "query")

    })
    private String buildMetaTypeInstancesObject(Request req, Response res){

        String currentGraphName = req.queryParams(RESTUtil.Request.GRAPH_NAME_PARAM);
        if (currentGraphName == null) currentGraphName = defaultGraphName;

<<<<<<< HEAD
        MindmapsTransactionImpl transaction = (MindmapsTransactionImpl) GraphFactory.getInstance().getGraph(currentGraphName).newTransaction();
=======
        MindmapsTransactionImpl transaction = (MindmapsTransactionImpl) GraphFactory.getInstance().getGraph(currentGraphName).getTransaction();
>>>>>>> b6a0a23f

        JSONObject responseObj = new JSONObject();
        responseObj.put(RESTUtil.Response.ROLES_JSON_FIELD, new JSONArray(transaction.getMetaRoleType().instances().stream().map(x -> x.getId()).toArray()));
        responseObj.put(RESTUtil.Response.ENTITIES_JSON_FIELD, new JSONArray(transaction.getMetaEntityType().instances().stream().map(x -> x.getId()).toArray()));
        responseObj.put(RESTUtil.Response.RELATIONS_JSON_FIELD, new JSONArray(transaction.getMetaRelationType().instances().stream().map(x -> x.getId()).toArray()));
        responseObj.put(RESTUtil.Response.RESOURCES_JSON_FIELD, new JSONArray(transaction.getMetaResourceType().instances().stream().map(x -> x.getId()).toArray()));

        return responseObj.toString();
    }

    @GET
    @Path("/match")
    @ApiOperation(
            value = "Executes match query on the server and produces a result string.",
            response = String.class)
    @ApiImplicitParams({
<<<<<<< HEAD
            @ApiImplicitParam(name = "graphName", value = "Name of graph tu use", dataType = "string", paramType = "query"),
=======
            @ApiImplicitParam(name = "graphName", value = "Name of graph to use", dataType = "string", paramType = "query"),
>>>>>>> b6a0a23f
            @ApiImplicitParam(name = "query", value = "Match query to execute", required = true,dataType = "string", paramType = "query")
    })
    private String matchQuery(Request req, Response res) {

        String currentGraphName = req.queryParams(RESTUtil.Request.GRAPH_NAME_PARAM);
        if(currentGraphName==null) currentGraphName = defaultGraphName;

        QueryParser parser = QueryParser.create(GraphFactory.getInstance().getGraph(currentGraphName).getTransaction());

        LOG.info("Received match query: \"" + req.queryParams(RESTUtil.Request.QUERY_FIELD) + "\"");

        try {
            return parser.parseMatchQuery(req.queryParams(RESTUtil.Request.QUERY_FIELD))
                    .resultsString()
                    .map(x -> x.replaceAll("\u001B\\[\\d+[m]", ""))
                    .collect(Collectors.joining("\n"));
        } catch (Exception e) {
            res.status(400);
            return e.getMessage();
        }
    }


}<|MERGE_RESOLUTION|>--- conflicted
+++ resolved
@@ -76,11 +76,7 @@
         String currentGraphName = req.queryParams(RESTUtil.Request.GRAPH_NAME_PARAM);
         if (currentGraphName == null) currentGraphName = defaultGraphName;
 
-<<<<<<< HEAD
-        MindmapsTransactionImpl transaction = (MindmapsTransactionImpl) GraphFactory.getInstance().getGraph(currentGraphName).newTransaction();
-=======
         MindmapsTransactionImpl transaction = (MindmapsTransactionImpl) GraphFactory.getInstance().getGraph(currentGraphName).getTransaction();
->>>>>>> b6a0a23f
 
         JSONObject responseObj = new JSONObject();
         responseObj.put(RESTUtil.Response.ROLES_JSON_FIELD, new JSONArray(transaction.getMetaRoleType().instances().stream().map(x -> x.getId()).toArray()));
@@ -97,11 +93,7 @@
             value = "Executes match query on the server and produces a result string.",
             response = String.class)
     @ApiImplicitParams({
-<<<<<<< HEAD
-            @ApiImplicitParam(name = "graphName", value = "Name of graph tu use", dataType = "string", paramType = "query"),
-=======
             @ApiImplicitParam(name = "graphName", value = "Name of graph to use", dataType = "string", paramType = "query"),
->>>>>>> b6a0a23f
             @ApiImplicitParam(name = "query", value = "Match query to execute", required = true,dataType = "string", paramType = "query")
     })
     private String matchQuery(Request req, Response res) {
