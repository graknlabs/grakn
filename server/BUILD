#
# GRAKN.AI - THE KNOWLEDGE GRAPH
# Copyright (C) 2018 Grakn Labs Ltd
#
# This program is free software: you can redistribute it and/or modify
# it under the terms of the GNU Affero General Public License as
# published by the Free Software Foundation, either version 3 of the
# License, or (at your option) any later version.
#
# This program is distributed in the hope that it will be useful,
# but WITHOUT ANY WARRANTY; without even the implied warranty of
# MERCHANTABILITY or FITNESS FOR A PARTICULAR PURPOSE.  See the
# GNU Affero General Public License for more details.
#
# You should have received a copy of the GNU Affero General Public License
# along with this program.  If not, see <https://www.gnu.org/licenses/>.
#

load("@org_pubref_rules_proto//java:compile.bzl", "java_grpc_compile")
load("//dependencies/deployment/maven:rules.bzl", "deploy_maven_jar")

java_grpc_compile(
    name = "server-java-proto",
    deps = [
        "//protocol/session:session-proto",
        "//protocol/session:answer-proto",
        "//protocol/session:concept-proto",
        "//protocol/keyspace:keyspace-proto",
    ]
)

java_library(
    name = "server",
    srcs = [":server-java-proto"] + glob(["src/**/*.java"]),
    deps = [
        # Grakn Core dependencies
        "//grakn-graql:grakn-graql",

        # External dependencies
        "//dependencies/maven/artifacts/com/fasterxml/jackson/core:jackson-core",
        "//dependencies/maven/artifacts/com/fasterxml/jackson/core:jackson-databind",
        "//dependencies/maven/artifacts/com/fasterxml/jackson/dataformat:jackson-dataformat-yaml",
        "//dependencies/maven/artifacts/com/google/auto/value:auto-value",
        "//dependencies/maven/artifacts/com/google/code/findbugs:jsr305",
        "//dependencies/maven/artifacts/com/google/guava:guava",
        "//dependencies/maven/artifacts/com/google/protobuf:protobuf-java",
        "//dependencies/maven/artifacts/commons-configuration:commons-configuration", # PREVIOUSLY UNDECLARED
        "//dependencies/maven/artifacts/commons-io:commons-io", # PREVIOUSLY UNDECLARED
        "//dependencies/maven/artifacts/commons-lang:commons-lang",
        "//dependencies/maven/artifacts/commons-cli:commons-cli", # PREVIOUSLY UNDECLARED
        "//dependencies/maven/artifacts/io/grpc:grpc-core",
        "//dependencies/maven/artifacts/io/grpc:grpc-protobuf",
        "//dependencies/maven/artifacts/io/grpc:grpc-stub",
        "//dependencies/maven/artifacts/io/zipkin/brave:brave",
        "//dependencies/maven/artifacts/io/zipkin/reporter2:zipkin-sender-urlconnection",
        "//dependencies/maven/artifacts/io/zipkin/reporter2:zipkin-reporter", # PREVIOUSLY UNDECLARED
        "//dependencies/maven/artifacts/io/zipkin/zipkin2:zipkin", # PREVIOUSLY UNDECLARED
        "//dependencies/maven/artifacts/org/apache/cassandra:cassandra-all", # PREVIOUSLY UNDECLARED
        "//dependencies/maven/artifacts/org/apache/tinkerpop:gremlin-core", # PREVIOUSLY UNDECLARED
        "//dependencies/maven/artifacts/org/rocksdb:rocksdbjni",
        "//dependencies/maven/artifacts/org/sharegov:mjson", # PREVIOUSLY UNDECLARED
        "//dependencies/maven/artifacts/org/slf4j:slf4j-api",
        "//dependencies/maven/artifacts/org/zeroturnaround:zt-exec",
    ],
<<<<<<< HEAD
    runtime_deps = [
        "//dependencies/maven/artifacts/ch/qos/logback:logback-classic",
        "//dependencies/maven/artifacts/ch/qos/logback:logback-core",
        "//dependencies/maven/artifacts/io/grpc:grpc-netty",
        "//dependencies/maven/artifacts/io/netty:netty-all",
        "//dependencies/maven/artifacts/javax/servlet:javax-servlet-api", # PREVIOUSLY UNDECLARED
        "//dependencies/maven/artifacts/org/codehaus/janino:janino",
    ],
    visibility = ["//visibility:public"]
=======
    visibility = ["//visibility:public"],
    tags = ["maven_coordinates=ai.grakn:core.server:{pom_version}"],
)

deploy_maven_jar(
    name = "deploy-maven-jar",
    targets = [":server"],
    version_file = "//:VERSION",
>>>>>>> 3b59a34f
)

java_binary(
    name = "server-binary",
    main_class = "ai.grakn.core.server.bootup.GraknBootup",
    runtime_deps = ["//server:server"],
    visibility = ["//visibility:public"]
)

genrule(
    name = "distribution",
    srcs = glob(["conf/**", "services/**"]) + [
        ":server-binary_deploy.jar",
        "//:grakn",
    ],
    outs = ["//server:dist/grakn-core-server.zip"],
    cmd  = "$(location distribution.sh) $(location //server:dist/grakn-core-server.zip) $(location //:grakn) $(location services/grakn/grakn-core-ascii.txt) $(location server-binary_deploy.jar) $(location //server:conf/grakn.properties) $(location //server:conf/logback.xml) $(location //server:services/cassandra/logback.xml) $(location //server:services/cassandra/cassandra.yaml)",
    tools = ["distribution.sh"]
)

java_test(
    name = "process-wide-lock-provider-test",
    test_class = "ai.grakn.core.server.lock.ProcessWideLockProviderTest",
    srcs = ["test/lock/ProcessWideLockProviderTest.java"],
    deps = [":server"],
    size = "small"
)

java_test(
    name = "rocks-db-queue-test",
    test_class = "ai.grakn.core.server.deduplicator.RocksDbQueueTest",
    srcs = ["test/deduplicator/RocksDbQueueTest.java"],
    deps = [
        ":server",
        "//grakn-graql",
        "//dependencies/maven/artifacts/commons-io:commons-io",
        "//dependencies/maven/artifacts/org/hamcrest:hamcrest-library",
    ],
    size = "small",
    flaky = True
)

java_test(
    name = "grakn-config-test",
    test_class = "ai.grakn.core.server.config.GraknConfigTest",
    srcs = ["test/config/GraknConfigTest.java"],
    deps = [":server", "//grakn-graql"],
    resources = ["test/resources/inmemory-graph.properties"],
    size = "small"
)

test_suite(
    name = "test-unit",
    tags = ["small"],
)

exports_files(
    glob(["conf/**", "services/**"]),
    visibility = ["//visibility:public"]
)

filegroup(
    name = "grakn-properties",
    srcs = ["conf/grakn.properties"],
    visibility = ["//visibility:public"]
)<|MERGE_RESOLUTION|>--- conflicted
+++ resolved
@@ -62,7 +62,6 @@
         "//dependencies/maven/artifacts/org/slf4j:slf4j-api",
         "//dependencies/maven/artifacts/org/zeroturnaround:zt-exec",
     ],
-<<<<<<< HEAD
     runtime_deps = [
         "//dependencies/maven/artifacts/ch/qos/logback:logback-classic",
         "//dependencies/maven/artifacts/ch/qos/logback:logback-core",
@@ -71,8 +70,6 @@
         "//dependencies/maven/artifacts/javax/servlet:javax-servlet-api", # PREVIOUSLY UNDECLARED
         "//dependencies/maven/artifacts/org/codehaus/janino:janino",
     ],
-    visibility = ["//visibility:public"]
-=======
     visibility = ["//visibility:public"],
     tags = ["maven_coordinates=ai.grakn:core.server:{pom_version}"],
 )
@@ -81,7 +78,6 @@
     name = "deploy-maven-jar",
     targets = [":server"],
     version_file = "//:VERSION",
->>>>>>> 3b59a34f
 )
 
 java_binary(
