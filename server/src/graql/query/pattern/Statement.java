--- conflicted
+++ resolved
@@ -98,7 +98,7 @@
      */
     @CheckReturnValue
     public final Optional<Label> getTypeLabel() {
-        return getProperty(LabelProperty.class).map(labelProperty -> labelProperty.label());
+        return getProperty(LabelProperty.class).map(LabelProperty::label);
     }
 
     /**
@@ -107,9 +107,9 @@
     @CheckReturnValue
     public final Set<Label> getTypeLabels() {
         return properties().stream()
-                .flatMap(varProperty -> varProperty.types())
-                .map(statement -> statement.getTypeLabel())
-                .flatMap(optional -> CommonUtil.optionalToStream(optional))
+                .flatMap(VarProperty::types)
+                .map(Statement::getTypeLabel)
+                .flatMap(CommonUtil::optionalToStream)
                 .collect(toSet());
     }
 
@@ -160,11 +160,7 @@
         while (!newVars.isEmpty()) {
             Statement var = newVars.pop();
             vars.add(var);
-<<<<<<< HEAD
-            var.getProperties().flatMap(VarProperty::innerStatements).forEach(newVars::add);
-=======
-            var.properties().stream().flatMap(varProperty -> varProperty.innerStatements()).forEach(newVars::add);
->>>>>>> ae667f9a
+            var.properties().stream().flatMap(VarProperty::innerStatements).forEach(newVars::add);
         }
 
         return vars;
@@ -183,11 +179,7 @@
         while (!newVars.isEmpty()) {
             Statement var = newVars.pop();
             vars.add(var);
-<<<<<<< HEAD
-            var.getProperties().flatMap(VarProperty::implicitInnerStatements).forEach(newVars::add);
-=======
-            var.properties().stream().flatMap(varProperty -> varProperty.implicitInnerStatements()).forEach(newVars::add);
->>>>>>> ae667f9a
+            var.properties().stream().flatMap(VarProperty::implicitInnerStatements).forEach(newVars::add);
         }
 
         return vars;
@@ -197,7 +189,7 @@
     public final Set<Variable> variables() {
         return innerStatements().stream()
                 .filter(v -> v.var().isUserDefinedName())
-                .map(Statement::var)
+                .map(st -> st.var())
                 .collect(toSet());
     }
 
