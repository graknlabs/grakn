/*
 * GRAKN.AI - THE KNOWLEDGE GRAPH
 * Copyright (C) 2018 Grakn Labs Ltd
 *
 * This program is free software: you can redistribute it and/or modify
 * it under the terms of the GNU Affero General Public License as
 * published by the Free Software Foundation, either version 3 of the
 * License, or (at your option) any later version.
 *
 * This program is distributed in the hope that it will be useful,
 * but WITHOUT ANY WARRANTY; without even the implied warranty of
 * MERCHANTABILITY or FITNESS FOR A PARTICULAR PURPOSE.  See the
 * GNU Affero General Public License for more details.
 *
 * You should have received a copy of the GNU Affero General Public License
 * along with this program.  If not, see <https://www.gnu.org/licenses/>.
 */

package grakn.core.graql.query.pattern;

import grakn.core.graql.parser.Parser;
import java.util.List;
import java.util.Set;
import javax.annotation.CheckReturnValue;

import static java.util.stream.Collectors.toSet;

/**
 * A pattern describing a subgraph.
 * A Pattern can describe an entire graph, or just a single concept.
 * For example, {@code var("x").isa("movie")} is a pattern representing things that are movies.
 * A pattern can also be a conjunction: {@code and(var("x").isa("movie"), var("x").value("Titanic"))}, or a disjunction:
 * {@code or(var("x").isa("movie"), var("x").isa("tv-show"))}. These can be used to combine other patterns together
 * into larger patterns.
 */
public interface Pattern {

    Parser parser = new Parser();

    static Pattern parse(String pattern) {
        return parser.parsePattern(pattern);
    }

    static List<Pattern> parseList(String pattern) {
        return parser.parsePatterns(pattern);
    }

    /**
<<<<<<< HEAD
     * Get all common, user-defined {@link Variable}s in the {@link Pattern}.
=======
     * @param name the name of the variable
     * @return a new query variable
     */
    @CheckReturnValue
    static Variable var(String name) {
        return new Variable(name, Variable.Type.UserDefined);
    }

    /**
     * @return a new, anonymous query variable
     */
    @CheckReturnValue
    static Variable var() {
        return new Variable(Long.toString(counter.getAndIncrement()), Variable.Type.Generated);
    }

    /**
     * @param label the label of a concept
     * @return a variable pattern that identifies a concept by label
     */
    @CheckReturnValue
    static Statement label(String label) {
        return var().label(label);
    }

    /**
     * @param label the label of a concept
     * @return a variable pattern that identifies a concept by label
     */
    @CheckReturnValue
    static Statement label(Label label) {
        return var().label(label);
    }

    /**
     * @param patterns an array of patterns to match
     * @return a pattern that will match only when all contained patterns match
     */
    @CheckReturnValue
    static Pattern and(Pattern... patterns) {
        return and(Arrays.asList(patterns));
    }

    /**
     * @param patterns a collection of patterns to match
     * @return a pattern that will match only when all contained patterns match
     */
    @CheckReturnValue
    static Pattern and(Collection<? extends Pattern> patterns) {
        return and(Sets.newHashSet(patterns));
    }

    static <T extends Pattern> Conjunction<T> and(Set<T> patterns) {
        return new Conjunction<>(patterns);
    }

    /**
     * @param patterns an array of patterns to match
     * @return a pattern that will match when any contained pattern matches
     */
    @CheckReturnValue
    static Pattern or(Pattern... patterns) {
        return or(Arrays.asList(patterns));
    }

    /**
     * @param patterns a collection of patterns to match
     * @return a pattern that will match when any contained pattern matches
     */
    @CheckReturnValue
    static Pattern or(Collection<? extends Pattern> patterns) {
        // Simplify representation when there is only one alternative
        if (patterns.size() == 1) {
            return Iterables.getOnlyElement(patterns);
        }

        return or(Sets.newHashSet(patterns));
    }

    static <T extends Pattern> Disjunction<T> or(Set<T> patterns) {
        return new Disjunction<>(patterns);
    }

    /**
     * Get all common, user-defined Variables in the Pattern.
>>>>>>> ae667f9a
     */
    @CheckReturnValue
    Set<Variable> variables();

    /**
     * @return all variables referenced in the pattern
     */
    @CheckReturnValue
    default Set<Statement> statements() {
        return getDisjunctiveNormalForm().getPatterns().stream()
                .flatMap(conj -> conj.getPatterns().stream())
                .collect(toSet());
    }

    /**
     * @return this Pattern as a Statement, if it is one.
     */
    @CheckReturnValue
    default Statement asStatement() {
        throw new UnsupportedOperationException();
    }

    /**
     * @return this Pattern as a Disjunction, if it is one.
     */
    @CheckReturnValue
    default Disjunction<?> asDisjunction() {
        throw new UnsupportedOperationException();
    }

    /**
     * @return this Pattern as a Conjunction, if it is one.
     */
    @CheckReturnValue
    default Conjunction<?> asConjunction() {
        throw new UnsupportedOperationException();
    }

    /**
<<<<<<< HEAD
     * @return this {@link Pattern} as a {@link Negation}, if it is one.
     */
    @CheckReturnValue
    default Negation<?> asNegation() {
        throw new UnsupportedOperationException();
    }

    /**
     * @return true if this {@link Pattern} is a {@link Statement}
=======
     * @return true if this Pattern is a Statement
>>>>>>> ae667f9a
     */
    @CheckReturnValue
    default boolean isStatement() {
        return false;
    }

    /**
     * @return true if this Pattern is a Conjunction
     */
    @CheckReturnValue
    default boolean isDisjunction() {
        return false;
    }

    /**
     * @return true if this Pattern is a Disjunction
     */
    @CheckReturnValue
    default boolean isConjunction() {
        return false;
    }

    /**
     * @return true if this {@link Pattern} is a {@link Negation}
     */
    @CheckReturnValue
    default boolean isNegation() {
        return false;
    }

    /**
     * Get the disjunctive normal form of this pattern group.
     * This means the pattern group will be transformed into a number of conjunctive patterns, where each is disjunct.
     *
     * e.g.
     * p = (A or B) and (C or D)
     * p.getDisjunctiveNormalForm() = (A and C) or (A and D) or (B and C) or (B and D)
     *
     * @return the pattern group in disjunctive normal form
     */
    @CheckReturnValue
    Disjunction<Conjunction<Statement>> getDisjunctiveNormalForm();

    /**
     * @return this pattern negated
     */
    @CheckReturnValue
    Pattern negate();

    /**
     * @return true if this pattern contains only positive patterns
     */
    @CheckReturnValue
    default boolean isPositive(){
        return getDisjunctiveNormalForm().getPatterns().stream()
                .flatMap(p -> p.getPatterns().stream())
                .allMatch(Pattern::isPositive);
    }
}<|MERGE_RESOLUTION|>--- conflicted
+++ resolved
@@ -46,95 +46,7 @@
     }
 
     /**
-<<<<<<< HEAD
      * Get all common, user-defined {@link Variable}s in the {@link Pattern}.
-=======
-     * @param name the name of the variable
-     * @return a new query variable
-     */
-    @CheckReturnValue
-    static Variable var(String name) {
-        return new Variable(name, Variable.Type.UserDefined);
-    }
-
-    /**
-     * @return a new, anonymous query variable
-     */
-    @CheckReturnValue
-    static Variable var() {
-        return new Variable(Long.toString(counter.getAndIncrement()), Variable.Type.Generated);
-    }
-
-    /**
-     * @param label the label of a concept
-     * @return a variable pattern that identifies a concept by label
-     */
-    @CheckReturnValue
-    static Statement label(String label) {
-        return var().label(label);
-    }
-
-    /**
-     * @param label the label of a concept
-     * @return a variable pattern that identifies a concept by label
-     */
-    @CheckReturnValue
-    static Statement label(Label label) {
-        return var().label(label);
-    }
-
-    /**
-     * @param patterns an array of patterns to match
-     * @return a pattern that will match only when all contained patterns match
-     */
-    @CheckReturnValue
-    static Pattern and(Pattern... patterns) {
-        return and(Arrays.asList(patterns));
-    }
-
-    /**
-     * @param patterns a collection of patterns to match
-     * @return a pattern that will match only when all contained patterns match
-     */
-    @CheckReturnValue
-    static Pattern and(Collection<? extends Pattern> patterns) {
-        return and(Sets.newHashSet(patterns));
-    }
-
-    static <T extends Pattern> Conjunction<T> and(Set<T> patterns) {
-        return new Conjunction<>(patterns);
-    }
-
-    /**
-     * @param patterns an array of patterns to match
-     * @return a pattern that will match when any contained pattern matches
-     */
-    @CheckReturnValue
-    static Pattern or(Pattern... patterns) {
-        return or(Arrays.asList(patterns));
-    }
-
-    /**
-     * @param patterns a collection of patterns to match
-     * @return a pattern that will match when any contained pattern matches
-     */
-    @CheckReturnValue
-    static Pattern or(Collection<? extends Pattern> patterns) {
-        // Simplify representation when there is only one alternative
-        if (patterns.size() == 1) {
-            return Iterables.getOnlyElement(patterns);
-        }
-
-        return or(Sets.newHashSet(patterns));
-    }
-
-    static <T extends Pattern> Disjunction<T> or(Set<T> patterns) {
-        return new Disjunction<>(patterns);
-    }
-
-    /**
-     * Get all common, user-defined Variables in the Pattern.
->>>>>>> ae667f9a
      */
     @CheckReturnValue
     Set<Variable> variables();
@@ -174,8 +86,7 @@
     }
 
     /**
-<<<<<<< HEAD
-     * @return this {@link Pattern} as a {@link Negation}, if it is one.
+     * @return this Pattern as a Negation, if it is one.
      */
     @CheckReturnValue
     default Negation<?> asNegation() {
@@ -183,10 +94,7 @@
     }
 
     /**
-     * @return true if this {@link Pattern} is a {@link Statement}
-=======
      * @return true if this Pattern is a Statement
->>>>>>> ae667f9a
      */
     @CheckReturnValue
     default boolean isStatement() {
