--- conflicted
+++ resolved
@@ -24,13 +24,10 @@
 import grakn.core.graql.admin.ReasonerQuery;
 import grakn.core.graql.admin.Unifier;
 import grakn.core.graql.admin.VarPatternAdmin;
-<<<<<<< HEAD
 import grakn.core.graql.internal.reasoner.cache.MultilevelSemanticCache;
 import grakn.core.graql.internal.reasoner.cache.SemanticDifference;
 import grakn.core.graql.internal.reasoner.state.CacheCompletionState;
-=======
 import grakn.core.graql.answer.ConceptMap;
->>>>>>> 8be7626f
 import grakn.core.graql.internal.reasoner.unifier.MultiUnifierImpl;
 import grakn.core.graql.internal.reasoner.atom.Atom;
 import grakn.core.graql.internal.reasoner.atom.binary.TypeAtom;
@@ -41,7 +38,6 @@
 import grakn.core.graql.internal.reasoner.state.ResolutionState;
 import grakn.core.graql.internal.reasoner.unifier.UnifierType;
 import grakn.core.graql.internal.reasoner.utils.Pair;
-import grakn.core.graql.query.answer.ConceptMapImpl;
 import grakn.core.server.session.TransactionImpl;
 import com.google.common.base.Preconditions;
 import com.google.common.collect.Iterables;
@@ -226,7 +222,7 @@
                 .iterator();
 
         Iterator<ResolutionState> dbCompletionIterator =
-                Iterators.singletonIterator(new CacheCompletionState(this, new ConceptMapImpl(), null, cache));
+                Iterators.singletonIterator(new CacheCompletionState(this, new ConceptMap(), null, cache));
 
         Iterator<ResolutionState> subGoalIterator;
         //if this is ground and exists in the db then do not resolve further
