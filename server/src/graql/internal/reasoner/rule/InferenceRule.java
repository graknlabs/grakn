--- conflicted
+++ resolved
@@ -208,45 +208,25 @@
         Set<Atomic> bodyAtoms = new HashSet<>(body.getAtoms());
 
         //transfer value predicates
-<<<<<<< HEAD
-        Set<ValuePredicate> vpsToPropagate = parentAtom.getPredicates(ValuePredicate.class)
-                .flatMap(vp -> vp.unify(unifier).stream())
-                .filter(vp -> body.getVarNames().contains(vp.getVarName()))
-                .collect(toSet());
-
-        //System.out.println("Propagating vps\n" + vpsToPropagate);
-=======
         Set<Variable> bodyVars = body.getVarNames();
         Set<ValuePredicate> vpsToPropagate = parentAtom.getPredicates(ValuePredicate.class)
                 .flatMap(vp -> vp.unify(unifier).stream())
                 .filter(vp -> bodyVars.contains(vp.getVarName()))
                 .collect(toSet());
->>>>>>> ae667f9a
         bodyAtoms.addAll(vpsToPropagate);
 
         //if head is a resource merge vps into head
         if (headAtom.isResource()) {
-<<<<<<< HEAD
-            ResourceAtom resourceHead = (ResourceAtom) headAtom;
-=======
             AttributeAtom resourceHead = (AttributeAtom) headAtom;
->>>>>>> ae667f9a
 
             if (resourceHead.getMultiPredicate().isEmpty()) {
                 Set<ValuePredicate> innerVps = parentAtom.getInnerPredicates(ValuePredicate.class)
                         .flatMap(vp -> vp.unify(unifier).stream())
                         .collect(toSet());
-<<<<<<< HEAD
-
-                //System.out.println("Propagating inner vps\n" + innerVps);
+
                 bodyAtoms.addAll(innerVps);
 
-                headAtom = ResourceAtom.create(
-=======
-                bodyAtoms.addAll(innerVps);
-
                 headAtom = AttributeAtom.create(
->>>>>>> ae667f9a
                         resourceHead.getPattern(),
                         resourceHead.getAttributeVariable(),
                         resourceHead.getRelationVariable(),
