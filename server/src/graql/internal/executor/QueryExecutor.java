/*
 * GRAKN.AI - THE KNOWLEDGE GRAPH
 * Copyright (C) 2018 Grakn Labs Ltd
 *
 * This program is free software: you can redistribute it and/or modify
 * it under the terms of the GNU Affero General Public License as
 * published by the Free Software Foundation, either version 3 of the
 * License, or (at your option) any later version.
 *
 * This program is distributed in the hope that it will be useful,
 * but WITHOUT ANY WARRANTY; without even the implied warranty of
 * MERCHANTABILITY or FITNESS FOR A PARTICULAR PURPOSE.  See the
 * GNU Affero General Public License for more details.
 *
 * You should have received a copy of the GNU Affero General Public License
 * along with this program.  If not, see <https://www.gnu.org/licenses/>.
 */

package grakn.core.graql.internal.executor;

import com.google.common.collect.ImmutableList;
import com.google.common.collect.ImmutableSet;
import com.google.common.collect.Sets;
import grakn.core.common.util.CommonUtil;
import grakn.core.graql.admin.ReasonerQuery;
import grakn.core.graql.answer.Answer;
import grakn.core.graql.answer.AnswerGroup;
import grakn.core.graql.answer.ConceptMap;
import grakn.core.graql.answer.ConceptSet;
import grakn.core.graql.answer.Value;
import grakn.core.graql.concept.Concept;
import grakn.core.graql.concept.Label;
import grakn.core.graql.concept.SchemaConcept;
import grakn.core.graql.exception.GraqlQueryException;
import grakn.core.graql.internal.executor.property.PropertyExecutor;
import grakn.core.graql.internal.gremlin.GraqlTraversal;
import grakn.core.graql.internal.gremlin.GreedyTraversalPlan;
import grakn.core.graql.internal.reasoner.query.ReasonerQueries;
import grakn.core.graql.internal.reasoner.rule.RuleUtils;
import grakn.core.graql.query.AggregateQuery;
import grakn.core.graql.query.ComputeQuery;
import grakn.core.graql.query.DefineQuery;
import grakn.core.graql.query.DeleteQuery;
import grakn.core.graql.query.GetQuery;
import grakn.core.graql.query.Graql;
import grakn.core.graql.query.GroupAggregateQuery;
import grakn.core.graql.query.GroupQuery;
import grakn.core.graql.query.InsertQuery;
import grakn.core.graql.query.MatchClause;
import grakn.core.graql.query.UndefineQuery;
import grakn.core.graql.query.pattern.Conjunction;
import grakn.core.graql.query.pattern.Statement;
import grakn.core.graql.query.pattern.Variable;
import grakn.core.graql.query.pattern.property.HasAttributeProperty;
import grakn.core.graql.query.pattern.property.IsaProperty;
import grakn.core.graql.query.pattern.property.RelationProperty;
import grakn.core.graql.query.pattern.property.VarProperty;
import grakn.core.server.session.TransactionOLTP;
import org.apache.tinkerpop.gremlin.process.traversal.dsl.graph.GraphTraversal;
import org.apache.tinkerpop.gremlin.structure.Edge;
import org.apache.tinkerpop.gremlin.structure.Element;
import org.apache.tinkerpop.gremlin.structure.Vertex;

import java.util.ArrayList;
import java.util.Collection;
import java.util.HashMap;
import java.util.HashSet;
import java.util.Iterator;
import java.util.List;
import java.util.Map;
import java.util.Optional;
import java.util.Set;
import java.util.function.Function;
import java.util.stream.Collector;
import java.util.stream.Collectors;
import java.util.stream.Stream;

import static grakn.core.common.util.CommonUtil.toImmutableList;
import static grakn.core.common.util.CommonUtil.toImmutableSet;
import static java.util.stream.Collectors.collectingAndThen;
import static java.util.stream.Collectors.groupingBy;
import static java.util.stream.Collectors.toList;
import static java.util.stream.Collectors.toSet;

/**
 * QueryExecutor is the class that executes Graql queries onto the database
 */
public class QueryExecutor {

    private final boolean infer;
    private final TransactionOLTP transaction;

    public QueryExecutor(TransactionOLTP transaction, boolean infer) {
        this.infer = infer;
        this.transaction = transaction;
    }

    private Stream<ConceptMap> resolveConjunction(Conjunction<Statement> conj, TransactionOLTP tx){
        ReasonerQuery conjQuery = ReasonerQueries.create(conj, tx).rewrite();
        conjQuery.checkValid();

        //TODO
        // - handling of empty query is a hack, need to solve in another PR
        // - atom parsing doesn't recognise nested statements so we do not resolve if possible
        boolean doNotResolve = conjQuery.getAtoms().isEmpty()
                || (conjQuery.isPositive() && !conjQuery.isRuleResolvable());
        return doNotResolve?
                tx.stream(Graql.match(conj), false) :
                conjQuery.resolve();
    }

    public Stream<ConceptMap> match(MatchClause matchClause) {
        //validatePattern
        for (Statement statement : matchClause.getPatterns().statements()) {
            statement.properties().stream().forEach(property -> validateProperty(property, statement));
        }

<<<<<<< HEAD
        if (!infer) {
            GraqlTraversal graqlTraversal = GreedyTraversalPlan.createTraversal(matchClause.getPatterns(), tx);
=======
        if (!infer || !RuleUtils.hasRules(transaction)) {
            GraqlTraversal graqlTraversal = GreedyTraversalPlan.createTraversal(matchClause.getPatterns(), transaction);
>>>>>>> ae667f9a
            return traversal(matchClause.getPatterns().variables(), graqlTraversal);
        }

        try {
<<<<<<< HEAD
            Iterator<Conjunction<Statement>> conjIt = matchClause.getPatterns().getDisjunctiveNormalForm().getPatterns().iterator();
            Stream<ConceptMap> answerStream = Stream.empty();
            while (conjIt.hasNext()) {
                answerStream = Stream.concat(answerStream, resolveConjunction(conjIt.next(), tx));
=======
            Iterator<Conjunction<Statement>> conjunctionIterator = matchClause.getPatterns()
                    .getDisjunctiveNormalForm().getPatterns().iterator();
            Conjunction<Statement> conjunction = conjunctionIterator.next();

            ReasonerQuery reasonerQuery = ReasonerQueries.create(conjunction, transaction).rewrite();
            reasonerQuery.checkValid();

            Stream<ConceptMap> answerStream = reasonerQuery.isRuleResolvable() ?
                    reasonerQuery.resolve() :
                    transaction.stream(Graql.match(conjunction), false);

            while (conjunctionIterator.hasNext()) {
                conjunction = conjunctionIterator.next();
                reasonerQuery = ReasonerQueries.create(conjunction, transaction).rewrite();
                Stream<ConceptMap> localStream = reasonerQuery.isRuleResolvable() ?
                        reasonerQuery.resolve() :
                        transaction.stream(Graql.match(conjunction), false);

                answerStream = Stream.concat(answerStream, localStream);
>>>>>>> ae667f9a
            }
            return answerStream.map(result -> result.project(matchClause.getSelectedNames()));
        } catch (GraqlQueryException e) {
            System.err.println(e.getMessage());
            return Stream.empty();
        }
    }

    /**
     * @param commonVars     set of variables of interest
     * @param graqlTraversal gral traversal corresponding to the provided pattern
     * @return resulting answer stream
     */
    public Stream<ConceptMap> traversal(Set<Variable> commonVars, GraqlTraversal graqlTraversal) {
        Set<Variable> vars = Sets.filter(commonVars, Variable::isUserDefinedName);

        GraphTraversal<Vertex, Map<String, Element>> traversal = graqlTraversal.getGraphTraversal(transaction, vars);

        return traversal.toStream()
                .map(elements -> createAnswer(vars, elements))
                .distinct()
                .sequential()
                .map(ConceptMap::new);
    }

    /**
     * @param vars     set of variables of interest
     * @param elements a map of vertices and edges where the key is the variable name
     * @return a map of concepts where the key is the variable name
     */
    private Map<Variable, Concept> createAnswer(Set<Variable> vars, Map<String, Element> elements) {
        Map<Variable, Concept> map = new HashMap<>();
        for (Variable var : vars) {
            Element element = elements.get(var.symbol());
            if (element == null) {
                throw GraqlQueryException.unexpectedResult(var);
            } else {
                Concept result;
                if (element instanceof Vertex) {
                    result = transaction.buildConcept((Vertex) element);
                } else {
                    result = transaction.buildConcept((Edge) element);
                }
                Concept concept = result;
                map.put(var, concept);
            }
        }
        return map;
    }

    public ConceptMap define(DefineQuery query) {
        ImmutableSet.Builder<PropertyExecutor.Writer> executors = ImmutableSet.builder();
        List<Statement> statements = query.statements().stream()
                .flatMap(s -> s.innerStatements().stream())
                .collect(toImmutableList());

        for (Statement statement : statements) {
            for (VarProperty property : statement.properties()) {
                executors.addAll(PropertyExecutor.definable(statement.var(), property).defineExecutors());
            }
        }
        return WriteExecutor.create(transaction, executors.build()).write(new ConceptMap());
    }

    public ConceptMap undefine(UndefineQuery query) {
        ImmutableSet.Builder<PropertyExecutor.Writer> executors = ImmutableSet.builder();
        ImmutableList<Statement> statements = query.statements().stream()
                .flatMap(v -> v.innerStatements().stream())
                .collect(toImmutableList());

        for (Statement statement : statements) {
            for (VarProperty property : statement.properties()) {
                executors.addAll(PropertyExecutor.definable(statement.var(), property).undefineExecutors());
            }
        }
        return WriteExecutor.create(transaction, executors.build()).write(new ConceptMap());
    }

    public Stream<ConceptMap> insert(InsertQuery query) {
        Collection<Statement> statements = query.statements().stream()
                .flatMap(v -> v.innerStatements().stream())
                .collect(toImmutableList());

        ImmutableSet.Builder<PropertyExecutor.Writer> executors = ImmutableSet.builder();
        for (Statement statement : statements) {
            for (VarProperty property : statement.properties()) {
                executors.addAll(PropertyExecutor.insertable(statement.var(), property).insertExecutors());
            }
        }

        if (query.match() != null) {
            MatchClause match = query.match();
            Set<Variable> matchVars = match.getSelectedNames();
            Set<Variable> insertVars = statements.stream().map(statement -> statement.var()).collect(toImmutableSet());

            Set<Variable> projectedVars = new HashSet<>(matchVars);
            projectedVars.retainAll(insertVars);

            Stream<ConceptMap> answers = transaction.stream(match.get(projectedVars), infer);
            return answers.map(answer -> WriteExecutor
                    .create(transaction, executors.build()).write(answer))
                    .collect(toList()).stream();
        } else {
            return Stream.of(WriteExecutor.create(transaction, executors.build()).write(new ConceptMap()));
        }
    }

    public ConceptSet delete(DeleteQuery query) {
        Stream<ConceptMap> answers = transaction.stream(query.match(), infer)
                .map(result -> result.project(query.vars()))
                .distinct();

        // TODO: We should not need to collect toSet, once we fix ConceptId.id() to not use cache.
        // Stream.distinct() will then work properly when it calls ConceptImpl.equals()
        Set<Concept> conceptsToDelete = answers.flatMap(answer -> answer.concepts().stream()).collect(toSet());
        conceptsToDelete.forEach(concept -> {
            if (concept.isSchemaConcept()) {
                throw GraqlQueryException.deleteSchemaConcept(concept.asSchemaConcept());
            }
            concept.delete();
        });

        // TODO: return deleted Concepts instead of ConceptIds
        return new ConceptSet(conceptsToDelete.stream().map(Concept::id).collect(toSet()));
    }

    public Stream<ConceptMap> get(GetQuery query) {
        return match(query.match()).map(result -> result.project(query.vars())).distinct();
    }

    public Stream<Value> aggregate(AggregateQuery query) {
        Stream<ConceptMap> answers = get(query.getQuery());
        switch (query.method()) {
            case COUNT:
                return AggregateExecutor.count(answers).stream();
            case MAX:
                return AggregateExecutor.max(answers, query.var()).stream();
            case MEAN:
                return AggregateExecutor.mean(answers, query.var()).stream();
            case MEDIAN:
                return AggregateExecutor.median(answers, query.var()).stream();
            case MIN:
                return AggregateExecutor.min(answers, query.var()).stream();
            case STD:
                return AggregateExecutor.std(answers, query.var()).stream();
            case SUM:
                return AggregateExecutor.sum(answers, query.var()).stream();
            default:
                throw new IllegalArgumentException("Invalid Aggregate query method / variables");
        }
    }

    public Stream<AnswerGroup<ConceptMap>> group(GroupQuery query) {
        return group(get(query.getQuery()), query.var(),
                     answers -> answers.collect(Collectors.toList())
        ).stream();
    }

    public Stream<AnswerGroup<Value>> group(GroupAggregateQuery query) {
        return group(get(query.getQuery()), query.var(),
                     answers -> AggregateExecutor.aggregate(answers, query.aggregateMethod(), query.aggregateVar())
        ).stream();
    }

    private static <T extends Answer> List<AnswerGroup<T>> group(Stream<ConceptMap> answers, Variable var,
                                                                 Function<Stream<ConceptMap>, List<T>> function) {
        Collector<ConceptMap, ?, List<T>> applyInnerAggregate =
                collectingAndThen(toList(), list -> function.apply(list.stream()));

        List<AnswerGroup<T>> answerGroups = new ArrayList<>();
        answers.collect(groupingBy(answer -> answer.get(var), applyInnerAggregate))
                .forEach((key, values) -> answerGroups.add(new AnswerGroup<>(key, values)));

        return answerGroups;
    }

    public <T extends Answer> Stream<T> compute(ComputeQuery<T> query) {
        Optional<GraqlQueryException> exception = query.getException();
        if (exception.isPresent()) throw exception.get();

        ComputeExecutor<T> job = new ComputeExecutor<>(transaction, query);

        return job.stream();
    }

    private void validateProperty(VarProperty varProperty, Statement statement) {
        if (varProperty instanceof IsaProperty) {
            validateIsaProperty((IsaProperty) varProperty);
        } else if (varProperty instanceof HasAttributeProperty) {
            validateHasAttributeProperty((HasAttributeProperty) varProperty);
        } else if (varProperty instanceof RelationProperty) {
            validateRelationshipProperty((RelationProperty) varProperty, statement);
        }

        varProperty.innerStatements()
                .map(Statement::getTypeLabel)
                .flatMap(CommonUtil::optionalToStream)
                .forEach(label -> {
                    if (transaction.getSchemaConcept(label) == null) {
                        throw GraqlQueryException.labelNotFound(label);
                    }
                });
    }

    private void validateIsaProperty(IsaProperty varProperty) {
        varProperty.type().getTypeLabel().ifPresent(typeLabel -> {
            SchemaConcept theSchemaConcept = transaction.getSchemaConcept(typeLabel);
            if (theSchemaConcept != null && !theSchemaConcept.isType()) {
                throw GraqlQueryException.cannotGetInstancesOfNonType(typeLabel);
            }
        });
    }

    private void validateHasAttributeProperty(HasAttributeProperty varProperty) {
        SchemaConcept schemaConcept = transaction.getSchemaConcept(varProperty.type());
        if (schemaConcept == null) {
            throw GraqlQueryException.labelNotFound(varProperty.type());
        }
        if (!schemaConcept.isAttributeType()) {
            throw GraqlQueryException.mustBeAttributeType(varProperty.type());
        }
    }

    private void validateRelationshipProperty(RelationProperty varProperty, Statement statement) {
        Set<Label> roleTypes = varProperty.relationPlayers().stream()
                .map(RelationProperty.RolePlayer::getRole).flatMap(CommonUtil::optionalToStream)
                .map(Statement::getTypeLabel).flatMap(CommonUtil::optionalToStream)
                .collect(toSet());

        Optional<Label> maybeLabel =
                statement.getProperty(IsaProperty.class).map(IsaProperty::type).flatMap(Statement::getTypeLabel);

        maybeLabel.ifPresent(label -> {
            SchemaConcept schemaConcept = transaction.getSchemaConcept(label);

            if (schemaConcept == null || !schemaConcept.isRelationshipType()) {
                throw GraqlQueryException.notARelationType(label);
            }
        });

        // Check all role types exist
        roleTypes.forEach(roleId -> {
            SchemaConcept schemaConcept = transaction.getSchemaConcept(roleId);
            if (schemaConcept == null || !schemaConcept.isRole()) {
                throw GraqlQueryException.notARoleType(roleId);
            }
        });
    }
}<|MERGE_RESOLUTION|>--- conflicted
+++ resolved
@@ -36,7 +36,6 @@
 import grakn.core.graql.internal.gremlin.GraqlTraversal;
 import grakn.core.graql.internal.gremlin.GreedyTraversalPlan;
 import grakn.core.graql.internal.reasoner.query.ReasonerQueries;
-import grakn.core.graql.internal.reasoner.rule.RuleUtils;
 import grakn.core.graql.query.AggregateQuery;
 import grakn.core.graql.query.ComputeQuery;
 import grakn.core.graql.query.DefineQuery;
@@ -112,46 +111,19 @@
     public Stream<ConceptMap> match(MatchClause matchClause) {
         //validatePattern
         for (Statement statement : matchClause.getPatterns().statements()) {
-            statement.properties().stream().forEach(property -> validateProperty(property, statement));
-        }
-
-<<<<<<< HEAD
+            statement.properties().forEach(property -> validateProperty(property, statement));
+        }
+
         if (!infer) {
-            GraqlTraversal graqlTraversal = GreedyTraversalPlan.createTraversal(matchClause.getPatterns(), tx);
-=======
-        if (!infer || !RuleUtils.hasRules(transaction)) {
             GraqlTraversal graqlTraversal = GreedyTraversalPlan.createTraversal(matchClause.getPatterns(), transaction);
->>>>>>> ae667f9a
             return traversal(matchClause.getPatterns().variables(), graqlTraversal);
         }
 
         try {
-<<<<<<< HEAD
             Iterator<Conjunction<Statement>> conjIt = matchClause.getPatterns().getDisjunctiveNormalForm().getPatterns().iterator();
             Stream<ConceptMap> answerStream = Stream.empty();
             while (conjIt.hasNext()) {
-                answerStream = Stream.concat(answerStream, resolveConjunction(conjIt.next(), tx));
-=======
-            Iterator<Conjunction<Statement>> conjunctionIterator = matchClause.getPatterns()
-                    .getDisjunctiveNormalForm().getPatterns().iterator();
-            Conjunction<Statement> conjunction = conjunctionIterator.next();
-
-            ReasonerQuery reasonerQuery = ReasonerQueries.create(conjunction, transaction).rewrite();
-            reasonerQuery.checkValid();
-
-            Stream<ConceptMap> answerStream = reasonerQuery.isRuleResolvable() ?
-                    reasonerQuery.resolve() :
-                    transaction.stream(Graql.match(conjunction), false);
-
-            while (conjunctionIterator.hasNext()) {
-                conjunction = conjunctionIterator.next();
-                reasonerQuery = ReasonerQueries.create(conjunction, transaction).rewrite();
-                Stream<ConceptMap> localStream = reasonerQuery.isRuleResolvable() ?
-                        reasonerQuery.resolve() :
-                        transaction.stream(Graql.match(conjunction), false);
-
-                answerStream = Stream.concat(answerStream, localStream);
->>>>>>> ae667f9a
+                answerStream = Stream.concat(answerStream, resolveConjunction(conjIt.next(), transaction));
             }
             return answerStream.map(result -> result.project(matchClause.getSelectedNames()));
         } catch (GraqlQueryException e) {
