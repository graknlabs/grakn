/*
 * GRAKN.AI - THE KNOWLEDGE GRAPH
 * Copyright (C) 2018 Grakn Labs Ltd
 *
 * This program is free software: you can redistribute it and/or modify
 * it under the terms of the GNU Affero General Public License as
 * published by the Free Software Foundation, either version 3 of the
 * License, or (at your option) any later version.
 *
 * This program is distributed in the hope that it will be useful,
 * but WITHOUT ANY WARRANTY; without even the implied warranty of
 * MERCHANTABILITY or FITNESS FOR A PARTICULAR PURPOSE.  See the
 * GNU Affero General Public License for more details.
 *
 * You should have received a copy of the GNU Affero General Public License
 * along with this program.  If not, see <https://www.gnu.org/licenses/>.
 */

package grakn.core.graql.executor;

import com.google.common.collect.ImmutableList;
import com.google.common.collect.ImmutableSet;
import com.google.common.collect.Sets;
import grakn.benchmark.lib.instrumentation.ServerTracing;
import grakn.core.concept.Concept;
import grakn.core.concept.answer.Answer;
import grakn.core.concept.answer.AnswerGroup;
import grakn.core.concept.answer.ConceptList;
import grakn.core.concept.answer.ConceptMap;
import grakn.core.concept.answer.ConceptSet;
import grakn.core.concept.answer.ConceptSetMeasure;
import grakn.core.concept.answer.Numeric;
import grakn.core.concept.thing.Relation;
import grakn.core.graql.exception.GraqlCheckedException;
import grakn.core.graql.exception.GraqlQueryException;
import grakn.core.graql.executor.property.PropertyExecutor;
import grakn.core.graql.gremlin.GraqlTraversal;
import grakn.core.graql.gremlin.TraversalPlanner;
import grakn.core.graql.reasoner.DisjunctionIterator;
import grakn.core.graql.reasoner.query.ReasonerQueries;
import grakn.core.server.exception.GraknServerException;
import grakn.core.server.session.TransactionOLTP;
import graql.lang.Graql;
import graql.lang.pattern.Conjunction;
import graql.lang.pattern.Disjunction;
import graql.lang.pattern.Pattern;
import graql.lang.property.NeqProperty;
import graql.lang.property.ValueProperty;
import graql.lang.property.VarProperty;
import graql.lang.query.GraqlCompute;
import graql.lang.query.GraqlDefine;
import graql.lang.query.GraqlDelete;
import graql.lang.query.GraqlGet;
import graql.lang.query.GraqlInsert;
import graql.lang.query.GraqlUndefine;
import graql.lang.query.MatchClause;
import graql.lang.query.builder.Filterable;
import graql.lang.statement.Statement;
import graql.lang.statement.Variable;
import org.apache.tinkerpop.gremlin.process.traversal.dsl.graph.GraphTraversal;
import org.apache.tinkerpop.gremlin.structure.Edge;
import org.apache.tinkerpop.gremlin.structure.Element;
import org.apache.tinkerpop.gremlin.structure.Vertex;

import java.util.ArrayList;
import java.util.Collection;
import java.util.Collections;
import java.util.Comparator;
import java.util.HashMap;
import java.util.HashSet;
import java.util.LinkedHashSet;
import java.util.List;
import java.util.Map;
import java.util.Set;
import java.util.function.Function;
import java.util.stream.Collector;
import java.util.stream.Collectors;
import java.util.stream.Stream;
<<<<<<< HEAD
=======
import org.apache.tinkerpop.gremlin.process.traversal.dsl.graph.GraphTraversal;
import org.apache.tinkerpop.gremlin.structure.Edge;
import org.apache.tinkerpop.gremlin.structure.Element;
import org.apache.tinkerpop.gremlin.structure.Vertex;
import org.slf4j.Logger;
import org.slf4j.LoggerFactory;
>>>>>>> d4ba023e

import static grakn.core.common.util.CommonUtil.toImmutableList;
import static grakn.core.common.util.CommonUtil.toImmutableSet;
import static java.util.stream.Collectors.collectingAndThen;
import static java.util.stream.Collectors.groupingBy;
import static java.util.stream.Collectors.toList;
import static java.util.stream.Collectors.toSet;

/**
 * QueryExecutor is the class that executes Graql queries onto the database
 */
public class QueryExecutor {

    private final boolean infer;
    private final TransactionOLTP transaction;
    private static final Logger LOG = LoggerFactory.getLogger(QueryExecutor.class);

    public QueryExecutor(TransactionOLTP transaction, boolean infer) {
        this.infer = infer;
        this.transaction = transaction;
    }

    public Stream<ConceptMap> match(MatchClause matchClause) {

        int createStreamSpanId = ServerTracing.startScopedChildSpan("QueryExecutor.match create stream");

        Stream<ConceptMap> answerStream;

        try {
            validateClause(matchClause);

            if (!infer) {
                // time to create the traversal plan

                int createTraversalSpanId = ServerTracing.startScopedChildSpanWithParentContext("QueryExecutor.match create traversal", createStreamSpanId);

<<<<<<< HEAD
            GraqlTraversal graqlTraversal = TraversalPlanner.createTraversal(matchClause.getPatterns(), transaction);
=======
                GraqlTraversal graqlTraversal = GreedyTraversalPlan.createTraversal(matchClause.getPatterns(), transaction);
>>>>>>> d4ba023e

                ServerTracing.closeScopedChildSpan(createTraversalSpanId);

                // time to convert plan into a answer stream
                int traversalToStreamSpanId = ServerTracing.startScopedChildSpanWithParentContext("QueryExecutor.match traversal to stream", createStreamSpanId);

                answerStream = traversal(matchClause.getPatterns().variables(), graqlTraversal);

                ServerTracing.closeScopedChildSpan(traversalToStreamSpanId);
            } else {

<<<<<<< HEAD
            int disjunctionSpanId = ServerTracing.startScopedChildSpanWithParentContext("QueryExecutor.match disjunction iterator", createStreamSpanId);
=======
                int disjunctionSpanId = ServerTracing.startScopedChildSpanWithParentContext("QueryExecutor.match disjunction iterator", createStreamSpanId);
>>>>>>> d4ba023e

                Stream<ConceptMap> stream = new DisjunctionIterator(matchClause, transaction).hasStream();
                answerStream = stream.map(result -> result.project(matchClause.getSelectedNames()));

                ServerTracing.closeScopedChildSpan(disjunctionSpanId);
            }
        }
        catch(GraqlCheckedException e){
            LOG.debug(e.getMessage());
            answerStream = Stream.empty();
        }

        ServerTracing.closeScopedChildSpan(createStreamSpanId);
        return answerStream;
    }

    //TODO this should go into MatchClause
    private void validateClause(MatchClause matchClause) {

        Disjunction<Conjunction<Pattern>> negationDNF = matchClause.getPatterns().getNegationDNF();

        // assert none of the statements have no properties (eg. `match $x; get;`)
        List<Statement> statementsWithoutProperties = negationDNF.getPatterns().stream()
                .flatMap(p -> p.statements().stream())
                .filter(statement -> statement.properties().size() == 0)
                .collect(toList());
        if (statementsWithoutProperties.size() != 0) {
            throw GraqlQueryException.matchWithoutAnyProperties(statementsWithoutProperties.get(0));
        }

        validateVarVarComparisons(negationDNF);

        negationDNF.getPatterns().stream()
                .flatMap(p -> p.statements().stream())
                .map(p -> Graql.and(Collections.singleton(p)))
                .forEach(pattern -> ReasonerQueries.createWithoutRoleInference(pattern, transaction).checkValid());
        if (!infer) {
            boolean containsNegation = negationDNF.getPatterns().stream()
                    .flatMap(p -> p.getPatterns().stream())
                    .anyMatch(Pattern::isNegation);
            if (containsNegation) {
                throw GraqlQueryException.usingNegationWithReasoningOff(matchClause.getPatterns());
            }
        }
    }

    public void validateVarVarComparisons(Disjunction<Conjunction<Pattern>> negationDNF) {
        // comparisons between two variables (ValueProperty and NotEqual, similar to !== and !=)
        // must only use variables that are also used outside of comparisons

        // collect variables used in comparisons between two variables
        // and collect variables used outside of two-variable comparisons (variable to value is OK)
        Set<Statement> statements = negationDNF.statements();
        Set<Variable> varVarComparisons = new HashSet<>();
        Set<Variable> notVarVarComparisons = new HashSet<>();
        for (Statement stmt : statements) {
            if (stmt.hasProperty(NeqProperty.class)) {
                varVarComparisons.add(stmt.var());
                varVarComparisons.add(stmt.getProperty(NeqProperty.class).get().statement().var());
            } else if (stmt.hasProperty(ValueProperty.class)) {
                ValueProperty valueProperty = stmt.getProperty(ValueProperty.class).get();
                if (valueProperty.operation().hasVariable()) {
                    varVarComparisons.add(stmt.var());
                    varVarComparisons.add(valueProperty.operation().innerStatement().var());
                } else {
                    notVarVarComparisons.add(stmt.var());
                }
            } else {
                notVarVarComparisons.addAll(stmt.variables());
            }
        }

        // ensure variables used in var-var comparisons are used elsewhere too
        Set<Variable> unboundComparisonVariables = Sets.difference(varVarComparisons, notVarVarComparisons);
        if (! unboundComparisonVariables.isEmpty()) {
            throw GraqlQueryException.unboundComparisonVariables(unboundComparisonVariables);
        }
    }

    /**
     * @param commonVars     set of variables of interest
     * @param graqlTraversal graql traversal corresponding to the provided pattern
     * @return resulting answer stream
     */
    public Stream<ConceptMap> traversal(Set<Variable> commonVars, GraqlTraversal graqlTraversal) {
        Set<Variable> vars = Sets.filter(commonVars, Variable::isUserDefinedName);

        GraphTraversal<Vertex, Map<String, Element>> traversal = graqlTraversal.getGraphTraversal(transaction, vars);

        return traversal.toStream()
                .map(elements -> createAnswer(vars, elements))
                .distinct()
                .sequential()
                .map(ConceptMap::new);
    }

    /**
     * @param vars     set of variables of interest
     * @param elements a map of vertices and edges where the key is the variable name
     * @return a map of concepts where the key is the variable name
     */
    private Map<Variable, Concept> createAnswer(Set<Variable> vars, Map<String, Element> elements) {
        Map<Variable, Concept> map = new HashMap<>();
        for (Variable var : vars) {
            Element element = elements.get(var.symbol());
            if (element == null) {
                throw GraqlQueryException.unexpectedResult(var);
            } else {
                Concept result;
                if (element instanceof Vertex) {
                    result = transaction.buildConcept((Vertex) element);
                } else {
                    result = transaction.buildConcept((Edge) element);
                }
                Concept concept = result;
                map.put(var, concept);
            }
        }
        return map;
    }

    public ConceptMap define(GraqlDefine query) {
        ImmutableSet.Builder<PropertyExecutor.Writer> executors = ImmutableSet.builder();
        List<Statement> statements = query.statements().stream()
                .flatMap(statement -> statement.innerStatements().stream())
                .collect(toImmutableList());

        for (Statement statement : statements) {
            for (VarProperty property : statement.properties()) {
                executors.addAll(PropertyExecutor.definable(statement.var(), property).defineExecutors());
            }
        }

        return WriteExecutor.create(transaction, executors.build()).write(new ConceptMap());
    }

    public ConceptMap undefine(GraqlUndefine query) {
        ImmutableSet.Builder<PropertyExecutor.Writer> executors = ImmutableSet.builder();
        ImmutableList<Statement> statements = query.statements().stream()
                .flatMap(statement -> statement.innerStatements().stream())
                .collect(toImmutableList());

        for (Statement statement : statements) {
            for (VarProperty property : statement.properties()) {
                executors.addAll(PropertyExecutor.definable(statement.var(), property).undefineExecutors());
            }
        }
        return WriteExecutor.create(transaction, executors.build()).write(new ConceptMap());
    }

    public Stream<ConceptMap> insert(GraqlInsert query) {
        int createExecSpanId = ServerTracing.startScopedChildSpan("QueryExecutor.insert create executors");


        Collection<Statement> statements = query.statements().stream()
                .flatMap(statement -> statement.innerStatements().stream())
                .collect(toImmutableList());

        ImmutableSet.Builder<PropertyExecutor.Writer> executors = ImmutableSet.builder();
        for (Statement statement : statements) {
            for (VarProperty property : statement.properties()) {
                executors.addAll(PropertyExecutor.insertable(statement.var(), property).insertExecutors());
            }
        }

        ServerTracing.closeScopedChildSpan(createExecSpanId);

        int answerStreamSpanId = ServerTracing.startScopedChildSpan("QueryExecutor.insert create answer stream");


        Stream<ConceptMap> answerStream;
        if (query.match() != null) {
            MatchClause match = query.match();
            Set<Variable> matchVars = match.getSelectedNames();
            Set<Variable> insertVars = statements.stream().map(statement -> statement.var()).collect(toImmutableSet());

            LinkedHashSet<Variable> projectedVars = new LinkedHashSet<>(matchVars);
            projectedVars.retainAll(insertVars);

            Stream<ConceptMap> answers = transaction.stream(match.get(projectedVars), infer);
            answerStream = answers.map(answer -> WriteExecutor
                    .create(transaction, executors.build()).write(answer))
                    .collect(toList()).stream();
        } else {
            answerStream = Stream.of(WriteExecutor.create(transaction, executors.build()).write(new ConceptMap()));
        }

        ServerTracing.closeScopedChildSpan(answerStreamSpanId);

        return answerStream;
    }

    @SuppressWarnings("unchecked") // All attribute values are comparable data types
    private Stream<ConceptMap> filter(Filterable query, Stream<ConceptMap> answers) {
        if (query.sort().isPresent()) {
            Variable var = query.sort().get().var();
            Comparator<ConceptMap> comparator = (map1, map2) -> {
                Object val1 = map1.get(var).asAttribute().value();
                Object val2 = map2.get(var).asAttribute().value();

                if (val1 instanceof String) {
                    return ((String) val1).compareToIgnoreCase((String) val2);
                } else {
                    return ((Comparable<? super Comparable>) val1).compareTo((Comparable<? super Comparable>) val2);
                }
            };
            comparator = (query.sort().get().order() == Graql.Token.Order.DESC) ? comparator.reversed() : comparator;
            answers = answers.sorted(comparator);
        }
        if (query.offset().isPresent()) {
            answers = answers.skip(query.offset().get());
        }
        if (query.limit().isPresent()) {
            answers = answers.limit(query.limit().get());
        }

        return answers;
    }

    public ConceptSet delete(GraqlDelete query) {
        Stream<ConceptMap> answers = transaction.stream(query.match(), infer)
                .map(result -> result.project(query.vars()))
                .distinct();

        answers = filter(query, answers);

        // TODO: We should not need to collect toSet, once we fix ConceptId.id() to not use cache.
        // Stream.distinct() will then work properly when it calls ConceptImpl.equals()
        List<Concept> conceptsToDelete = answers
                .flatMap(answer -> answer.concepts().stream())
                // delete relations first: if the RPs are deleted, the relation is removed, so null by the time we try to delete it here
                .sorted(Comparator.comparing(concept -> !concept.isRelation()))
                .collect(Collectors.toList());

        conceptsToDelete.forEach(concept -> {
            // a concept is either a schema concept or a thing
            if (concept.isSchemaConcept()) {
                throw GraqlQueryException.deleteSchemaConcept(concept.asSchemaConcept());
            } else if (concept.isThing()) {
                try {
                    // if it's not inferred, we can delete it
                    if (!concept.asThing().isInferred()) {
                        concept.delete();
                    }
                } catch (IllegalStateException janusVertexDeleted) {
                    if (janusVertexDeleted.getMessage().contains("was removed")) {
                        // Tinkerpop throws this exception if we try to operate (including check `isInferred()`) on a vertex that was already deleted
                        // With the ordering of deletes, this edge case should only be hit when relations play roles in relations
                        LOG.debug("Trying to deleted concept that was already removed", janusVertexDeleted);
                    } else {
                        throw janusVertexDeleted;
                    }
                }
            } else {
                throw GraknServerException.create("Unhandled concept type isn't a schema concept or a thing");
            }
        });

        // TODO: return deleted Concepts instead of ConceptIds
        return new ConceptSet(conceptsToDelete.stream().map(Concept::id).collect(toSet()));
    }

    public Stream<ConceptMap> get(GraqlGet query) {
        Stream<ConceptMap> answers = match(query.match()).map(result -> result.project(query.vars())).distinct();

        answers = filter(query, answers);

        return answers;
    }

    public Stream<Numeric> aggregate(GraqlGet.Aggregate query) {
        Stream<ConceptMap> answers = get(query.query());
        switch (query.method()) {
            case COUNT:
                return AggregateExecutor.count(answers).stream();
            case MAX:
                return AggregateExecutor.max(answers, query.var()).stream();
            case MEAN:
                return AggregateExecutor.mean(answers, query.var()).stream();
            case MEDIAN:
                return AggregateExecutor.median(answers, query.var()).stream();
            case MIN:
                return AggregateExecutor.min(answers, query.var()).stream();
            case STD:
                return AggregateExecutor.std(answers, query.var()).stream();
            case SUM:
                return AggregateExecutor.sum(answers, query.var()).stream();
            default:
                throw new IllegalArgumentException("Invalid Aggregate query method / variables");
        }
    }

    public Stream<AnswerGroup<ConceptMap>> get(GraqlGet.Group query) {
        return get(get(query.query()), query.var(), answers -> answers.collect(Collectors.toList())).stream();
    }

    public Stream<AnswerGroup<Numeric>> get(GraqlGet.Group.Aggregate query) {
        return get(get(query.group().query()), query.group().var(),
                answers -> AggregateExecutor.aggregate(answers, query.method(), query.var())
        ).stream();
    }

    private static <T extends Answer> List<AnswerGroup<T>> get(Stream<ConceptMap> answers, Variable groupVar,
                                                               Function<Stream<ConceptMap>, List<T>> aggregate) {
        Collector<ConceptMap, ?, List<T>> groupAggregate =
                collectingAndThen(toList(), list -> aggregate.apply(list.stream()));

        List<AnswerGroup<T>> answerGroups = new ArrayList<>();
        answers.collect(groupingBy(answer -> answer.get(groupVar), groupAggregate))
                .forEach((key, values) -> answerGroups.add(new AnswerGroup<>(key, values)));

        return answerGroups;
    }

    public Stream<Numeric> compute(GraqlCompute.Statistics query) {
        if (query.getException().isPresent()) throw query.getException().get();
        return new ComputeExecutor(transaction).stream(query);
    }

    public Stream<ConceptList> compute(GraqlCompute.Path query) {
        if (query.getException().isPresent()) throw query.getException().get();
        return new ComputeExecutor(transaction).stream(query);
    }

    public Stream<ConceptSetMeasure> compute(GraqlCompute.Centrality query) {
        if (query.getException().isPresent()) throw query.getException().get();
        return new ComputeExecutor(transaction).stream(query);
    }

    public Stream<ConceptSet> compute(GraqlCompute.Cluster query) {
        if (query.getException().isPresent()) throw query.getException().get();
        return new ComputeExecutor(transaction).stream(query);
    }
}<|MERGE_RESOLUTION|>--- conflicted
+++ resolved
@@ -30,7 +30,6 @@
 import grakn.core.concept.answer.ConceptSet;
 import grakn.core.concept.answer.ConceptSetMeasure;
 import grakn.core.concept.answer.Numeric;
-import grakn.core.concept.thing.Relation;
 import grakn.core.graql.exception.GraqlCheckedException;
 import grakn.core.graql.exception.GraqlQueryException;
 import grakn.core.graql.executor.property.PropertyExecutor;
@@ -61,6 +60,8 @@
 import org.apache.tinkerpop.gremlin.structure.Edge;
 import org.apache.tinkerpop.gremlin.structure.Element;
 import org.apache.tinkerpop.gremlin.structure.Vertex;
+import org.slf4j.Logger;
+import org.slf4j.LoggerFactory;
 
 import java.util.ArrayList;
 import java.util.Collection;
@@ -76,15 +77,6 @@
 import java.util.stream.Collector;
 import java.util.stream.Collectors;
 import java.util.stream.Stream;
-<<<<<<< HEAD
-=======
-import org.apache.tinkerpop.gremlin.process.traversal.dsl.graph.GraphTraversal;
-import org.apache.tinkerpop.gremlin.structure.Edge;
-import org.apache.tinkerpop.gremlin.structure.Element;
-import org.apache.tinkerpop.gremlin.structure.Vertex;
-import org.slf4j.Logger;
-import org.slf4j.LoggerFactory;
->>>>>>> d4ba023e
 
 import static grakn.core.common.util.CommonUtil.toImmutableList;
 import static grakn.core.common.util.CommonUtil.toImmutableSet;
@@ -121,11 +113,7 @@
 
                 int createTraversalSpanId = ServerTracing.startScopedChildSpanWithParentContext("QueryExecutor.match create traversal", createStreamSpanId);
 
-<<<<<<< HEAD
             GraqlTraversal graqlTraversal = TraversalPlanner.createTraversal(matchClause.getPatterns(), transaction);
-=======
-                GraqlTraversal graqlTraversal = GreedyTraversalPlan.createTraversal(matchClause.getPatterns(), transaction);
->>>>>>> d4ba023e
 
                 ServerTracing.closeScopedChildSpan(createTraversalSpanId);
 
@@ -137,11 +125,7 @@
                 ServerTracing.closeScopedChildSpan(traversalToStreamSpanId);
             } else {
 
-<<<<<<< HEAD
             int disjunctionSpanId = ServerTracing.startScopedChildSpanWithParentContext("QueryExecutor.match disjunction iterator", createStreamSpanId);
-=======
-                int disjunctionSpanId = ServerTracing.startScopedChildSpanWithParentContext("QueryExecutor.match disjunction iterator", createStreamSpanId);
->>>>>>> d4ba023e
 
                 Stream<ConceptMap> stream = new DisjunctionIterator(matchClause, transaction).hasStream();
                 answerStream = stream.map(result -> result.project(matchClause.getSelectedNames()));
