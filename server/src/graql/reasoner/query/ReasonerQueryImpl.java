--- conflicted
+++ resolved
@@ -489,15 +489,11 @@
 
     private static String PLACEHOLDER_ID = "placeholder_id";
 
-<<<<<<< HEAD
-    private boolean isCacheComplete(){
-=======
     /**
      *
      * @return
      */
     public boolean isCacheComplete(){
->>>>>>> 7a95105e
         //TODO sort out properly
         if (selectAtoms().count() == 0) return false;
         if (isAtomic()) return tx.queryCache().isComplete(ReasonerQueries.atomic(selectAtoms().iterator().next()));
