/*
 * GRAKN.AI - THE KNOWLEDGE GRAPH
 * Copyright (C) 2019 Grakn Labs Ltd
 *
 * This program is free software: you can redistribute it and/or modify
 * it under the terms of the GNU Affero General Public License as
 * published by the Free Software Foundation, either version 3 of the
 * License, or (at your option) any later version.
 *
 * This program is distributed in the hope that it will be useful,
 * but WITHOUT ANY WARRANTY; without even the implied warranty of
 * MERCHANTABILITY or FITNESS FOR A PARTICULAR PURPOSE.  See the
 * GNU Affero General Public License for more details.
 *
 * You should have received a copy of the GNU Affero General Public License
 * along with this program.  If not, see <https://www.gnu.org/licenses/>.
 *
 */

package grakn.core.server.session;

import com.google.common.annotations.VisibleForTesting;
import com.google.common.collect.Lists;
import grakn.core.common.config.ConfigKey;
import grakn.core.common.exception.ErrorMessage;
import grakn.core.concept.answer.Answer;
import grakn.core.concept.answer.AnswerGroup;
import grakn.core.concept.answer.ConceptList;
import grakn.core.concept.answer.ConceptMap;
import grakn.core.concept.answer.ConceptSet;
import grakn.core.concept.answer.ConceptSetMeasure;
import grakn.core.concept.answer.Numeric;
import grakn.core.concept.answer.Void;
import grakn.core.concept.impl.ConceptManagerImpl;
import grakn.core.concept.impl.ConceptVertex;
import grakn.core.concept.impl.SchemaConceptImpl;
import grakn.core.concept.impl.TypeImpl;
import grakn.core.kb.concept.structure.GraknElementException;
import grakn.core.kb.concept.structure.PropertyNotUniqueException;
import grakn.core.core.Schema;
import grakn.core.graql.executor.QueryExecutorImpl;
import grakn.core.graql.executor.property.PropertyExecutorFactoryImpl;
import grakn.core.graql.gremlin.TraversalPlanFactoryImpl;
import grakn.core.kb.concept.api.Attribute;
import grakn.core.kb.concept.api.AttributeType;
import grakn.core.kb.concept.api.Concept;
import grakn.core.kb.concept.api.ConceptId;
import grakn.core.kb.concept.api.EntityType;
import grakn.core.kb.concept.api.GraknConceptException;
import grakn.core.kb.concept.api.Label;
import grakn.core.kb.concept.api.LabelId;
import grakn.core.kb.concept.api.RelationType;
import grakn.core.kb.concept.api.Role;
import grakn.core.kb.concept.api.Rule;
import grakn.core.kb.concept.api.SchemaConcept;
import grakn.core.kb.concept.api.Thing;
import grakn.core.kb.concept.structure.VertexElement;
import grakn.core.kb.concept.util.Serialiser;
import grakn.core.kb.graql.executor.QueryExecutor;
import grakn.core.kb.graql.executor.property.PropertyExecutorFactory;
import grakn.core.kb.graql.planning.TraversalPlanFactory;
import grakn.core.graql.reasoner.cache.MultilevelSemanticCache;
import grakn.core.kb.graql.reasoner.cache.QueryCache;
import grakn.core.kb.server.Session;
import grakn.core.kb.server.Transaction;
import grakn.core.server.cache.CacheProviderImpl;
import grakn.core.kb.graql.reasoner.cache.RuleCache;
import grakn.core.kb.server.cache.TransactionCache;
import grakn.core.kb.server.exception.InvalidKBException;
import grakn.core.kb.server.exception.TransactionException;
import grakn.core.kb.server.keyspace.Keyspace;
import grakn.core.kb.server.statistics.UncomittedStatisticsDelta;
import grakn.core.server.Validator;
import graql.lang.Graql;
import graql.lang.pattern.Pattern;
import graql.lang.query.GraqlCompute;
import graql.lang.query.GraqlDefine;
import graql.lang.query.GraqlDelete;
import graql.lang.query.GraqlGet;
import graql.lang.query.GraqlInsert;
import graql.lang.query.GraqlQuery;
import graql.lang.query.GraqlUndefine;
import graql.lang.query.MatchClause;
import org.apache.tinkerpop.gremlin.process.traversal.dsl.graph.GraphTraversal;
import org.apache.tinkerpop.gremlin.process.traversal.dsl.graph.GraphTraversalSource;
import org.apache.tinkerpop.gremlin.process.traversal.dsl.graph.__;
import org.apache.tinkerpop.gremlin.process.traversal.strategy.verification.ReadOnlyStrategy;
import org.apache.tinkerpop.gremlin.structure.Direction;
import org.apache.tinkerpop.gremlin.structure.Edge;
import org.apache.tinkerpop.gremlin.structure.Property;
import org.apache.tinkerpop.gremlin.structure.Vertex;
import org.apache.tinkerpop.gremlin.structure.VertexProperty;
import org.janusgraph.core.JanusGraphTransaction;
import org.slf4j.Logger;
import org.slf4j.LoggerFactory;

import javax.annotation.CheckReturnValue;
import javax.annotation.Nullable;
import java.util.ArrayList;
import java.util.Collection;
import java.util.Collections;
import java.util.HashSet;
import java.util.List;
import java.util.Objects;
import java.util.Set;
import java.util.stream.Collectors;
import java.util.stream.Stream;

/**
 * A TransactionOLTP that wraps a Tinkerpop OLTP transaction, using JanusGraph as a vendor backend.
 */
public class TransactionOLTP implements Transaction {
    private final static Logger LOG = LoggerFactory.getLogger(TransactionOLTP.class);
    private final long typeShardThreshold;

    // Shared Variables
    private final SessionImpl session;
    private final ConceptManagerImpl conceptManager;

    // Caches
    private final MultilevelSemanticCache queryCache;
    private final RuleCache ruleCache;
    private final TransactionCache transactionCache;

    // TransactionOLTP Specific
    private final JanusGraphTransaction janusTransaction;
    private Type txType;
    private String closedReason = null;
    private boolean isTxOpen;
    private UncomittedStatisticsDelta uncomittedStatisticsDelta;

    // Thread-local boolean which is set to true in the constructor. Used to check if current Tx is created in current Thread.
    private final ThreadLocal<Boolean> createdInCurrentThread = ThreadLocal.withInitial(() -> Boolean.FALSE);

    @Nullable
    private GraphTraversalSource graphTraversalSource = null;

    public TransactionOLTP(SessionImpl session, JanusGraphTransaction janusTransaction, ConceptManagerImpl conceptManager,
                           CacheProviderImpl cacheProvider, UncomittedStatisticsDelta statisticsDelta) {
        createdInCurrentThread.set(true);

        this.session = session;

        this.janusTransaction = janusTransaction;

        this.conceptManager = conceptManager;

        this.transactionCache = cacheProvider.getTransactionCache();
        this.queryCache = cacheProvider.getQueryCache();
        this.ruleCache = cacheProvider.getRuleCache();
        // TODO remove temporal coupling
        this.ruleCache.setTx(this);

        this.uncomittedStatisticsDelta = statisticsDelta;

        typeShardThreshold = this.session.config().getProperty(ConfigKey.TYPE_SHARD_THRESHOLD);
    }

    @Override
    public void open(Type type) {
        this.txType = type;
        this.isTxOpen = true;
        this.transactionCache.updateSchemaCacheFromKeyspaceCache();
    }


    /**
     * This method handles 3 committing scenarios:
     * - use a lock to serialise all commits that are trying to create new attributes, so that we can merge real-time
     * - use a lock to serialise commits that are removing attributes, so concurrent txs don't use outdated attribute IDs from attributesCache
     * - don't lock when added or removed attributes are not involved
     */
    private void commitInternal() throws InvalidKBException {
        if (!cache().getNewAttributes().isEmpty()) {
            mergeAttributesAndCommit();
        } else if (!cache().getRemovedAttributes().isEmpty() || cache().modifiedKeyRelations()) {
            // In this case we need to lock, so that other concurrent Transactions
            // that are trying to create new attributes will read an updated version of attributesCache
            // Not locking here might lead to concurrent transactions reading the attributesCache that still
            // contains attributes that we are removing in this transaction.
            session.graphLock().writeLock().lock();
            try {
                createNewTypeShardsWhenThresholdReached();
                persistInternal();
<<<<<<< HEAD
                cache().getRemovedAttributes().forEach(index -> session.attributeManager().attributesCache().invalidate(index));
=======
                cache().getRemovedAttributes().forEach(index -> session.attributesCache().invalidate(index));
>>>>>>> 87639c9c
            } finally {
                session.graphLock().writeLock().unlock();
            }
        } else {
            createNewTypeShardsWhenThresholdReached();
            persistInternal();
        }
    }

    private void persistInternal() throws InvalidKBException {
        validateGraph();
        session.keyspaceStatistics().commit(this, uncomittedStatisticsDelta);
        LOG.trace("Graph is valid. Committing graph...");
        janusTransaction.commit();
        LOG.trace("Graph committed.");
    }

    private void persistInternal() {
        session.keyspaceStatistics().commit(this, uncomittedStatisticsDelta);
        janusTransaction.commit();
        session.attributeManager().ackCommit(this.janusTransaction.toString());
        cache().getNewAttributes().keySet().forEach(p -> session.attributeManager().ackAttributeDelete(p.second(), this.janusTransaction.toString()));
    }

    // When there are new attributes in the current transaction that is about to be committed
    // we serialise the commit by locking and merge attributes that are duplicates.
    private void mergeAttributesAndCommit() {
        boolean lockRequired = session.attributeManager().requiresLock(this.janusTransaction.toString());
        if (lockRequired) session.graphLock().writeLock().lock();
        try {
            createNewTypeShardsWhenThresholdReached();
            cache().getRemovedAttributes().forEach(index -> session.attributeManager().attributesCache().invalidate(index));
            cache().getNewAttributes().forEach(((labelIndexPair, conceptId) -> {
                // If the same index is contained in attributesCache, it means
                // another concurrent transaction inserted the same attribute, time to merge!
                // NOTE: we still need to rely on attributesCache instead of checking in the graph
                // if the index exists, because apparently JanusGraph does not make indexes available
                // in a Read Committed fashion
                ConceptId targetId = session.attributeManager().attributesCache().getIfPresent(labelIndexPair.second());
                if (targetId != null) {
                    merge(getTinkerTraversal(), conceptId, targetId);
                    statisticsDelta().decrementAttribute(labelIndexPair.first());
                } else {
                    session.attributeManager().attributesCache().put(labelIndexPair.second(), conceptId);
                }
            }));
            persistInternal();
        } finally {
            if (lockRequired) session.graphLock().writeLock().unlock();
        }
    }

    private void createNewTypeShardsWhenThresholdReached() {
        uncomittedStatisticsDelta.instanceDeltas().forEach((label, uncommittedCount) -> {
            long instancesCount = session.keyspaceStatistics().count(this, label) + uncomittedStatisticsDelta.instanceDeltas().get(label) + uncommittedCount;
            long lastShardCheckpointForThisInstance = getShardCheckpoint(label);
            if (instancesCount - lastShardCheckpointForThisInstance >= typeShardThreshold) {
                LOG.trace(label + " has a count of " + instancesCount + ". last sharding happens at " + lastShardCheckpointForThisInstance + ". Will create a new shard.");
                shard(getType(label).id());
                setShardCheckpoint(label, instancesCount);
            }
        });
    }

    private static void merge(GraphTraversalSource tinkerTraversal, ConceptId duplicateId, ConceptId targetId) {
        Vertex duplicate = tinkerTraversal.V(Schema.elementId(duplicateId)).next();
        Vertex mergeTargetV = tinkerTraversal.V(Schema.elementId(targetId)).next();

        duplicate.vertices(Direction.IN).forEachRemaining(connectedVertex -> {
            // merge attribute edge connecting 'duplicate' and 'connectedVertex' to 'mergeTargetV', if exists
            GraphTraversal<Vertex, Edge> attributeEdge =
                    tinkerTraversal.V(duplicate).inE(Schema.EdgeLabel.ATTRIBUTE.getLabel()).filter(__.outV().is(connectedVertex));
            if (attributeEdge.hasNext()) {
                mergeAttributeEdge(mergeTargetV, connectedVertex, attributeEdge);
            }

            // merge role-player edge connecting 'duplicate' and 'connectedVertex' to 'mergeTargetV', if exists
            GraphTraversal<Vertex, Edge> rolePlayerEdge =
                    tinkerTraversal.V(duplicate).inE(Schema.EdgeLabel.ROLE_PLAYER.getLabel()).filter(__.outV().is(connectedVertex));
            if (rolePlayerEdge.hasNext()) {
                mergeRolePlayerEdge(mergeTargetV, rolePlayerEdge);
            }
            try {
                attributeEdge.close();
                rolePlayerEdge.close();
            } catch (Exception e) {
                LOG.warn("Error closing the merging traversals", e);
            }
        });
        duplicate.remove();
    }

    private static void mergeRolePlayerEdge(Vertex mergeTargetV, GraphTraversal<Vertex, Edge> rolePlayerEdge) {
        Edge edge = rolePlayerEdge.next();
        Vertex relationVertex = edge.outVertex();
        Object[] properties = propertiesToArray(Lists.newArrayList(edge.properties()));
        relationVertex.addEdge(Schema.EdgeLabel.ROLE_PLAYER.getLabel(), mergeTargetV, properties);
        edge.remove();
    }

    private static void mergeAttributeEdge(Vertex mergeTargetV, Vertex ent, GraphTraversal<Vertex, Edge> attributeEdge) {
        Edge edge = attributeEdge.next();
        Object[] properties = propertiesToArray(Lists.newArrayList(edge.properties()));
        ent.addEdge(Schema.EdgeLabel.ATTRIBUTE.getLabel(), mergeTargetV, properties);
        edge.remove();
    }

    private static Object[] propertiesToArray(ArrayList<Property<Object>> propertiesAsKeyValue) {
        ArrayList<Object> propertiesAsObj = new ArrayList<>();
        for (Property<Object> property : propertiesAsKeyValue) {
            propertiesAsObj.add(property.key());
            propertiesAsObj.add(property.value());
        }
        return propertiesAsObj.toArray();
    }

    @Override
    public Session session() {
        return session;
    }

    @Override
    public Keyspace keyspace() {
        return session.keyspace();
    }


    // Define Query

    @Override
    public List<ConceptMap> execute(GraqlDefine query) {
        return stream(query).collect(Collectors.toList());
    }

    @Override
    public Stream<ConceptMap> stream(GraqlDefine query) {
        return Stream.of(executor().define(query));
    }

    // Undefine Query

    @Override
    public List<ConceptMap> execute(GraqlUndefine query) {
        return stream(query).collect(Collectors.toList());
    }

    @Override
    public Stream<ConceptMap> stream(GraqlUndefine query) {
        return Stream.of(executor().undefine(query));
    }

    // Insert query

    @Override
    public List<ConceptMap> execute(GraqlInsert query, boolean infer) {
        return stream(query, infer).collect(Collectors.toList());
    }

    @Override
    public List<ConceptMap> execute(GraqlInsert query) {
        return execute(query, true);
    }

    @Override
    public Stream<ConceptMap> stream(GraqlInsert query) {
        return stream(query, true);
    }


    @Override
    public Stream<ConceptMap> stream(GraqlInsert query, boolean infer) {
        return executor().insert(query);
    }

    // Delete query

    @Override
    public List<Void> execute(GraqlDelete query) {
        return execute(query, true);
    }

    @Override
    public List<Void> execute(GraqlDelete query, boolean infer) {
        return stream(query, infer).collect(Collectors.toList());
    }

    @Override
    public Stream<Void> stream(GraqlDelete query) {
        return stream(query, true);
    }

    @Override
    public Stream<Void> stream(GraqlDelete query, boolean infer) {
        return Stream.of(executor(infer).delete(query));
    }

    // Get Query

    @Override
    public List<ConceptMap> execute(GraqlGet query) {
        return execute(query, true);
    }

    @Override
    public List<ConceptMap> execute(GraqlGet query, boolean infer) {
        return stream(query, infer).collect(Collectors.toList());
    }

    @Override
    public Stream<ConceptMap> stream(GraqlGet query) {
        return stream(query, true);
    }

    @Override
    public Stream<ConceptMap> stream(GraqlGet query, boolean infer) {
        return executor(infer).get(query);
    }

    // Aggregate Query

    @Override
    public List<Numeric> execute(GraqlGet.Aggregate query) {
        return execute(query, true);
    }

    @Override
    public List<Numeric> execute(GraqlGet.Aggregate query, boolean infer) {
        return stream(query, infer).collect(Collectors.toList());
    }

    @Override
    public Stream<Numeric> stream(GraqlGet.Aggregate query) {
        return stream(query, true);
    }

    @Override
    public Stream<Numeric> stream(GraqlGet.Aggregate query, boolean infer) {
        return executor(infer).aggregate(query);
    }

    // Group Query

    @Override
    public List<AnswerGroup<ConceptMap>> execute(GraqlGet.Group query) {
        return execute(query, true);
    }

    @Override
    public List<AnswerGroup<ConceptMap>> execute(GraqlGet.Group query, boolean infer) {
        return stream(query, infer).collect(Collectors.toList());
    }

    @Override
    public Stream<AnswerGroup<ConceptMap>> stream(GraqlGet.Group query) {
        return stream(query, true);
    }

    @Override
    public Stream<AnswerGroup<ConceptMap>> stream(GraqlGet.Group query, boolean infer) {
        return executor(infer).get(query);
    }

    // Group Aggregate Query

    @Override
    public List<AnswerGroup<Numeric>> execute(GraqlGet.Group.Aggregate query) {
        return execute(query, true);
    }

    @Override
    public List<AnswerGroup<Numeric>> execute(GraqlGet.Group.Aggregate query, boolean infer) {
        return stream(query, infer).collect(Collectors.toList());
    }

    @Override
    public Stream<AnswerGroup<Numeric>> stream(GraqlGet.Group.Aggregate query) {
        return stream(query, true);
    }

    @Override
    public Stream<AnswerGroup<Numeric>> stream(GraqlGet.Group.Aggregate query, boolean infer) {
        return executor(infer).get(query);
    }

    // Compute Query

    @Override
    public List<Numeric> execute(GraqlCompute.Statistics query) {
        return stream(query).collect(Collectors.toList());
    }

    @Override
    public Stream<Numeric> stream(GraqlCompute.Statistics query) {
        return executor(false).compute(query);
    }

    @Override
    public List<ConceptList> execute(GraqlCompute.Path query) {
        return stream(query).collect(Collectors.toList());
    }

    @Override
    public Stream<ConceptList> stream(GraqlCompute.Path query) {
        return executor(false).compute(query);
    }

    @Override
    public List<ConceptSetMeasure> execute(GraqlCompute.Centrality query) {
        return stream(query).collect(Collectors.toList());
    }

    @Override
    public Stream<ConceptSetMeasure> stream(GraqlCompute.Centrality query) {
        return executor(false).compute(query);
    }

    @Override
    public List<ConceptSet> execute(GraqlCompute.Cluster query) {
        return stream(query).collect(Collectors.toList());
    }

    @Override
    public Stream<ConceptSet> stream(GraqlCompute.Cluster query) {
        return executor(false).compute(query);
    }

    // Generic queries

    @Override
    public List<? extends Answer> execute(GraqlQuery query) {
        return execute(query, true);
    }

    @Override
    public List<? extends Answer> execute(GraqlQuery query, boolean infer) {
        return stream(query, infer).collect(Collectors.toList());
    }

    @Override
    public Stream<? extends Answer> stream(GraqlQuery query) {
        return stream(query, true);
    }

    @Override
    public Stream<? extends Answer> stream(GraqlQuery query, boolean infer) {
        if (query instanceof GraqlDefine) {
            return stream((GraqlDefine) query);

        } else if (query instanceof GraqlUndefine) {
            return stream((GraqlUndefine) query);

        } else if (query instanceof GraqlInsert) {
            return stream((GraqlInsert) query, infer);

        } else if (query instanceof GraqlDelete) {
            return stream((GraqlDelete) query, infer);

        } else if (query instanceof GraqlGet) {
            return stream((GraqlGet) query, infer);

        } else if (query instanceof GraqlGet.Aggregate) {
            return stream((GraqlGet.Aggregate) query, infer);

        } else if (query instanceof GraqlGet.Group.Aggregate) {
            return stream((GraqlGet.Group.Aggregate) query, infer);

        } else if (query instanceof GraqlGet.Group) {
            return stream((GraqlGet.Group) query, infer);

        } else if (query instanceof GraqlCompute.Statistics) {
            return stream((GraqlCompute.Statistics) query);

        } else if (query instanceof GraqlCompute.Path) {
            return stream((GraqlCompute.Path) query);

        } else if (query instanceof GraqlCompute.Centrality) {
            return stream((GraqlCompute.Centrality) query);

        } else if (query instanceof GraqlCompute.Cluster) {
            return stream((GraqlCompute.Cluster) query);

        } else {
            throw new IllegalArgumentException("Unrecognised Query object");
        }
    }

    @Override
    public RuleCache ruleCache() {
        return ruleCache;
    }

    @Override
    public QueryCache queryCache() {
        return queryCache;
    }

    /**
     * Gets the config option which determines the number of instances a grakn.core.kb.concept.api.Type must have before the grakn.core.kb.concept.api.Type
     * if automatically sharded.
     *
     * @return the number of instances a grakn.core.kb.concept.api.Type must have before it is shareded
     */
    @Override
    public long shardingThreshold() {
        return typeShardThreshold;
    }

    @Override
    public TransactionCache cache() {
        return transactionCache;
    }

    @Override
    public UncomittedStatisticsDelta statisticsDelta() {
        return uncomittedStatisticsDelta;
    }

    @Override
    public boolean isOpen() {
        return isTxOpen;
    }

    @Override
    public Type type() {
        return this.txType;
    }

    /**
     * Utility function to get a read-only Tinkerpop traversal.
     *
     * @return A read-only Tinkerpop traversal for manually traversing the graph
     * <p>
     * Mostly used for tests // TODO refactor push this implementation down from Transaction itself, should not be here
     */
    @Override
    public GraphTraversalSource getTinkerTraversal() {
        checkGraphIsOpen();
        if (graphTraversalSource == null) {
            graphTraversalSource = janusTransaction.traversal().withStrategies(ReadOnlyStrategy.instance());
        }
        return graphTraversalSource;
    }

    //----------------------------------------------General Functionality-----------------------------------------------

    @Override
    public final Stream<SchemaConcept> sups(SchemaConcept schemaConcept) {
        Set<SchemaConcept> superSet = new HashSet<>();

        while (schemaConcept != null) {
            superSet.add(schemaConcept);
            schemaConcept = schemaConcept.sup();
        }

        return superSet.stream();
    }

    @Override
    public void checkMutationAllowed() {
        if (Type.READ.equals(type())) throw TransactionException.transactionReadOnly(this);
    }

    /**
     * Make sure graph is open and usable.
     *
     * @throws TransactionException if the graph is closed
     *                              or current transaction is not local (i.e. it was open in another thread)
     */
    private void checkGraphIsOpen() {
        if (!isLocal() || !isOpen()) throw TransactionException.transactionClosed(this, this.closedReason);
    }

    private boolean isLocal() {
        return createdInCurrentThread.get();
    }

    private void validateBaseType(SchemaConceptImpl schemaConcept, Schema.BaseType expectedBaseType) {
        // extra validation to ensure schema integrity -- is this needed?
        // throws if label is already taken for a different type
        if (!expectedBaseType.equals(schemaConcept.baseType())) {
            throw PropertyNotUniqueException.cannotCreateProperty(schemaConcept, Schema.VertexProperty.SCHEMA_LABEL, schemaConcept.label());
        }
    }

    /**
     * @param label A unique label for the EntityType
     * @return A new or existing EntityType with the provided label
     * @throws TransactionException       if the graph is closed
     * @throws PropertyNotUniqueException if the {@param label} is already in use by an existing non-EntityType.
     */
    @Override
    public EntityType putEntityType(Label label) {
        checkGraphIsOpen();
        SchemaConceptImpl schemaConcept = conceptManager.getSchemaConcept(label);
        if (schemaConcept == null) {
            return conceptManager.createEntityType(label, getMetaEntityType());
        }

        validateBaseType(schemaConcept, Schema.BaseType.ENTITY_TYPE);

        return (EntityType) schemaConcept;
    }

    @Override
    public EntityType putEntityType(String label) {
        return putEntityType(Label.of(label));
    }


    /**
     * @param label A unique label for the RelationType
     * @return A new or existing RelationType with the provided label.
     * @throws TransactionException       if the graph is closed
     * @throws PropertyNotUniqueException if the {@param label} is already in use by an existing non-RelationType.
     */
    @Override
    public RelationType putRelationType(Label label) {
        checkGraphIsOpen();
        SchemaConceptImpl schemaConcept = conceptManager.getSchemaConcept(label);
        if (schemaConcept == null) {
            return conceptManager.createRelationType(label, getMetaRelationType());
        }

        validateBaseType(schemaConcept, Schema.BaseType.RELATION_TYPE);

        return (RelationType) schemaConcept;
    }

    @Override
    public RelationType putRelationType(String label) {
        return putRelationType(Label.of(label));
    }

    /**
     * @param label A unique label for the Role
     * @return new or existing Role with the provided Id.
     * @throws TransactionException       if the graph is closed
     * @throws PropertyNotUniqueException if the {@param label} is already in use by an existing non-Role.
     */
    @Override
    public Role putRole(Label label) {
        checkGraphIsOpen();
        SchemaConceptImpl schemaConcept = conceptManager.getSchemaConcept(label);
        if (schemaConcept == null) {
            return conceptManager.createRole(label, getMetaRole());
        }

        validateBaseType(schemaConcept, Schema.BaseType.ROLE);

        return (Role) schemaConcept;
    }

    @Override
    public Role putRole(String label) {
        return putRole(Label.of(label));
    }


    /**
     * @param label    A unique label for the AttributeType
     * @param dataType The data type of the AttributeType.
     *                 Supported types include: DataType.STRING, DataType.LONG, DataType.DOUBLE, and DataType.BOOLEAN
     * @param <V>
     * @return A new or existing AttributeType with the provided label and data type.
     * @throws TransactionException       if the graph is closed
     * @throws PropertyNotUniqueException if the {@param label} is already in use by an existing non-AttributeType.
     * @throws TransactionException       if the {@param label} is already in use by an existing AttributeType which is
     *                                    unique or has a different datatype.
     */
    @Override
    @SuppressWarnings("unchecked")
    public <V> AttributeType<V> putAttributeType(Label label, AttributeType.DataType<V> dataType) {
        checkGraphIsOpen();
        AttributeType<V> attributeType = conceptManager.getSchemaConcept(label);
        if (attributeType == null) {
            attributeType = conceptManager.createAttributeType(label, getMetaAttributeType(), dataType);
        } else {
            validateBaseType(SchemaConceptImpl.from(attributeType), Schema.BaseType.ATTRIBUTE_TYPE);
            //These checks is needed here because caching will return a type by label without checking the datatype

            if (Schema.MetaSchema.isMetaLabel(label)) {
                throw GraknConceptException.metaTypeImmutable(label);
            } else if (!dataType.equals(attributeType.dataType())) {
                throw GraknElementException.immutableProperty(attributeType.dataType(), dataType, Schema.VertexProperty.DATA_TYPE);
            }
        }

        return attributeType;
    }

    @Override
    public <V> AttributeType<V> putAttributeType(String label, AttributeType.DataType<V> dataType) {
        return putAttributeType(Label.of(label), dataType);
    }

    /**
     * @param label A unique label for the Rule
     * @param when
     * @param then
     * @return new or existing Rule with the provided label.
     * @throws TransactionException       if the graph is closed
     * @throws PropertyNotUniqueException if the {@param label} is already in use by an existing non-Rule.
     */
    @Override
    public Rule putRule(Label label, Pattern when, Pattern then) {
        checkGraphIsOpen();
        Rule retrievedRule = conceptManager.getSchemaConcept(label);
        final Rule rule; // needed final for stream lambda
        if (retrievedRule == null) {
            rule = conceptManager.createRule(label, when, then, getMetaRule());
        } else {
            rule = retrievedRule;
            validateBaseType(SchemaConceptImpl.from(rule), Schema.BaseType.RULE);
        }

        //NB: thenTypes() will be empty as type edges added on commit
        //NB: this will cache also non-committed rules
        if (rule.then() != null) {
            rule.then().statements().stream()
                    .flatMap(v -> v.getTypes().stream())
                    .map(type -> this.<SchemaConcept>getSchemaConcept(Label.of(type)))
                    .filter(Objects::nonNull)
                    .filter(Concept::isType)
                    .map(Concept::asType)
                    .forEach(type -> ruleCache.updateRules(type, rule));
        }
        return rule;
    }

    @Override
    public Rule putRule(String label, Pattern when, Pattern then) {
        return putRule(Label.of(label), when, then);
    }


    //------------------------------------ Lookup

    /**
     * @param id  A unique identifier for the Concept in the graph.
     * @param <T>
     * @return The Concept with the provided id or null if no such Concept exists.
     * @throws TransactionException if the graph is closed
     * @throws ClassCastException   if the concept is not an instance of T
     */
    @Override
    public <T extends Concept> T getConcept(ConceptId id) {
        checkGraphIsOpen();
        return conceptManager.getConcept(id);
    }



    /**
     * Get the root of all Types.
     *
     * @return The meta type -> type.
     */
    @Override
    @CheckReturnValue
    public grakn.core.kb.concept.api.Type getMetaConcept() {
        return getSchemaConcept(Label.of(Graql.Token.Type.THING.toString()));
    }

    /**
     * Get the root of all RelationType.
     *
     * @return The meta relation type -> relation-type.
     */
    @Override
    @CheckReturnValue
    public RelationType getMetaRelationType() {
        return getSchemaConcept(Label.of(Graql.Token.Type.RELATION.toString()));
    }

    /**
     * Get the root of all the Role.
     *
     * @return The meta role type -> role-type.
     */
    @Override
    @CheckReturnValue
    public Role getMetaRole() {
        return getSchemaConcept(Label.of(Graql.Token.Type.ROLE.toString()));
    }

    /**
     * Get the root of all the AttributeType.
     *
     * @return The meta resource type -> resource-type.
     */
    @Override
    @CheckReturnValue
    public AttributeType getMetaAttributeType() {
        return getSchemaConcept(Label.of(Graql.Token.Type.ATTRIBUTE.toString()));
    }

    /**
     * Get the root of all the Entity Types.
     *
     * @return The meta entity type -> entity-type.
     */
    @Override
    @CheckReturnValue
    public EntityType getMetaEntityType() {
        return getSchemaConcept(Label.of(Graql.Token.Type.ENTITY.toString()));
    }

    /**
     * Get the root of all Rules;
     *
     * @return The meta Rule
     */
    @Override
    @CheckReturnValue
    public Rule getMetaRule() {
        return getSchemaConcept(Label.of(Graql.Token.Type.RULE.toString()));
    }


    /**
     * @param value A value which an Attribute in the graph may be holding.
     * @param <V>
     * @return The Attributes holding the provided value or an empty collection if no such Attribute exists.
     * @throws TransactionException if the graph is closed
     */
    @Override
    public <V> Collection<Attribute<V>> getAttributesByValue(V value) {
        checkGraphIsOpen();
        if (value == null) return Collections.emptySet();

        // TODO: Remove this forced casting once we replace DataType to be Parameterised Generic Enum
        AttributeType.DataType<V> dataType =
                (AttributeType.DataType<V>) AttributeType.DataType.of(value.getClass());
        if (dataType == null) {
            throw TransactionException.unsupportedDataType(value);
        }

        HashSet<Attribute<V>> attributes = new HashSet<>();
        conceptManager.getConcepts(Schema.VertexProperty.ofDataType(dataType), Serialiser.of(dataType).serialise(value))
                .forEach(concept -> {
                    if (concept != null && concept.isAttribute()) {
                        attributes.add(concept.asAttribute());
                    }
                });

        return attributes;
    }

    /**
     * @param label A unique label which identifies the SchemaConcept in the graph.
     * @param <T>
     * @return The SchemaConcept with the provided label or null if no such SchemaConcept exists.
     * @throws TransactionException if the graph is closed
     * @throws ClassCastException   if the type is not an instance of T
     */
    @Override
    public <T extends SchemaConcept> T getSchemaConcept(Label label) {
        checkGraphIsOpen();
        Schema.MetaSchema meta = Schema.MetaSchema.valueOf(label);
        if (meta != null) {
            return conceptManager.getSchemaConcept(meta.getId());
        } else {
            return conceptManager.getSchemaConcept(label, Schema.BaseType.SCHEMA_CONCEPT);
        }
    }

    /**
     * @param label A unique label which identifies the grakn.core.kb.concept.api.Type in the graph.
     * @param <T>
     * @return The grakn.core.kb.concept.api.Type with the provided label or null if no such grakn.core.kb.concept.api.Type exists.
     * @throws TransactionException if the graph is closed
     * @throws ClassCastException   if the type is not an instance of T
     */
    @Override
    public <T extends grakn.core.kb.concept.api.Type> T getType(Label label) {
        checkGraphIsOpen();
        return conceptManager.getType(label);
    }

    /**
     * @param label A unique label which identifies the Entity Type in the graph.
     * @return The Entity Type  with the provided label or null if no such Entity Type exists.
     * @throws TransactionException if the graph is closed
     */
    @Override
    public EntityType getEntityType(String label) {
        checkGraphIsOpen();
        return conceptManager.getEntityType(label);
    }

    /**
     * @param label A unique label which identifies the RelationType in the graph.
     * @return The RelationType with the provided label or null if no such RelationType exists.
     * @throws TransactionException if the graph is closed
     */
    @Override
    public RelationType getRelationType(String label) {
        checkGraphIsOpen();
        return conceptManager.getRelationType(label);
    }

    /**
     * @param label A unique label which identifies the AttributeType in the graph.
     * @param <V>
     * @return The AttributeType with the provided label or null if no such AttributeType exists.
     * @throws TransactionException if the graph is closed
     */
    @Override
    public <V> AttributeType<V> getAttributeType(String label) {
        checkGraphIsOpen();
        return conceptManager.getAttributeType(label);
    }

    /**
     * @param label A unique label which identifies the Role Type in the graph.
     * @return The Role Type  with the provided label or null if no such Role Type exists.
     * @throws TransactionException if the graph is closed
     */
    @Override
    public Role getRole(String label) {
        checkGraphIsOpen();
        return conceptManager.getRole(label);
    }

    /**
     * @param label A unique label which identifies the Rule in the graph.
     * @return The Rule with the provided label or null if no such Rule Type exists.
     * @throws TransactionException if the graph is closed
     */
    @Override
    public Rule getRule(String label) {
        checkGraphIsOpen();
        return conceptManager.getRule(label);
    }

    @Override
    public void close() {
        close(ErrorMessage.TX_CLOSED.getMessage(keyspace()));
    }

    /**
     * Close the transaction without committing
     */
    @Override
    public void close(String closeMessage) {
        if (!isOpen()) {
            return;
        }
        try {
            janusTransaction.close();
        } finally {
            closeTransaction(closeMessage);
        }
    }

    /**
     * Commits and closes the transaction
     *
     * @throws InvalidKBException if graph does not comply with the grakn validation rules
     */
    @Override
    public void commit() throws InvalidKBException {
        if (!isOpen()) {
            return;
        }
        try {
            checkMutationAllowed();
            removeInferredConcepts();

            // lock on the keyspace cache shared between concurrent tx's to the same keyspace
            // force serialized updates, keeping Janus and our KeyspaceCache in sync
            commitInternal();
            transactionCache.flushSchemaLabelIdsToCache();
        } finally {
            String closeMessage = ErrorMessage.TX_CLOSED_ON_ACTION.getMessage("committed", keyspace());
            closeTransaction(closeMessage);
        }
    }

    private void closeTransaction(String closedReason) {
        this.closedReason = closedReason;
        this.isTxOpen = false;
        ruleCache().clear();
        queryCache().clear();
    }

    private void removeInferredConcepts() {
        Set<Thing> inferredThingsToDiscard = cache().getInferredInstancesToDiscard().collect(Collectors.toSet());
        inferredThingsToDiscard.forEach(inferred -> cache().remove(inferred));
        inferredThingsToDiscard.forEach(Concept::delete);
    }

    private void validateGraph() throws InvalidKBException {
        Validator validator = new Validator(this);
        if (!validator.validate()) {
            List<String> errors = validator.getErrorsFound();
            if (!errors.isEmpty()) throw InvalidKBException.validationErrors(errors);
        }
    }

    /**
     * Creates a new shard for the concept - only used in tests
     *
     * @param conceptId the id of the concept to shard
     */
    public void shard(ConceptId conceptId) {
        Concept type = getConcept(conceptId);
        if (type == null) {
            throw new RuntimeException("Cannot shard concept [" + conceptId + "] due to it not existing in the graph");
        }
        if (type.isType()) {
            type.asType().createShard();
        } else {
            throw GraknConceptException.cannotShard(type);
        }
    }

    /**
     * Set a new type shard checkpoint for a given label
     *
     * @param label
     */
    private void setShardCheckpoint(Label label, long checkpoint) {
        Concept schemaConcept = getSchemaConcept(label);
        if (schemaConcept != null) {
            Vertex janusVertex = ConceptVertex.from(schemaConcept).vertex().element();
            janusVertex.property(Schema.VertexProperty.TYPE_SHARD_CHECKPOINT.name(), checkpoint);
        } else {
            throw new RuntimeException("Label '" + label.getValue() + "' does not exist");
        }
    }

    /**
     * Get the checkpoint in which type shard was last created
     *
     * @param label
     * @return the checkpoint for the given label. if the label does not exist, return 0
     */
    private Long getShardCheckpoint(Label label) {
        Concept schemaConcept = getSchemaConcept(label);
        if (schemaConcept != null) {
            Vertex janusVertex = ConceptVertex.from(schemaConcept).vertex().element();
            VertexProperty<Object> property = janusVertex.property(Schema.VertexProperty.TYPE_SHARD_CHECKPOINT.name());
            return (Long) property.orElse(0L);
        } else {
            return 0L;
        }
    }

    /**
     * Returns the current number of shards the provided grakn.core.kb.concept.api.Type has. This is used in creating more
     * efficient query plans.
     *
     * @param concept The grakn.core.kb.concept.api.Type which may contain some shards.
     * @return the number of Shards the grakn.core.kb.concept.api.Type currently has.
     */
    public long getShardCount(grakn.core.kb.concept.api.Type concept) {
        return TypeImpl.from(concept).shardCount();
    }

    @Override
    public final QueryExecutor executor() {
        return new QueryExecutorImpl(this, conceptManager, true);
    }

    @Override
    public final QueryExecutor executor(boolean infer) {
        return new QueryExecutorImpl(this, conceptManager, infer);
    }

    @Override
    public Stream<ConceptMap> stream(MatchClause matchClause) {
        return executor().match(matchClause);
    }

    @Override
    public Stream<ConceptMap> stream(MatchClause matchClause, boolean infer) {
        return executor(infer).match(matchClause);
    }

    @Override
    public List<ConceptMap> execute(MatchClause matchClause) {
        return stream(matchClause).collect(Collectors.toList());
    }

    @Override
    public List<ConceptMap> execute(MatchClause matchClause, boolean infer) {
        return stream(matchClause, infer).collect(Collectors.toList());
    }


    // ----------- Exposed low level methods that should not be exposed here TODO refactor
    void createMetaConcepts() {
        VertexElement type = conceptManager.addTypeVertex(Schema.MetaSchema.THING.getId(), Schema.MetaSchema.THING.getLabel(), Schema.BaseType.TYPE);
        VertexElement entityType = conceptManager.addTypeVertex(Schema.MetaSchema.ENTITY.getId(), Schema.MetaSchema.ENTITY.getLabel(), Schema.BaseType.ENTITY_TYPE);
        VertexElement relationType = conceptManager.addTypeVertex(Schema.MetaSchema.RELATION.getId(), Schema.MetaSchema.RELATION.getLabel(), Schema.BaseType.RELATION_TYPE);
        VertexElement resourceType = conceptManager.addTypeVertex(Schema.MetaSchema.ATTRIBUTE.getId(), Schema.MetaSchema.ATTRIBUTE.getLabel(), Schema.BaseType.ATTRIBUTE_TYPE);
        conceptManager.addTypeVertex(Schema.MetaSchema.ROLE.getId(), Schema.MetaSchema.ROLE.getLabel(), Schema.BaseType.ROLE);
        conceptManager.addTypeVertex(Schema.MetaSchema.RULE.getId(), Schema.MetaSchema.RULE.getLabel(), Schema.BaseType.RULE);

        relationType.property(Schema.VertexProperty.IS_ABSTRACT, true);
        resourceType.property(Schema.VertexProperty.IS_ABSTRACT, true);
        entityType.property(Schema.VertexProperty.IS_ABSTRACT, true);

        relationType.addEdge(type, Schema.EdgeLabel.SUB);
        resourceType.addEdge(type, Schema.EdgeLabel.SUB);
        entityType.addEdge(type, Schema.EdgeLabel.SUB);
    }

    @Override
    public LabelId convertToId(Label label) {
        return conceptManager.convertToId(label);
    }

    @Override
    @VisibleForTesting
    public ConceptManagerImpl factory() {
        return conceptManager;
    }



    @Override
    public TraversalPlanFactory traversalPlanFactory() {
        return new TraversalPlanFactoryImpl(this);
    }

    @Override
    public PropertyExecutorFactory propertyExecutorFactory() {
        return new PropertyExecutorFactoryImpl();
    }

}<|MERGE_RESOLUTION|>--- conflicted
+++ resolved
@@ -182,11 +182,7 @@
             try {
                 createNewTypeShardsWhenThresholdReached();
                 persistInternal();
-<<<<<<< HEAD
                 cache().getRemovedAttributes().forEach(index -> session.attributeManager().attributesCache().invalidate(index));
-=======
-                cache().getRemovedAttributes().forEach(index -> session.attributesCache().invalidate(index));
->>>>>>> 87639c9c
             } finally {
                 session.graphLock().writeLock().unlock();
             }
@@ -201,14 +197,9 @@
         session.keyspaceStatistics().commit(this, uncomittedStatisticsDelta);
         LOG.trace("Graph is valid. Committing graph...");
         janusTransaction.commit();
-        LOG.trace("Graph committed.");
-    }
-
-    private void persistInternal() {
-        session.keyspaceStatistics().commit(this, uncomittedStatisticsDelta);
-        janusTransaction.commit();
         session.attributeManager().ackCommit(this.janusTransaction.toString());
         cache().getNewAttributes().keySet().forEach(p -> session.attributeManager().ackAttributeDelete(p.second(), this.janusTransaction.toString()));
+        LOG.trace("Graph committed.");
     }
 
     // When there are new attributes in the current transaction that is about to be committed
