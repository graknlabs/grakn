--- conflicted
+++ resolved
@@ -22,11 +22,7 @@
     git_repository(
         name = "graknlabs_build_tools",
         remote = "https://github.com/graknlabs/build-tools",
-<<<<<<< HEAD
-        commit = "2706424f99bab0b93d41a419cce58e4db5d76527", # sync-marker: do not remove this comment, this is used for sync-dependencies by @graknlabs_build_tools
-=======
         commit = "48c3bed16059365576035b4bd7fa920a5cef0f09", # sync-marker: do not remove this comment, this is used for sync-dependencies by @graknlabs_build_tools
->>>>>>> 05b6ae56
     )
 
 def graknlabs_common():
