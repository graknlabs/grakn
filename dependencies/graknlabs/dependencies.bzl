--- conflicted
+++ resolved
@@ -76,13 +76,7 @@
 
 def graknlabs_theory():
     git_repository(
-<<<<<<< HEAD
-        name = "graknlabs_theory",
-        remote = "git@github.com:graknlabs/theory.git",
-        commit = "7cb3a92011cf8f790bace3face161108f4bbc701",  # keep in sync with protocol changes
-=======
         name = "graknlabs_verification",
         remote = "git@github.com:graknlabs/verification.git",
         commit = "bfba07563cc493951a37890d99339737b6641dfc",  # sync-marker: do not remove this comment, this is used for sync-dependencies by @graknlabs_verification
->>>>>>> 60901cd4
     )