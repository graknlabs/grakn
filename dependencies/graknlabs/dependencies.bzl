#
# Copyright (C) 2020 Grakn Labs
#
# This program is free software: you can redistribute it and/or modify
# it under the terms of the GNU Affero General Public License as
# published by the Free Software Foundation, either version 3 of the
# License, or (at your option) any later version.
#
# This program is distributed in the hope that it will be useful,
# but WITHOUT ANY WARRANTY; without even the implied warranty of
# MERCHANTABILITY or FITNESS FOR A PARTICULAR PURPOSE.  See the
# GNU Affero General Public License for more details.
#
# You should have received a copy of the GNU Affero General Public License
# along with this program.  If not, see <https://www.gnu.org/licenses/>.
#

load("@bazel_tools//tools/build_defs/repo:git.bzl", "git_repository")

def graknlabs_build_tools():
    git_repository(
        name = "graknlabs_build_tools",
        remote = "https://github.com/graknlabs/build-tools",
        commit = "abbee2441ccb14c5e9ff12eb7668ecc89d1c6b1d",  # sync-marker: do not remove this comment, this is used for sync-dependencies by @graknlabs_build_tools
    )

def graknlabs_common():
    git_repository(
        name = "graknlabs_common",
        remote = "https://github.com/graknlabs/common",
        tag = "0.2.2",  # sync-marker: do not remove this comment, this is used for sync-dependencies by @graknlabs_common
    )

def graknlabs_graql():
    git_repository(
        name = "graknlabs_graql",
        remote = "https://github.com/graknlabs/graql",
        commit = "4e37a87cb562e47f04c270c6147eac2567d4a223",  # sync-marker: do not remove this comment, this is used for sync-dependencies by @graknlabs_graql
    )

def graknlabs_protocol():
    git_repository(
        name = "graknlabs_protocol",
        remote = "https://github.com/graknlabs/protocol",
        commit = "1683f498bf7236283888fe0f620ea4eb0df9c7cf",  # sync-marker: do not remove this comment, this is used for sync-dependencies by @graknlabs_protocol
    )

def graknlabs_client_java():
    git_repository(
        name = "graknlabs_client_java",
<<<<<<< HEAD
        remote = "https://github.com/adammitchelldev/client-java",
        commit = "a8454645bb0df2623a2a4c3698094beac3ca8149",
=======
        remote = "https://github.com/graknlabs/client-java",
        commit = "4415fb2f468f6c9471e975643923f3be854a2278",
>>>>>>> ce41e866
    )

def graknlabs_console():
    git_repository(
        name = "graknlabs_console",
        remote = "https://github.com/adammitchelldev/console",
        commit = "1075c9514a8280083986fed980aebdd522605904", # sync-marker: do not remove this comment, this is used for sync-dependencies by @graknlabs_console
    )

def graknlabs_simulation():
    git_repository(
        name = "graknlabs_simulation",
        remote = "https://github.com/graknlabs/simulation",
        commit = "33ead5a0258be5bd76318d62ebdbacbb1edf6bed", # sync-marker: do not remove this comment, this is used for sync-dependencies by @graknlabs_simulation
    )

def graknlabs_verification():
    git_repository(
        name = "graknlabs_verification",
        remote = "https://github.com/graknlabs/verification.git",
        commit = "0d2632a7bb0cf299ec0a7f186456196415617618",  # sync-marker: do not remove this comment, this is used for sync-dependencies by @graknlabs_verification
    )

def graknlabs_grabl_tracing():
    git_repository(
        name = "graknlabs_grabl_tracing",
        remote = "https://github.com/graknlabs/grabl-tracing",
        commit = "42f507d6b973cbc87d18a27ee83121c791295184", # sync-marker: do not remove this comment, this is used for sync-dependencies by @graknlabs_grabl_tracing
    )<|MERGE_RESOLUTION|>--- conflicted
+++ resolved
@@ -48,13 +48,8 @@
 def graknlabs_client_java():
     git_repository(
         name = "graknlabs_client_java",
-<<<<<<< HEAD
         remote = "https://github.com/adammitchelldev/client-java",
         commit = "a8454645bb0df2623a2a4c3698094beac3ca8149",
-=======
-        remote = "https://github.com/graknlabs/client-java",
-        commit = "4415fb2f468f6c9471e975643923f3be854a2278",
->>>>>>> ce41e866
     )
 
 def graknlabs_console():
