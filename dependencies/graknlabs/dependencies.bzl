--- conflicted
+++ resolved
@@ -50,22 +50,14 @@
      git_repository(
          name = "graknlabs_client_java",
          remote = "https://github.com/graknlabs/client-java",
-<<<<<<< HEAD
-         commit = "8aa89e6a49525b7c0c389d86fb75607dc5dd9d7b",
-=======
-         commit = "b9c379a90cb670ac720879ffbbbeb38ca049b67d",
->>>>>>> 340dee43
+         commit = "cedc49444b55d1003c70336f21e4ec23cf95cd9c",
      )
 
 def graknlabs_console():
     git_repository(
         name = "graknlabs_console",
         remote = "https://github.com/graknlabs/console",
-<<<<<<< HEAD
-        commit = "68a6e0ba3b1b45ad47b1df7afce97f266b6ee851"
-=======
-        commit = "bf3a8ce00025e230ab7211af5421509a814708b8"
->>>>>>> 340dee43
+        commit = "28116e6019c29beb0eeec4d2aca64676ffed915f"
     )
 
 def graknlabs_benchmark():
