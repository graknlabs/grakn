#
# Copyright (C) 2020 Grakn Labs
#
# This program is free software: you can redistribute it and/or modify
# it under the terms of the GNU Affero General Public License as
# published by the Free Software Foundation, either version 3 of the
# License, or (at your option) any later version.
#
# This program is distributed in the hope that it will be useful,
# but WITHOUT ANY WARRANTY; without even the implied warranty of
# MERCHANTABILITY or FITNESS FOR A PARTICULAR PURPOSE.  See the
# GNU Affero General Public License for more details.
#
# You should have received a copy of the GNU Affero General Public License
# along with this program.  If not, see <https://www.gnu.org/licenses/>.
#

load("@bazel_tools//tools/build_defs/repo:git.bzl", "git_repository")

def graknlabs_dependencies():
    git_repository(
        name = "graknlabs_dependencies",
        remote = "https://github.com/graknlabs/dependencies",
        commit = "a9e7d9b44dc2f5a281d477fc6b63b02c5afc803a",  # sync-marker: do not remove this comment, this is used for sync-dependencies by @graknlabs_dependencies
    )

def graknlabs_common():
    git_repository(
        name = "graknlabs_common",
        remote = "https://github.com/graknlabs/common",
        commit = "c8f1859cf25f44f6748d198371a3721b1a888068" # sync-marker: do not remove this comment, this is used for sync-dependencies by @graknlabs_common
    )

def graknlabs_graql():
    git_repository(
        name = "graknlabs_graql",
        remote = "https://github.com/graknlabs/graql",
        commit = "4269a114607933b3dcacca73be0c71fb5359a6ea" # sync-marker: do not remove this comment, this is used for sync-dependencies by @graknlabs_graql
    )

def graknlabs_protocol():
    git_repository(
        name = "graknlabs_protocol",
        remote = "https://github.com/graknlabs/protocol",
        commit = "ae12f6c3829cd5304f3bb4ba865f5fcc10022738", # sync-marker: do not remove this comment, this is used for sync-dependencies by @graknlabs_protocol
    )

def graknlabs_client_java():
    git_repository(
        name = "graknlabs_client_java",
        remote = "https://github.com/graknlabs/client-java",
        commit = "0fa3309739c56dfe35cd513c889a6c611c32894a",
    )

def graknlabs_console():
    git_repository(
        name = "graknlabs_console",
        remote = "https://github.com/graknlabs/console",
        commit = "d3258db5f2bdbaea9f89e247e66713216b871db6", # sync-marker: do not remove this comment, this is used for sync-dependencies by @graknlabs_console
    )

def graknlabs_simulation():
    git_repository(
        name = "graknlabs_simulation",
        remote = "https://github.com/graknlabs/simulation",
        commit = "33ead5a0258be5bd76318d62ebdbacbb1edf6bed", # sync-marker: do not remove this comment, this is used for sync-dependencies by @graknlabs_simulation
    )

def graknlabs_verification():
    git_repository(
        name = "graknlabs_verification",
<<<<<<< HEAD
        remote = "https://github.com/alexjpwalker/verification",
        commit = "7f04acddcb87691db8d578e90af272a280dc5f94",  # sync-marker: do not remove this comment, this is used for sync-dependencies by @graknlabs_verification
=======
        remote = "https://github.com/graknlabs/verification",
        commit = "a823ed61edd14af625a65c244c966ee6d1f895ed",  # sync-marker: do not remove this comment, this is used for sync-dependencies by @graknlabs_verification
>>>>>>> 24e3c682
    )

def graknlabs_grabl_tracing():
    git_repository(
        name = "graknlabs_grabl_tracing",
        remote = "https://github.com/graknlabs/grabl-tracing",
        commit = "242dd019f229790732dec35ac34064601b03c363"  # sync-marker: do not remove this comment, this is used for sync-dependencies by @graknlabs_grabl_tracing
    )<|MERGE_RESOLUTION|>--- conflicted
+++ resolved
@@ -69,13 +69,8 @@
 def graknlabs_verification():
     git_repository(
         name = "graknlabs_verification",
-<<<<<<< HEAD
         remote = "https://github.com/alexjpwalker/verification",
         commit = "7f04acddcb87691db8d578e90af272a280dc5f94",  # sync-marker: do not remove this comment, this is used for sync-dependencies by @graknlabs_verification
-=======
-        remote = "https://github.com/graknlabs/verification",
-        commit = "a823ed61edd14af625a65c244c966ee6d1f895ed",  # sync-marker: do not remove this comment, this is used for sync-dependencies by @graknlabs_verification
->>>>>>> 24e3c682
     )
 
 def graknlabs_grabl_tracing():
