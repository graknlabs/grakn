--- conflicted
+++ resolved
@@ -69,13 +69,8 @@
 def graknlabs_verification():
     git_repository(
         name = "graknlabs_verification",
-<<<<<<< HEAD
-        remote = "https://github.com/graknlabs/verification.git",
+        remote = "https://github.com/graknlabs/verification",
         commit = "7ebb27486bb333b15dee0ca46e547276d0368e37",  # sync-marker: do not remove this comment, this is used for sync-dependencies by @graknlabs_verification
-=======
-        remote = "https://github.com/graknlabs/verification",
-        commit = "7a001c6f1eaa83bc01f6744ae45cf0714ffae943",  # sync-marker: do not remove this comment, this is used for sync-dependencies by @graknlabs_verification
->>>>>>> 29c73299
     )
 
 def graknlabs_grabl_tracing():
