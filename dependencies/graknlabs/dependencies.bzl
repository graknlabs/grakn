#
# Copyright (C) 2020 Grakn Labs
#
# This program is free software: you can redistribute it and/or modify
# it under the terms of the GNU Affero General Public License as
# published by the Free Software Foundation, either version 3 of the
# License, or (at your option) any later version.
#
# This program is distributed in the hope that it will be useful,
# but WITHOUT ANY WARRANTY; without even the implied warranty of
# MERCHANTABILITY or FITNESS FOR A PARTICULAR PURPOSE.  See the
# GNU Affero General Public License for more details.
#
# You should have received a copy of the GNU Affero General Public License
# along with this program.  If not, see <https://www.gnu.org/licenses/>.
#

load("@bazel_tools//tools/build_defs/repo:git.bzl", "git_repository")

def graknlabs_build_tools():
    git_repository(
        name = "graknlabs_build_tools",
        remote = "https://github.com/graknlabs/build-tools",
        commit = "abbee2441ccb14c5e9ff12eb7668ecc89d1c6b1d",  # sync-marker: do not remove this comment, this is used for sync-dependencies by @graknlabs_build_tools
    )

def graknlabs_common():
    git_repository(
        name = "graknlabs_common",
        remote = "https://github.com/graknlabs/common",
        tag = "0.2.2",  # sync-marker: do not remove this comment, this is used for sync-dependencies by @graknlabs_common
    )

def graknlabs_graql():
    git_repository(
        name = "graknlabs_graql",
        remote = "https://github.com/graknlabs/graql",
        commit = "4e37a87cb562e47f04c270c6147eac2567d4a223",  # sync-marker: do not remove this comment, this is used for sync-dependencies by @graknlabs_graql
    )

def graknlabs_protocol():
    git_repository(
        name = "graknlabs_protocol",
        remote = "https://github.com/graknlabs/protocol",
        commit = "61b04688abf4d7537bd9a783f0161cf4e4c24559",  # sync-marker: do not remove this comment, this is used for sync-dependencies by @graknlabs_protocol
    )

def graknlabs_client_java():
    git_repository(
        name = "graknlabs_client_java",
        remote = "https://github.com/flyingsilverfin/client-java",
        commit = "4da5fc30ca3bed2f7b8428098ccebb672d9004bd",
    )

def graknlabs_console():
    git_repository(
        name = "graknlabs_console",
        remote = "https://github.com/graknlabs/console",
        tag = "1.0.5", # sync-marker: do not remove this comment, this is used for sync-dependencies by @graknlabs_console
    )

def graknlabs_simulation():
    git_repository(
        name = "graknlabs_simulation",
        remote = "https://github.com/graknlabs/simulation",
        commit = "33ead5a0258be5bd76318d62ebdbacbb1edf6bed", # sync-marker: do not remove this comment, this is used for sync-dependencies by @graknlabs_simulation
    )

def graknlabs_verification():
    git_repository(
        name = "graknlabs_verification",
<<<<<<< HEAD
        remote = "https://github.com/graknlabs/verification.git",
=======
        remote = "https://github.com/graknlabs/verification",
>>>>>>> a9765ca6
        commit = "3df342eaa066846ec9d076f9cd6934c7c39e3bd4",  # sync-marker: do not remove this comment, this is used for sync-dependencies by @graknlabs_verification
    )

def graknlabs_grabl_tracing():
    git_repository(
        name = "graknlabs_grabl_tracing",
        remote = "https://github.com/graknlabs/grabl-tracing",
        commit = "42f507d6b973cbc87d18a27ee83121c791295184", # sync-marker: do not remove this comment, this is used for sync-dependencies by @graknlabs_grabl_tracing
    )<|MERGE_RESOLUTION|>--- conflicted
+++ resolved
@@ -69,11 +69,7 @@
 def graknlabs_verification():
     git_repository(
         name = "graknlabs_verification",
-<<<<<<< HEAD
-        remote = "https://github.com/graknlabs/verification.git",
-=======
         remote = "https://github.com/graknlabs/verification",
->>>>>>> a9765ca6
         commit = "3df342eaa066846ec9d076f9cd6934c7c39e3bd4",  # sync-marker: do not remove this comment, this is used for sync-dependencies by @graknlabs_verification
     )
 
