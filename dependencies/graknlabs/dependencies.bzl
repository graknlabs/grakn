#
# GRAKN.AI - THE KNOWLEDGE GRAPH
# Copyright (C) 2018 Grakn Labs Ltd
#
# This program is free software: you can redistribute it and/or modify
# it under the terms of the GNU Affero General Public License as
# published by the Free Software Foundation, either version 3 of the
# License, or (at your option) any later version.
#
# This program is distributed in the hope that it will be useful,
# but WITHOUT ANY WARRANTY; without even the implied warranty of
# MERCHANTABILITY or FITNESS FOR A PARTICULAR PURPOSE.  See the
# GNU Affero General Public License for more details.
#
# You should have received a copy of the GNU Affero General Public License
# along with this program.  If not, see <https://www.gnu.org/licenses/>.
#

load("@bazel_tools//tools/build_defs/repo:git.bzl", "git_repository")

def graknlabs_graql():
    # TODO: update to graknlabs/graql before merging the PR
     git_repository(
         name = "graknlabs_graql",
         remote = "https://github.com/lolski/graql",
         commit = "d6f87c59deaae901f0ac7ecbdc395d17ac88a5f2",
     )

def graknlabs_client_java():
    # TODO: update to graknlabs/client-java before merging the PR
     git_repository(
         name = "graknlabs_client_java",
         remote = "https://github.com/lolski/client-java",
         commit = "429aff03dfd5bdb7d7f6357ce5a65c8dfe4d044b",
     )

def graknlabs_build_tools():
<<<<<<< HEAD
    # TODO: update to graknlabs/graql before merging the PR
    git_repository(
        name = "graknlabs_build_tools",
        remote = "https://github.com/lolski/build-tools",
        commit = "bd3c9df990e7fc464cebc9091c9309401d74f8b4", # sync-marker: do not remove this comment, this is used for sync-dependencies by @graknlabs_build_tools
    )
=======
     git_repository(
         name = "graknlabs_build_tools",
         remote = "https://github.com/graknlabs/build-tools",
         commit = "0c1522e04d1412259c541c0b8040dd5d794f18dc", # sync-marker: do not remove this comment, this is used for sync-dependencies by @graknlabs_build_tools
     )
>>>>>>> f9687fb1
<|MERGE_RESOLUTION|>--- conflicted
+++ resolved
@@ -35,17 +35,9 @@
      )
 
 def graknlabs_build_tools():
-<<<<<<< HEAD
     # TODO: update to graknlabs/graql before merging the PR
     git_repository(
         name = "graknlabs_build_tools",
         remote = "https://github.com/lolski/build-tools",
         commit = "bd3c9df990e7fc464cebc9091c9309401d74f8b4", # sync-marker: do not remove this comment, this is used for sync-dependencies by @graknlabs_build_tools
-    )
-=======
-     git_repository(
-         name = "graknlabs_build_tools",
-         remote = "https://github.com/graknlabs/build-tools",
-         commit = "0c1522e04d1412259c541c0b8040dd5d794f18dc", # sync-marker: do not remove this comment, this is used for sync-dependencies by @graknlabs_build_tools
-     )
->>>>>>> f9687fb1
+    )