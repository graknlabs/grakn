#
# GRAKN.AI - THE KNOWLEDGE GRAPH
# Copyright (C) 2018 Grakn Labs Ltd
#
# This program is free software: you can redistribute it and/or modify
# it under the terms of the GNU Affero General Public License as
# published by the Free Software Foundation, either version 3 of the
# License, or (at your option) any later version.
#
# This program is distributed in the hope that it will be useful,
# but WITHOUT ANY WARRANTY; without even the implied warranty of
# MERCHANTABILITY or FITNESS FOR A PARTICULAR PURPOSE.  See the
# GNU Affero General Public License for more details.
#
# You should have received a copy of the GNU Affero General Public License
# along with this program.  If not, see <https://www.gnu.org/licenses/>.
#

load("@bazel_tools//tools/build_defs/repo:git.bzl", "git_repository")

def graknlabs_build_tools():
    git_repository(
        name = "graknlabs_build_tools",
        remote = "https://github.com/graknlabs/build-tools",
        commit = "33ce764daf84608de3a6214eacbe94c2189630db", # sync-marker: do not remove this comment, this is used for sync-dependencies by @graknlabs_build_tools
    )

def graknlabs_graql():
     git_repository(
         name = "graknlabs_graql",
         remote = "https://github.com/graknlabs/graql",
         commit = "a824e262672be706a5552bd02e943086a899d372",
     )

def graknlabs_client_java():
     git_repository(
         name = "graknlabs_client_java",
         remote = "https://github.com/graknlabs/client-java",
<<<<<<< HEAD
         commit = "cd5595772f75500d3304ee62bee4d11105d2c339",
=======
         commit = "549279bb01a8c40d72cb0d7ddf772204e6f70dc6",
>>>>>>> 05fad2bf
     )

def graknlabs_benchmark():
    git_repository(
        name = "graknlabs_benchmark",
        remote = "https://github.com/graknlabs/benchmark.git",
        commit = "d5828a2c620abd85bb7128ccd48ae336296e2048" # keep in sync with protocol changes
    )<|MERGE_RESOLUTION|>--- conflicted
+++ resolved
@@ -36,11 +36,7 @@
      git_repository(
          name = "graknlabs_client_java",
          remote = "https://github.com/graknlabs/client-java",
-<<<<<<< HEAD
-         commit = "cd5595772f75500d3304ee62bee4d11105d2c339",
-=======
-         commit = "549279bb01a8c40d72cb0d7ddf772204e6f70dc6",
->>>>>>> 05fad2bf
+         commit = "6e9987e77ea086c9c1c5f52a2db13cb2b4f83c5c",
      )
 
 def graknlabs_benchmark():
