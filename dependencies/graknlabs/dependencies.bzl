#
# Copyright (C) 2020 Grakn Labs
#
# This program is free software: you can redistribute it and/or modify
# it under the terms of the GNU Affero General Public License as
# published by the Free Software Foundation, either version 3 of the
# License, or (at your option) any later version.
#
# This program is distributed in the hope that it will be useful,
# but WITHOUT ANY WARRANTY; without even the implied warranty of
# MERCHANTABILITY or FITNESS FOR A PARTICULAR PURPOSE.  See the
# GNU Affero General Public License for more details.
#
# You should have received a copy of the GNU Affero General Public License
# along with this program.  If not, see <https://www.gnu.org/licenses/>.
#

load("@bazel_tools//tools/build_defs/repo:git.bzl", "git_repository")

def graknlabs_dependencies():
    git_repository(
        name = "graknlabs_dependencies",
        remote = "https://github.com/graknlabs/dependencies",
        commit = "504561c1343b12cfb08cd65c25155045da0b709e",  # sync-marker: do not remove this comment, this is used for sync-dependencies by @graknlabs_dependencies
    )

def graknlabs_common():
    git_repository(
        name = "graknlabs_common",
        remote = "https://github.com/graknlabs/common",
        tag = "0.2.3" # sync-marker: do not remove this comment, this is used for sync-dependencies by @graknlabs_common
    )

def graknlabs_graql():
    git_repository(
        name = "graknlabs_graql",
        remote = "https://github.com/graknlabs/graql",
        tag = "1.0.8" # sync-marker: do not remove this comment, this is used for sync-dependencies by @graknlabs_graql
    )

def graknlabs_protocol():
    git_repository(
        name = "graknlabs_protocol",
        remote = "https://github.com/graknlabs/protocol",
        tag = "1.0.7", # sync-marker: do not remove this comment, this is used for sync-dependencies by @graknlabs_protocol
<<<<<<< HEAD
=======
    )

def graknlabs_client_java():
    git_repository(
        name = "graknlabs_client_java",
        remote = "https://github.com/graknlabs/client-java",
        tag = "1.8.2",
>>>>>>> 536e4c8c
    )

def graknlabs_simulation():
    git_repository(
        name = "graknlabs_simulation",
        remote = "https://github.com/graknlabs/simulation",
        commit = "eef37995bd840ef2f92c05792c971769a219ec8a", # sync-marker: do not remove this comment, this is used for sync-dependencies by @graknlabs_simulation
    )

def graknlabs_verification():
    git_repository(
        name = "graknlabs_verification",
        remote = "https://github.com/graknlabs/verification",
        commit = "f20731dfe367c53dec67ef098d8dc081632ccfd9",  # sync-marker: do not remove this comment, this is used for sync-dependencies by @graknlabs_verification
    )

def graknlabs_grabl_tracing():
    git_repository(
        name = "graknlabs_grabl_tracing",
        remote = "https://github.com/graknlabs/grabl-tracing",
        tag = "0.1.1"  # sync-marker: do not remove this comment, this is used for sync-dependencies by @graknlabs_grabl_tracing
    )<|MERGE_RESOLUTION|>--- conflicted
+++ resolved
@@ -21,7 +21,7 @@
     git_repository(
         name = "graknlabs_dependencies",
         remote = "https://github.com/graknlabs/dependencies",
-        commit = "504561c1343b12cfb08cd65c25155045da0b709e",  # sync-marker: do not remove this comment, this is used for sync-dependencies by @graknlabs_dependencies
+        commit = "7493a660de5c2b09d3d63f26ddf9d359aee328f3",  # sync-marker: do not remove this comment, this is used for sync-dependencies by @graknlabs_dependencies
     )
 
 def graknlabs_common():
@@ -43,16 +43,6 @@
         name = "graknlabs_protocol",
         remote = "https://github.com/graknlabs/protocol",
         tag = "1.0.7", # sync-marker: do not remove this comment, this is used for sync-dependencies by @graknlabs_protocol
-<<<<<<< HEAD
-=======
-    )
-
-def graknlabs_client_java():
-    git_repository(
-        name = "graknlabs_client_java",
-        remote = "https://github.com/graknlabs/client-java",
-        tag = "1.8.2",
->>>>>>> 536e4c8c
     )
 
 def graknlabs_simulation():
