#
# Copyright (C) 2020 Grakn Labs
#
# This program is free software: you can redistribute it and/or modify
# it under the terms of the GNU Affero General Public License as
# published by the Free Software Foundation, either version 3 of the
# License, or (at your option) any later version.
#
# This program is distributed in the hope that it will be useful,
# but WITHOUT ANY WARRANTY; without even the implied warranty of
# MERCHANTABILITY or FITNESS FOR A PARTICULAR PURPOSE.  See the
# GNU Affero General Public License for more details.
#
# You should have received a copy of the GNU Affero General Public License
# along with this program.  If not, see <https://www.gnu.org/licenses/>.
#

load("@bazel_tools//tools/build_defs/repo:git.bzl", "git_repository")

def graknlabs_build_tools():
    git_repository(
        name = "graknlabs_build_tools",
        remote = "https://github.com/graknlabs/build-tools",
        commit = "abbee2441ccb14c5e9ff12eb7668ecc89d1c6b1d",  # sync-marker: do not remove this comment, this is used for sync-dependencies by @graknlabs_build_tools
    )

def graknlabs_common():
    git_repository(
        name = "graknlabs_common",
        remote = "https://github.com/graknlabs/common",
        tag = "0.2.2",  # sync-marker: do not remove this comment, this is used for sync-dependencies by @graknlabs_common
    )

def graknlabs_graql():
    git_repository(
        name = "graknlabs_graql",
        remote = "https://github.com/graknlabs/graql",
        commit = "4e37a87cb562e47f04c270c6147eac2567d4a223",  # sync-marker: do not remove this comment, this is used for sync-dependencies by @graknlabs_graql
    )

def graknlabs_protocol():
    git_repository(
        name = "graknlabs_protocol",
        remote = "https://github.com/graknlabs/protocol",
        commit = "61b04688abf4d7537bd9a783f0161cf4e4c24559",  # sync-marker: do not remove this comment, this is used for sync-dependencies by @graknlabs_protocol
    )

def graknlabs_client_java():
    git_repository(
        name = "graknlabs_client_java",
        remote = "https://github.com/flyingsilverfin/client-java",
        commit = "4da5fc30ca3bed2f7b8428098ccebb672d9004bd",
    )

def graknlabs_console():
    git_repository(
        name = "graknlabs_console",
        remote = "https://github.com/graknlabs/console",
        tag = "1.0.5", # sync-marker: do not remove this comment, this is used for sync-dependencies by @graknlabs_console
    )

def graknlabs_simulation():
    git_repository(
        name = "graknlabs_simulation",
        remote = "https://github.com/graknlabs/simulation",
        commit = "33ead5a0258be5bd76318d62ebdbacbb1edf6bed", # sync-marker: do not remove this comment, this is used for sync-dependencies by @graknlabs_simulation
    )

def graknlabs_verification():
    git_repository(
        name = "graknlabs_verification",
        remote = "https://github.com/graknlabs/verification",
<<<<<<< HEAD
        commit = "902c3846e5e98f02f7b22ff5f2371da6053b88c4",  # sync-marker: do not remove this comment, this is used for sync-dependencies by @graknlabs_verification
=======
        commit = "3df342eaa066846ec9d076f9cd6934c7c39e3bd4",  # sync-marker: do not remove this comment, this is used for sync-dependencies by @graknlabs_verification
>>>>>>> d4bca96f
    )

def graknlabs_grabl_tracing():
    git_repository(
        name = "graknlabs_grabl_tracing",
        remote = "https://github.com/graknlabs/grabl-tracing",
        commit = "42f507d6b973cbc87d18a27ee83121c791295184", # sync-marker: do not remove this comment, this is used for sync-dependencies by @graknlabs_grabl_tracing
    )<|MERGE_RESOLUTION|>--- conflicted
+++ resolved
@@ -70,11 +70,7 @@
     git_repository(
         name = "graknlabs_verification",
         remote = "https://github.com/graknlabs/verification",
-<<<<<<< HEAD
         commit = "902c3846e5e98f02f7b22ff5f2371da6053b88c4",  # sync-marker: do not remove this comment, this is used for sync-dependencies by @graknlabs_verification
-=======
-        commit = "3df342eaa066846ec9d076f9cd6934c7c39e3bd4",  # sync-marker: do not remove this comment, this is used for sync-dependencies by @graknlabs_verification
->>>>>>> d4bca96f
     )
 
 def graknlabs_grabl_tracing():
