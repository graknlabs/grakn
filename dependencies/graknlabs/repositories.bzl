--- conflicted
+++ resolved
@@ -42,11 +42,7 @@
     git_repository(
         name = "graknlabs_protocol",
         remote = "https://github.com/graknlabs/protocol",
-<<<<<<< HEAD
         commit = "cb7063afe613b51635b07df1975202ceda9de313", # sync-marker: do not remove this comment, this is used for sync-dependencies by @graknlabs_protocol
-=======
-        tag = "2.0.0-alpha-9", # sync-marker: do not remove this comment, this is used for sync-dependencies by @graknlabs_protocol
->>>>>>> 890dca6e
     )
 
 def graknlabs_grabl_tracing():
