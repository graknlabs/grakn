--- conflicted
+++ resolved
@@ -51,21 +51,13 @@
                 TypeName name;
 
                 do {
-<<<<<<< HEAD
-                    name = TypeName.of(gen(String.class));
-=======
                     name = randomName();
->>>>>>> 9fead8d1
                 } while (graph.getType(name) != null);
 
                 return name;
             });
         } else {
-<<<<<<< HEAD
-            return TypeName.of(gen(String.class));
-=======
             return randomName();
->>>>>>> 9fead8d1
         }
     }
 
@@ -78,8 +70,6 @@
         return this;
     }
 
-<<<<<<< HEAD
-=======
     private TypeName randomName() {
         if (random.nextBoolean()) {
             return TypeName.of(gen(String.class));
@@ -88,7 +78,6 @@
         }
     }
 
->>>>>>> 9fead8d1
     @Target({PARAMETER, FIELD, ANNOTATION_TYPE, TYPE_USE})
     @Retention(RUNTIME)
     @GeneratorConfiguration
