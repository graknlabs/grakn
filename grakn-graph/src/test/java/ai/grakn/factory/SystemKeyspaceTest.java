package ai.grakn.factory;

import ai.grakn.Grakn;
import ai.grakn.GraknGraph;
import ai.grakn.GraknSession;
import ai.grakn.GraknTxType;
import ai.grakn.concept.EntityType;
import ai.grakn.concept.ResourceType;
import ai.grakn.exception.GraknValidationException;
import ai.grakn.util.GraknVersion;
import ai.grakn.util.Schema;
import org.junit.Test;

import java.util.Collection;
import java.util.stream.Collectors;

import static org.junit.Assert.assertEquals;
import static org.junit.Assert.assertTrue;

public class SystemKeyspaceTest {

	private final String space1 = "SystemKeyspaceTest.space1".toLowerCase();
	private final String space2 = "SystemKeyspaceTest.space2";
	private final String space3 = "SystemKeyspaceTest.space3";

    @Test
    public void whenCreatingMultipleGraphs_EnsureKeySpacesAreAddedToSystemGraph() throws GraknValidationException {
    	GraknSession f1 = Grakn.session(Grakn.IN_MEMORY, space1);
    	f1.open(GraknTxType.WRITE).close();
    	GraknSession f2 = Grakn.session(Grakn.IN_MEMORY, space2);
    	GraknGraph gf2 = f2.open(GraknTxType.WRITE);
    	GraknSession f3 = Grakn.session(Grakn.IN_MEMORY, space3);
    	GraknGraph gf3 = f3.open(GraknTxType.WRITE);
    	GraknSession system = Grakn.session(Grakn.IN_MEMORY, SystemKeyspace.SYSTEM_GRAPH_NAME);
    	GraknGraph graph = system.open(GraknTxType.WRITE);
    	ResourceType<String> keyspaceName = graph.getResourceType("keyspace-name");
    	Collection<String> spaces = graph.getEntityType("keyspace").instances()
    		.stream().map(e -> 
    			e.resources(keyspaceName).iterator().next().getValue().toString()).collect(Collectors.toList());

        assertTrue("Keyspace [" + space1 + "] is missing from system graph", spaces.contains(space1));
        assertTrue("Keyspace [" + space2 + "] is missing from system graph", spaces.contains(space2.toLowerCase()));
        assertTrue("Keyspace [" + space3 + "] is missing from system graph", spaces.contains(space3.toLowerCase()));

        assertEquals(GraknVersion.VERSION,
                graph.getResourceType("system-version").instances().iterator().next().getValue().toString());

        gf2.close();
    	gf3.close();
    	graph.close();
    }



    @Test
    public void ensureUserOntologyIsLoadedIntoSystemGraph(){
        GraknGraph graph = Grakn.session(Grakn.IN_MEMORY, SystemKeyspace.SYSTEM_GRAPH_NAME).open(GraknTxType.WRITE);
        graph.showImplicitConcepts(true);

        EntityType user = graph.getEntityType("user");
        ResourceType userName = graph.getResourceType("user-name");
        ResourceType userPassword = graph.getResourceType("user-password");
        ResourceType userFirstName = graph.getResourceType("user-first-name");
        ResourceType userLastName = graph.getResourceType("user-last-name");
        ResourceType userEmail = graph.getResourceType("user-email");
        ResourceType userIsAdmin = graph.getResourceType("user-is-admin");

<<<<<<< HEAD
        //Check Plays Roles
        assertTrue(user.playsRoles().contains(
                graph.getRoleType(Schema.ImplicitType.HAS_KEY_OWNER.getLabel(userName.getLabel()).getValue())));
        assertTrue(user.playsRoles().contains(
                graph.getRoleType(Schema.ImplicitType.HAS_RESOURCE_OWNER.getLabel(userPassword.getLabel()).getValue())));
        assertTrue(user.playsRoles().contains(
                graph.getRoleType(Schema.ImplicitType.HAS_RESOURCE_OWNER.getLabel(userFirstName.getLabel()).getValue())));
        assertTrue(user.playsRoles().contains(
                graph.getRoleType(Schema.ImplicitType.HAS_RESOURCE_OWNER.getLabel(userLastName.getLabel()).getValue())));
        assertTrue(user.playsRoles().contains(
                graph.getRoleType(Schema.ImplicitType.HAS_RESOURCE_OWNER.getLabel(userEmail.getLabel()).getValue())));
        assertTrue(user.playsRoles().contains(
                graph.getRoleType(Schema.ImplicitType.HAS_RESOURCE_OWNER.getLabel(userIsAdmin.getLabel()).getValue())));
=======
        //Check Plays
        assertTrue(user.plays().contains(
                graph.getRoleType(Schema.ImplicitType.HAS_KEY_OWNER.getName(userName.getName()).getValue())));
        assertTrue(user.plays().contains(
                graph.getRoleType(Schema.ImplicitType.HAS_RESOURCE_OWNER.getName(userPassword.getName()).getValue())));
        assertTrue(user.plays().contains(
                graph.getRoleType(Schema.ImplicitType.HAS_RESOURCE_OWNER.getName(userFirstName.getName()).getValue())));
        assertTrue(user.plays().contains(
                graph.getRoleType(Schema.ImplicitType.HAS_RESOURCE_OWNER.getName(userLastName.getName()).getValue())));
        assertTrue(user.plays().contains(
                graph.getRoleType(Schema.ImplicitType.HAS_RESOURCE_OWNER.getName(userEmail.getName()).getValue())));
        assertTrue(user.plays().contains(
                graph.getRoleType(Schema.ImplicitType.HAS_RESOURCE_OWNER.getName(userIsAdmin.getName()).getValue())));
>>>>>>> b8e2aa68

        graph.close();
    }

}<|MERGE_RESOLUTION|>--- conflicted
+++ resolved
@@ -65,35 +65,19 @@
         ResourceType userEmail = graph.getResourceType("user-email");
         ResourceType userIsAdmin = graph.getResourceType("user-is-admin");
 
-<<<<<<< HEAD
-        //Check Plays Roles
-        assertTrue(user.playsRoles().contains(
-                graph.getRoleType(Schema.ImplicitType.HAS_KEY_OWNER.getLabel(userName.getLabel()).getValue())));
-        assertTrue(user.playsRoles().contains(
-                graph.getRoleType(Schema.ImplicitType.HAS_RESOURCE_OWNER.getLabel(userPassword.getLabel()).getValue())));
-        assertTrue(user.playsRoles().contains(
-                graph.getRoleType(Schema.ImplicitType.HAS_RESOURCE_OWNER.getLabel(userFirstName.getLabel()).getValue())));
-        assertTrue(user.playsRoles().contains(
-                graph.getRoleType(Schema.ImplicitType.HAS_RESOURCE_OWNER.getLabel(userLastName.getLabel()).getValue())));
-        assertTrue(user.playsRoles().contains(
-                graph.getRoleType(Schema.ImplicitType.HAS_RESOURCE_OWNER.getLabel(userEmail.getLabel()).getValue())));
-        assertTrue(user.playsRoles().contains(
-                graph.getRoleType(Schema.ImplicitType.HAS_RESOURCE_OWNER.getLabel(userIsAdmin.getLabel()).getValue())));
-=======
         //Check Plays
         assertTrue(user.plays().contains(
-                graph.getRoleType(Schema.ImplicitType.HAS_KEY_OWNER.getName(userName.getName()).getValue())));
+                graph.getRoleType(Schema.ImplicitType.HAS_KEY_OWNER.getLabel(userName.getLabel()).getValue())));
         assertTrue(user.plays().contains(
-                graph.getRoleType(Schema.ImplicitType.HAS_RESOURCE_OWNER.getName(userPassword.getName()).getValue())));
+                graph.getRoleType(Schema.ImplicitType.HAS_RESOURCE_OWNER.getLabel(userPassword.getLabel()).getValue())));
         assertTrue(user.plays().contains(
-                graph.getRoleType(Schema.ImplicitType.HAS_RESOURCE_OWNER.getName(userFirstName.getName()).getValue())));
+                graph.getRoleType(Schema.ImplicitType.HAS_RESOURCE_OWNER.getLabel(userFirstName.getLabel()).getValue())));
         assertTrue(user.plays().contains(
-                graph.getRoleType(Schema.ImplicitType.HAS_RESOURCE_OWNER.getName(userLastName.getName()).getValue())));
+                graph.getRoleType(Schema.ImplicitType.HAS_RESOURCE_OWNER.getLabel(userLastName.getLabel()).getValue())));
         assertTrue(user.plays().contains(
-                graph.getRoleType(Schema.ImplicitType.HAS_RESOURCE_OWNER.getName(userEmail.getName()).getValue())));
+                graph.getRoleType(Schema.ImplicitType.HAS_RESOURCE_OWNER.getLabel(userEmail.getLabel()).getValue())));
         assertTrue(user.plays().contains(
-                graph.getRoleType(Schema.ImplicitType.HAS_RESOURCE_OWNER.getName(userIsAdmin.getName()).getValue())));
->>>>>>> b8e2aa68
+                graph.getRoleType(Schema.ImplicitType.HAS_RESOURCE_OWNER.getLabel(userIsAdmin.getLabel()).getValue())));
 
         graph.close();
     }
