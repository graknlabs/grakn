/*
 * Grakn - A Distributed Semantic Database
 * Copyright (C) 2016  Grakn Labs Limited
 *
 * Grakn is free software: you can redistribute it and/or modify
 * it under the terms of the GNU General Public License as published by
 * the Free Software Foundation, either version 3 of the License, or
 * (at your option) any later version.
 *
 * Grakn is distributed in the hope that it will be useful,
 * but WITHOUT ANY WARRANTY; without even the implied warranty of
 * MERCHANTABILITY or FITNESS FOR A PARTICULAR PURPOSE.  See the
 * GNU General Public License for more details.
 *
 * You should have received a copy of the GNU General Public License
 * along with Grakn. If not, see <http://www.gnu.org/licenses/gpl.txt>.
 */

package ai.grakn.graph.internal;

import ai.grakn.concept.Entity;
import ai.grakn.util.Schema;
import org.apache.tinkerpop.gremlin.structure.Edge;
import org.junit.Before;
import org.junit.Test;

import static org.junit.Assert.assertEquals;
import static org.junit.Assert.assertNotEquals;

public class EdgeTest extends GraphTestBase{

    private EntityTypeImpl entityType;
    private EntityImpl entity;
    private EdgeElement edge;

    @Before
    public void createEdge(){
        entityType = (EntityTypeImpl) graknGraph.putEntityType("My Entity Type");
        entity = (EntityImpl) entityType.addEntity();
<<<<<<< HEAD
        Edge tinkerEdge = graknGraph.getTinkerTraversal().hasId(Long.parseLong(entity.getId().getValue())).outE().next();
=======
        Edge tinkerEdge = graknGraph.getTinkerTraversal().V().has(Schema.VertexProperty.ID.name(), entity.getId().getValue()).outE().next();
>>>>>>> 6a5f85ed
        edge = new EdgeElement(graknGraph, tinkerEdge);
    }

    @Test
    public void checkEqualityBetweenEdgesBasedOnID(){
        Entity entity2 = entityType.addEntity();
<<<<<<< HEAD
        Edge tinkerEdge = graknGraph.getTinkerTraversal().hasId(Long.parseLong(entity2.getId().getValue())).outE().next();
=======
        Edge tinkerEdge = graknGraph.getTinkerTraversal().V().has(Schema.VertexProperty.ID.name(), entity2.getId().getValue()).outE().next();
>>>>>>> 6a5f85ed
        EdgeElement edge2 = new EdgeElement(graknGraph, tinkerEdge);

        assertEquals(edge, edge);
        assertNotEquals(edge, edge2);
    }

    @Test
    public void whenGettingTheSourceOfAnEdge_ReturnTheConceptTheEdgeComesFrom() throws Exception {
        assertEquals(entity.vertex(), edge.source());
    }

    @Test
    public void whenGettingTheTargetOfAnEdge_ReturnTheConceptTheEdgePointsTowards() throws Exception {
        assertEquals(entityType.currentShard().vertex(), edge.target());
    }

    @Test
    public void whenGettingTheLabelOfAnEdge_ReturnExpectedType() throws Exception {
        assertEquals(Schema.EdgeLabel.ISA.getLabel(), edge.label());
    }
}<|MERGE_RESOLUTION|>--- conflicted
+++ resolved
@@ -37,22 +37,14 @@
     public void createEdge(){
         entityType = (EntityTypeImpl) graknGraph.putEntityType("My Entity Type");
         entity = (EntityImpl) entityType.addEntity();
-<<<<<<< HEAD
-        Edge tinkerEdge = graknGraph.getTinkerTraversal().hasId(Long.parseLong(entity.getId().getValue())).outE().next();
-=======
         Edge tinkerEdge = graknGraph.getTinkerTraversal().V().has(Schema.VertexProperty.ID.name(), entity.getId().getValue()).outE().next();
->>>>>>> 6a5f85ed
         edge = new EdgeElement(graknGraph, tinkerEdge);
     }
 
     @Test
     public void checkEqualityBetweenEdgesBasedOnID(){
         Entity entity2 = entityType.addEntity();
-<<<<<<< HEAD
-        Edge tinkerEdge = graknGraph.getTinkerTraversal().hasId(Long.parseLong(entity2.getId().getValue())).outE().next();
-=======
         Edge tinkerEdge = graknGraph.getTinkerTraversal().V().has(Schema.VertexProperty.ID.name(), entity2.getId().getValue()).outE().next();
->>>>>>> 6a5f85ed
         EdgeElement edge2 = new EdgeElement(graknGraph, tinkerEdge);
 
         assertEquals(edge, edge);
