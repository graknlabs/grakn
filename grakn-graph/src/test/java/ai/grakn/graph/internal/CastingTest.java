/*
 * Grakn - A Distributed Semantic Database
 * Copyright (C) 2016  Grakn Labs Limited
 *
 * Grakn is free software: you can redistribute it and/or modify
 * it under the terms of the GNU General Public License as published by
 * the Free Software Foundation, either version 3 of the License, or
 * (at your option) any later version.
 *
 * Grakn is distributed in the hope that it will be useful,
 * but WITHOUT ANY WARRANTY; without even the implied warranty of
 * MERCHANTABILITY or FITNESS FOR A PARTICULAR PURPOSE.  See the
 * GNU General Public License for more details.
 *
 * You should have received a copy of the GNU General Public License
 * along with Grakn. If not, see <http://www.gnu.org/licenses/gpl.txt>.
 */

package ai.grakn.graph.internal;

import ai.grakn.concept.Entity;
import ai.grakn.concept.EntityType;
import ai.grakn.concept.Relation;
import ai.grakn.concept.RelationType;
import ai.grakn.concept.RoleType;
import ai.grakn.util.Schema;
import org.junit.Before;
import org.junit.Test;

import static junit.framework.TestCase.assertEquals;
import static junit.framework.TestCase.assertNotNull;
import static org.hamcrest.Matchers.containsInAnyOrder;
import static org.junit.Assert.assertNotEquals;
import static org.junit.Assert.assertThat;


public class CastingTest extends GraphTestBase{
    private CastingImpl casting1;
    private CastingImpl casting2;
    private Entity entity1;
    private Entity entity2;
    private RoleType role1;
    private RoleType role2;
    private Relation relation;

    @Before
    public void crateRelation() {
        role1 = graknGraph.putRoleType("role 1");
        role2 = graknGraph.putRoleType("role 2");
        RelationType relationType = graknGraph.putRelationType("Relation Type").hasRole(role1).hasRole(role2);
        EntityType entityType = graknGraph.putEntityType("An Entity Type").playsRole(role1).playsRole(role2);

        entity1 = entityType.addEntity();
        entity2 = entityType.addEntity();

        relation = relationType.addRelation().putRolePlayer(role1, entity1).putRolePlayer(role2, entity2);

<<<<<<< HEAD
    @Before
    public void setUp() {
        role = (RoleTypeImpl) graknGraph.putRoleType("Role");
        EntityTypeImpl conceptType = (EntityTypeImpl) graknGraph.putEntityType("A thing");
        rolePlayer = (InstanceImpl) conceptType.addEntity();
        RelationTypeImpl relationType = (RelationTypeImpl) graknGraph.putRelationType("A type");
        relation = (RelationImpl) relationType.addRelation();
        casting = graknGraph.addCasting(role, rolePlayer, relation);
    }

    @Test
    public void testEquals() throws Exception {
        Graph graph = graknGraph.getTinkerPopGraph();
        Vertex v = graph.traversal().V(relation.getId().getRawValue()).out(Schema.EdgeLabel.CASTING.getLabel()).next();
        CastingImpl castingCopy = graknGraph.getConcept(ConceptId.of(v.id().toString()));
        assertEquals(casting, castingCopy);

        EntityType type = graknGraph.putEntityType("Another entity type");
        RoleTypeImpl role = (RoleTypeImpl) graknGraph.putRoleType("Role 2");
        InstanceImpl rolePlayer = (InstanceImpl) type.addEntity();
        CastingImpl casting2 = graknGraph.addCasting(role, rolePlayer, relation);
        assertNotEquals(casting, casting2);
=======
        //Get castings via internal index
        casting1 = graknGraph.getConcept(Schema.ConceptProperty.INDEX,
                CastingImpl.generateNewHash((RoleTypeImpl) role1, (InstanceImpl) entity1));
        casting2 = graknGraph.getConcept(Schema.ConceptProperty.INDEX,
                CastingImpl.generateNewHash((RoleTypeImpl) role2, (InstanceImpl) entity2));

        assertNotNull(casting1);
        assertNotNull(casting2);
        assertNotEquals(casting1, casting2);
    }

    @Test
    public void whenGettingRolePlayerViaCasting_ReturnRolePlayer() {
        assertEquals(entity1, casting1.getRolePlayer());
        assertEquals(entity2, casting2.getRolePlayer());
>>>>>>> d72e63a3
    }

    @Test
    public void whenGettingRoleViaCasting_ReturnRole(){
        assertEquals(role1, casting1.getRole());
        assertEquals(role2, casting2.getRole());
    }

    @Test
    public void whenGettingRelationViaCasting_ReturnRelation(){
        assertThat(casting1.getRelations(), containsInAnyOrder(relation));
        assertThat(casting2.getRelations(), containsInAnyOrder(relation));
    }
}<|MERGE_RESOLUTION|>--- conflicted
+++ resolved
@@ -53,32 +53,8 @@
         entity1 = entityType.addEntity();
         entity2 = entityType.addEntity();
 
-        relation = relationType.addRelation().putRolePlayer(role1, entity1).putRolePlayer(role2, entity2);
+        relation = relationType.addRelation().addRolePlayer(role1, entity1).addRolePlayer(role2, entity2);
 
-<<<<<<< HEAD
-    @Before
-    public void setUp() {
-        role = (RoleTypeImpl) graknGraph.putRoleType("Role");
-        EntityTypeImpl conceptType = (EntityTypeImpl) graknGraph.putEntityType("A thing");
-        rolePlayer = (InstanceImpl) conceptType.addEntity();
-        RelationTypeImpl relationType = (RelationTypeImpl) graknGraph.putRelationType("A type");
-        relation = (RelationImpl) relationType.addRelation();
-        casting = graknGraph.addCasting(role, rolePlayer, relation);
-    }
-
-    @Test
-    public void testEquals() throws Exception {
-        Graph graph = graknGraph.getTinkerPopGraph();
-        Vertex v = graph.traversal().V(relation.getId().getRawValue()).out(Schema.EdgeLabel.CASTING.getLabel()).next();
-        CastingImpl castingCopy = graknGraph.getConcept(ConceptId.of(v.id().toString()));
-        assertEquals(casting, castingCopy);
-
-        EntityType type = graknGraph.putEntityType("Another entity type");
-        RoleTypeImpl role = (RoleTypeImpl) graknGraph.putRoleType("Role 2");
-        InstanceImpl rolePlayer = (InstanceImpl) type.addEntity();
-        CastingImpl casting2 = graknGraph.addCasting(role, rolePlayer, relation);
-        assertNotEquals(casting, casting2);
-=======
         //Get castings via internal index
         casting1 = graknGraph.getConcept(Schema.ConceptProperty.INDEX,
                 CastingImpl.generateNewHash((RoleTypeImpl) role1, (InstanceImpl) entity1));
@@ -94,7 +70,6 @@
     public void whenGettingRolePlayerViaCasting_ReturnRolePlayer() {
         assertEquals(entity1, casting1.getRolePlayer());
         assertEquals(entity2, casting2.getRolePlayer());
->>>>>>> d72e63a3
     }
 
     @Test
