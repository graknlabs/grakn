--- conflicted
+++ resolved
@@ -53,13 +53,8 @@
     public void buildSampleGraph(){
         roleType1 = graknGraph.putRoleType("role 1");
         roleType2 = graknGraph.putRoleType("role 2");
-<<<<<<< HEAD
-        relationType = graknGraph.putRelationType("rel type").hasRole(roleType1).hasRole(roleType2);
+        relationType = graknGraph.putRelationType("rel type").relates(roleType1).relates(roleType2);
         EntityType thing = graknGraph.putEntityType("thing").plays(roleType1).plays(roleType2);
-=======
-        relationType = graknGraph.putRelationType("rel type").relates(roleType1).relates(roleType2);
-        EntityType thing = graknGraph.putEntityType("thing").playsRole(roleType1).playsRole(roleType2);
->>>>>>> 2054a42c
         instance1 = (InstanceImpl) thing.addEntity();
         instance2 = (InstanceImpl) thing.addEntity();
         instance3 = (InstanceImpl) thing.addEntity();
@@ -144,15 +139,9 @@
     public void whenMergingDuplicateResourcesWithRelations_EnsureSingleResourceRemainsAndNoDuplicateRelationsAreCreated(){
         RoleType roleEntity = graknGraph.putRoleType("Entity Role");
         RoleType roleResource = graknGraph.putRoleType("Resource Role");
-<<<<<<< HEAD
-        RelationType relationType = graknGraph.putRelationType("Relation Type").hasRole(roleEntity).hasRole(roleResource);
+        RelationType relationType = graknGraph.putRelationType("Relation Type").relates(roleEntity).relates(roleResource);
         ResourceType<String> resourceType = graknGraph.putResourceType("Resource Type", ResourceType.DataType.STRING).plays(roleResource);
         EntityType entityType = graknGraph.putEntityType("Entity Type").plays(roleEntity);
-=======
-        RelationType relationType = graknGraph.putRelationType("Relation Type").relates(roleEntity).relates(roleResource);
-        ResourceType<String> resourceType = graknGraph.putResourceType("Resource Type", ResourceType.DataType.STRING).playsRole(roleResource);
-        EntityType entityType = graknGraph.putEntityType("Entity Type").playsRole(roleEntity);
->>>>>>> 2054a42c
         Entity e1 = entityType.addEntity();
         Entity e2 = entityType.addEntity();
         Entity e3 = entityType.addEntity();
