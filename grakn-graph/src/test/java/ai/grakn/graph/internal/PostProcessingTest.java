/*
 * Grakn - A Distributed Semantic Database
 * Copyright (C) 2016  Grakn Labs Limited
 *
 * Grakn is free software: you can redistribute it and/or modify
 * it under the terms of the GNU General Public License as published by
 * the Free Software Foundation, either version 3 of the License, or
 * (at your option) any later version.
 *
 * Grakn is distributed in the hope that it will be useful,
 * but WITHOUT ANY WARRANTY; without even the implied warranty of
 * MERCHANTABILITY or FITNESS FOR A PARTICULAR PURPOSE.  See the
 * GNU General Public License for more details.
 *
 * You should have received a copy of the GNU General Public License
 * along with Grakn. If not, see <http://www.gnu.org/licenses/gpl.txt>.
 */

package ai.grakn.graph.internal;

import ai.grakn.concept.Attribute;
import ai.grakn.concept.AttributeType;
import ai.grakn.concept.ConceptId;
import ai.grakn.concept.Entity;
import ai.grakn.concept.EntityType;
<<<<<<< HEAD
import ai.grakn.concept.Relation;
import ai.grakn.concept.RelationType;
=======
import ai.grakn.concept.Relationship;
import ai.grakn.concept.RelationshipType;
import ai.grakn.concept.Resource;
import ai.grakn.concept.ResourceType;
>>>>>>> 45605392
import ai.grakn.concept.Role;
import ai.grakn.graph.internal.concept.AttributeImpl;
import ai.grakn.graph.internal.concept.AttributeTypeImpl;
import ai.grakn.graph.internal.concept.ConceptImpl;
import ai.grakn.graph.internal.concept.EntityTypeImpl;
<<<<<<< HEAD
import ai.grakn.graph.internal.concept.RelationImpl;
import ai.grakn.graph.internal.concept.RelationReified;
import ai.grakn.graph.internal.concept.RelationTypeImpl;
=======
import ai.grakn.graph.internal.concept.RelationshipImpl;
import ai.grakn.graph.internal.concept.RelationshipReified;
import ai.grakn.graph.internal.concept.RelationshipTypeImpl;
import ai.grakn.graph.internal.concept.ResourceImpl;
import ai.grakn.graph.internal.concept.ResourceTypeImpl;
>>>>>>> 45605392
import ai.grakn.graph.internal.concept.ThingImpl;
import ai.grakn.graph.internal.structure.VertexElement;
import ai.grakn.util.Schema;
import org.apache.tinkerpop.gremlin.structure.Vertex;
import org.junit.Before;
import org.junit.Test;

import java.util.Arrays;
import java.util.HashMap;
import java.util.HashSet;
import java.util.Map;
import java.util.Set;

import static java.util.stream.Collectors.toSet;
import static org.hamcrest.Matchers.containsInAnyOrder;
import static org.junit.Assert.assertEquals;
import static org.junit.Assert.assertNotNull;
import static org.junit.Assert.assertThat;
import static org.junit.Assert.assertTrue;

public class PostProcessingTest extends GraphTestBase{
    private Role role1;
    private Role role2;
    private RelationshipType relationshipType;
    private ThingImpl instance1;
    private ThingImpl instance2;

    @Before
    public void buildSampleGraph(){
        role1 = graknGraph.putRole("role 1");
        role2 = graknGraph.putRole("role 2");
        relationshipType = graknGraph.putRelationshipType("rel type").relates(role1).relates(role2);
        EntityType thing = graknGraph.putEntityType("thingy").plays(role1).plays(role2);
        instance1 = (ThingImpl) thing.addEntity();
        instance2 = (ThingImpl) thing.addEntity();
        thing.addEntity();
        thing.addEntity();

        relationshipType.addRelationship().addRolePlayer(role1, instance1).addRolePlayer(role2, instance2);
    }

    @Test
    public void whenMergingDuplicateResources_EnsureSingleResourceRemains(){
        AttributeTypeImpl<String> resourceType = (AttributeTypeImpl<String>) graknGraph.putAttributeType("Attribute Type", AttributeType.DataType.STRING);

        //Create fake resources
        Set<ConceptId> resourceIds = new HashSet<>();
        AttributeImpl<String> mainResource = createFakeResource(resourceType, "1");
        resourceIds.add(mainResource.getId());
        resourceIds.add(createFakeResource(resourceType, "1").getId());
        resourceIds.add(createFakeResource(resourceType, "1").getId());

        //Check we have duplicate resources
        assertEquals(3, resourceType.instances().count());

        //Fix duplicates
        graknGraph.fixDuplicateResources(mainResource.getIndex(), resourceIds);

        //Check we no longer have duplicates
        assertEquals(1, resourceType.instances().count());
    }

    @Test
    public void whenMergingDuplicateResourcesWithRelations_EnsureSingleResourceRemainsAndNoDuplicateRelationsAreCreated(){
        Role roleEntity = graknGraph.putRole("Entity Role");
<<<<<<< HEAD
        Role roleResource = graknGraph.putRole("Attribute Role");
        RelationType relationType = graknGraph.putRelationType("Relation Type").relates(roleEntity).relates(roleResource);
        AttributeTypeImpl<String> resourceType = (AttributeTypeImpl<String>) graknGraph.putAttributeType("Attribute Type", AttributeType.DataType.STRING).plays(roleResource);
        EntityType entityType = graknGraph.putEntityType("Entity Type").plays(roleEntity).attribute(resourceType);
=======
        Role roleResource = graknGraph.putRole("Resource Role");
        RelationshipType relationshipType = graknGraph.putRelationshipType("Relationship Type").relates(roleEntity).relates(roleResource);
        ResourceTypeImpl<String> resourceType = (ResourceTypeImpl<String>) graknGraph.putResourceType("Resource Type", ResourceType.DataType.STRING).plays(roleResource);
        EntityType entityType = graknGraph.putEntityType("Entity Type").plays(roleEntity).resource(resourceType);
>>>>>>> 45605392
        Entity e1 = entityType.addEntity();
        Entity e2 = entityType.addEntity();
        Entity e3 = entityType.addEntity();

        //Create fake resources
        Set<ConceptId> resourceIds = new HashSet<>();
        AttributeImpl<?> r1 = createFakeResource(resourceType, "1");
        AttributeImpl<?> r11 = createFakeResource(resourceType, "1");
        AttributeImpl<?> r111 = createFakeResource(resourceType, "1");

        resourceIds.add(r1.getId());
        resourceIds.add(r11.getId());
        resourceIds.add(r111.getId());

        //Give resources some relationships
        addReifiedRelation(roleEntity, roleResource, relationshipType, e1, r1);

        //When merging this relation should not be absorbed
        addReifiedRelation(roleEntity, roleResource, relationshipType, e1, r11);

        //Absorb
        addReifiedRelation(roleEntity, roleResource, relationshipType, e2, r11);

        //Don't Absorb
        addEdgeRelation(e2, r111);

        // Absorb
        addEdgeRelation(e3, r111);

        //Check everything is broken
        assertEquals(3, resourceType.instances().count());
        assertEquals(1, r1.relations().count());
        assertEquals(2, r11.relations().count());
        assertEquals(1, r1.relations().count());
        assertEquals(4, graknGraph.getTinkerTraversal().V().hasLabel(Schema.BaseType.RELATIONSHIP.name()).toList().size());
        assertEquals(2, graknGraph.getTinkerTraversal().E().hasLabel(Schema.EdgeLabel.RESOURCE.getLabel()).toList().size());

        r1.relations().forEach(rel -> assertTrue(rel.rolePlayers().anyMatch(thing -> thing.equals(e1))));

        //Now fix everything
        graknGraph.fixDuplicateResources(r1.getIndex(), resourceIds);

        //Check everything is in order
        assertEquals(1, resourceType.instances().count());

        //Get back the surviving resource
        Attribute<String> foundR1 = null;
        for (Attribute<String> attribute : resourceType.instances().collect(toSet())) {
            if(attribute.getValue().equals("1")){
                foundR1 = attribute;
                break;
            }
        }

        assertNotNull(foundR1);
        assertThat(foundR1.ownerInstances().collect(toSet()), containsInAnyOrder(e1, e2, e3));
        assertEquals(5, graknGraph.admin().getMetaRelationType().instances().count());
    }

    private void addEdgeRelation(Entity entity, Attribute<?> attribute) {
        entity.attribute(attribute);
    }

<<<<<<< HEAD
    private void addReifiedRelation(Role roleEntity, Role roleResource, RelationType relationType, Entity entity, Attribute<?> attribute) {
        Relation relation = relationType.addRelation().addRolePlayer(roleResource, attribute).addRolePlayer(roleEntity, entity);
        String hash = RelationReified.generateNewHash(relation.type(), relation.allRolePlayers());
        RelationImpl.from(relation).reify().setHash(hash);
=======
    private void addReifiedRelation(Role roleEntity, Role roleResource, RelationshipType relationshipType, Entity entity, Resource<?> resource) {
        Relationship relationship = relationshipType.addRelationship().addRolePlayer(roleResource, resource).addRolePlayer(roleEntity, entity);
        String hash = RelationshipReified.generateNewHash(relationship.type(), relationship.allRolePlayers());
        RelationshipImpl.from(relationship).reify().setHash(hash);
>>>>>>> 45605392
    }


    private AttributeImpl<String> createFakeResource(AttributeTypeImpl<String> type, String value){
        String index = Schema.generateAttributeIndex(type.getLabel(), value);
        Vertex resourceVertex = graknGraph.getTinkerPopGraph().addVertex(Schema.BaseType.ATTRIBUTE.name());

        resourceVertex.addEdge(Schema.EdgeLabel.ISA.getLabel(), type.currentShard().vertex().element());
        resourceVertex.property(Schema.VertexProperty.INDEX.name(), index);
        resourceVertex.property(Schema.VertexProperty.VALUE_STRING.name(), value);
        resourceVertex.property(Schema.VertexProperty.ID.name(), Schema.PREFIX_VERTEX + resourceVertex.id().toString());

        return new AttributeImpl<>(new VertexElement(graknGraph, resourceVertex));
    }

    @Test
    public void whenUpdatingTheCountsOfTypes_TheTypesHaveNewCounts() {
        Map<ConceptId, Long> types = new HashMap<>();
        //Create Some Types;
        EntityTypeImpl t1 = (EntityTypeImpl) graknGraph.putEntityType("t1");
<<<<<<< HEAD
        AttributeTypeImpl t2 = (AttributeTypeImpl)  graknGraph.putAttributeType("t2", AttributeType.DataType.STRING);
        RelationTypeImpl t3 = (RelationTypeImpl) graknGraph.putRelationType("t3");
=======
        ResourceTypeImpl t2 = (ResourceTypeImpl)  graknGraph.putResourceType("t2", ResourceType.DataType.STRING);
        RelationshipTypeImpl t3 = (RelationshipTypeImpl) graknGraph.putRelationshipType("t3");
>>>>>>> 45605392

        //Lets Set Some Counts
        types.put(t1.getId(), 5L);
        types.put(t2.getId(), 6L);
        types.put(t3.getId(), 2L);

        graknGraph.admin().updateConceptCounts(types);
        types.forEach((key, value) -> assertEquals((long) value, ((ConceptImpl) graknGraph.getConcept(key)).getShardCount()));

        //Lets Set Some Counts
        types.put(t1.getId(), -5L);
        types.put(t2.getId(), -2L);
        types.put(t3.getId(), 3L);
        graknGraph.admin().updateConceptCounts(types);

        assertEquals(0L, t1.getShardCount());
        assertEquals(4L, t2.getShardCount());
        assertEquals(5L, t3.getShardCount());
    }

    @Test
    public void whenMergingDuplicateResourceEdges_EnsureNoDuplicatesRemain(){
<<<<<<< HEAD
        AttributeTypeImpl<String> resourceType = (AttributeTypeImpl<String>) graknGraph.putAttributeType("My Sad Attribute", AttributeType.DataType.STRING);
        EntityType entityType = graknGraph.putEntityType("My Happy EntityType").attribute(resourceType);
        RelationType relationType = graknGraph.putRelationType("My Miserable RelationType").attribute(resourceType);
=======
        ResourceTypeImpl<String> resourceType = (ResourceTypeImpl <String>) graknGraph.putResourceType("My Sad Resource", ResourceType.DataType.STRING);
        EntityType entityType = graknGraph.putEntityType("My Happy EntityType").resource(resourceType);
        RelationshipType relationshipType = graknGraph.putRelationshipType("My Miserable RelationshipType").resource(resourceType);
>>>>>>> 45605392
        Entity entity = entityType.addEntity();
        Relationship relationship = relationshipType.addRelationship();

        AttributeImpl<?> r1dup1 = createFakeResource(resourceType, "1");
        AttributeImpl<?> r1dup2 = createFakeResource(resourceType, "1");
        AttributeImpl<?> r1dup3 = createFakeResource(resourceType, "1");

        AttributeImpl<?> r2dup1 = createFakeResource(resourceType, "2");
        AttributeImpl<?> r2dup2 = createFakeResource(resourceType, "2");
        AttributeImpl<?> r2dup3 = createFakeResource(resourceType, "2");

        entity.attribute(r1dup1);
        entity.attribute(r1dup2);
        entity.attribute(r1dup3);

<<<<<<< HEAD
        relation.attribute(r1dup1);
        relation.attribute(r1dup2);
        relation.attribute(r1dup3);
=======
        relationship.resource(r1dup1);
        relationship.resource(r1dup2);
        relationship.resource(r1dup3);
>>>>>>> 45605392

        entity.attribute(r2dup1);

        //Check everything is broken
        //Entities Too Many Resources
<<<<<<< HEAD
        assertEquals(4, entity.attributes().count());
        assertEquals(3, relation.attributes().count());
=======
        assertEquals(4, entity.resources().count());
        assertEquals(3, relationship.resources().count());
>>>>>>> 45605392

        //There are too many resources
        assertEquals(6, graknGraph.admin().getMetaResourceType().instances().count());

        //Now fix everything for resource 1
        graknGraph.fixDuplicateResources(r1dup1.getIndex(), new HashSet<>(Arrays.asList(r1dup1.getId(), r1dup2.getId(), r1dup3.getId())));

        //Check resource one has been sorted out
        assertEquals(2, entity.attributes().count());
        assertEquals(2, entity.attributes().count());
        assertEquals(4, graknGraph.admin().getMetaResourceType().instances().count()); // 4 because we still have 2 dups on r2

        //Now fix everything for resource 2
        graknGraph.fixDuplicateResources(r2dup1.getIndex(), new HashSet<>(Arrays.asList(r2dup1.getId(), r2dup2.getId(), r2dup3.getId())));

        //Check resource one has been sorted out
        assertEquals(2, entity.attributes().count());
        assertEquals(2, entity.attributes().count());
        assertEquals(2, graknGraph.admin().getMetaResourceType().instances().count()); // 4 because we still have 2 dups on r2
    }
}<|MERGE_RESOLUTION|>--- conflicted
+++ resolved
@@ -23,31 +23,16 @@
 import ai.grakn.concept.ConceptId;
 import ai.grakn.concept.Entity;
 import ai.grakn.concept.EntityType;
-<<<<<<< HEAD
-import ai.grakn.concept.Relation;
-import ai.grakn.concept.RelationType;
-=======
 import ai.grakn.concept.Relationship;
 import ai.grakn.concept.RelationshipType;
-import ai.grakn.concept.Resource;
-import ai.grakn.concept.ResourceType;
->>>>>>> 45605392
 import ai.grakn.concept.Role;
 import ai.grakn.graph.internal.concept.AttributeImpl;
 import ai.grakn.graph.internal.concept.AttributeTypeImpl;
 import ai.grakn.graph.internal.concept.ConceptImpl;
 import ai.grakn.graph.internal.concept.EntityTypeImpl;
-<<<<<<< HEAD
-import ai.grakn.graph.internal.concept.RelationImpl;
-import ai.grakn.graph.internal.concept.RelationReified;
-import ai.grakn.graph.internal.concept.RelationTypeImpl;
-=======
 import ai.grakn.graph.internal.concept.RelationshipImpl;
 import ai.grakn.graph.internal.concept.RelationshipReified;
 import ai.grakn.graph.internal.concept.RelationshipTypeImpl;
-import ai.grakn.graph.internal.concept.ResourceImpl;
-import ai.grakn.graph.internal.concept.ResourceTypeImpl;
->>>>>>> 45605392
 import ai.grakn.graph.internal.concept.ThingImpl;
 import ai.grakn.graph.internal.structure.VertexElement;
 import ai.grakn.util.Schema;
@@ -113,17 +98,10 @@
     @Test
     public void whenMergingDuplicateResourcesWithRelations_EnsureSingleResourceRemainsAndNoDuplicateRelationsAreCreated(){
         Role roleEntity = graknGraph.putRole("Entity Role");
-<<<<<<< HEAD
         Role roleResource = graknGraph.putRole("Attribute Role");
-        RelationType relationType = graknGraph.putRelationType("Relation Type").relates(roleEntity).relates(roleResource);
+        RelationshipType relationshipType = graknGraph.putRelationshipType("Relationship Type").relates(roleEntity).relates(roleResource);
         AttributeTypeImpl<String> resourceType = (AttributeTypeImpl<String>) graknGraph.putAttributeType("Attribute Type", AttributeType.DataType.STRING).plays(roleResource);
         EntityType entityType = graknGraph.putEntityType("Entity Type").plays(roleEntity).attribute(resourceType);
-=======
-        Role roleResource = graknGraph.putRole("Resource Role");
-        RelationshipType relationshipType = graknGraph.putRelationshipType("Relationship Type").relates(roleEntity).relates(roleResource);
-        ResourceTypeImpl<String> resourceType = (ResourceTypeImpl<String>) graknGraph.putResourceType("Resource Type", ResourceType.DataType.STRING).plays(roleResource);
-        EntityType entityType = graknGraph.putEntityType("Entity Type").plays(roleEntity).resource(resourceType);
->>>>>>> 45605392
         Entity e1 = entityType.addEntity();
         Entity e2 = entityType.addEntity();
         Entity e3 = entityType.addEntity();
@@ -187,17 +165,10 @@
         entity.attribute(attribute);
     }
 
-<<<<<<< HEAD
-    private void addReifiedRelation(Role roleEntity, Role roleResource, RelationType relationType, Entity entity, Attribute<?> attribute) {
-        Relation relation = relationType.addRelation().addRolePlayer(roleResource, attribute).addRolePlayer(roleEntity, entity);
-        String hash = RelationReified.generateNewHash(relation.type(), relation.allRolePlayers());
-        RelationImpl.from(relation).reify().setHash(hash);
-=======
-    private void addReifiedRelation(Role roleEntity, Role roleResource, RelationshipType relationshipType, Entity entity, Resource<?> resource) {
-        Relationship relationship = relationshipType.addRelationship().addRolePlayer(roleResource, resource).addRolePlayer(roleEntity, entity);
+    private void addReifiedRelation(Role roleEntity, Role roleResource, RelationshipType relationshipType, Entity entity, Attribute<?> attribute) {
+        Relationship relationship = relationshipType.addRelationship().addRolePlayer(roleResource, attribute).addRolePlayer(roleEntity, entity);
         String hash = RelationshipReified.generateNewHash(relationship.type(), relationship.allRolePlayers());
         RelationshipImpl.from(relationship).reify().setHash(hash);
->>>>>>> 45605392
     }
 
 
@@ -218,13 +189,8 @@
         Map<ConceptId, Long> types = new HashMap<>();
         //Create Some Types;
         EntityTypeImpl t1 = (EntityTypeImpl) graknGraph.putEntityType("t1");
-<<<<<<< HEAD
         AttributeTypeImpl t2 = (AttributeTypeImpl)  graknGraph.putAttributeType("t2", AttributeType.DataType.STRING);
-        RelationTypeImpl t3 = (RelationTypeImpl) graknGraph.putRelationType("t3");
-=======
-        ResourceTypeImpl t2 = (ResourceTypeImpl)  graknGraph.putResourceType("t2", ResourceType.DataType.STRING);
         RelationshipTypeImpl t3 = (RelationshipTypeImpl) graknGraph.putRelationshipType("t3");
->>>>>>> 45605392
 
         //Lets Set Some Counts
         types.put(t1.getId(), 5L);
@@ -247,15 +213,9 @@
 
     @Test
     public void whenMergingDuplicateResourceEdges_EnsureNoDuplicatesRemain(){
-<<<<<<< HEAD
         AttributeTypeImpl<String> resourceType = (AttributeTypeImpl<String>) graknGraph.putAttributeType("My Sad Attribute", AttributeType.DataType.STRING);
         EntityType entityType = graknGraph.putEntityType("My Happy EntityType").attribute(resourceType);
-        RelationType relationType = graknGraph.putRelationType("My Miserable RelationType").attribute(resourceType);
-=======
-        ResourceTypeImpl<String> resourceType = (ResourceTypeImpl <String>) graknGraph.putResourceType("My Sad Resource", ResourceType.DataType.STRING);
-        EntityType entityType = graknGraph.putEntityType("My Happy EntityType").resource(resourceType);
-        RelationshipType relationshipType = graknGraph.putRelationshipType("My Miserable RelationshipType").resource(resourceType);
->>>>>>> 45605392
+        RelationshipType relationshipType = graknGraph.putRelationshipType("My Miserable RelationshipType").attribute(resourceType);
         Entity entity = entityType.addEntity();
         Relationship relationship = relationshipType.addRelationship();
 
@@ -271,27 +231,16 @@
         entity.attribute(r1dup2);
         entity.attribute(r1dup3);
 
-<<<<<<< HEAD
-        relation.attribute(r1dup1);
-        relation.attribute(r1dup2);
-        relation.attribute(r1dup3);
-=======
-        relationship.resource(r1dup1);
-        relationship.resource(r1dup2);
-        relationship.resource(r1dup3);
->>>>>>> 45605392
+        relationship.attribute(r1dup1);
+        relationship.attribute(r1dup2);
+        relationship.attribute(r1dup3);
 
         entity.attribute(r2dup1);
 
         //Check everything is broken
         //Entities Too Many Resources
-<<<<<<< HEAD
         assertEquals(4, entity.attributes().count());
-        assertEquals(3, relation.attributes().count());
-=======
-        assertEquals(4, entity.resources().count());
-        assertEquals(3, relationship.resources().count());
->>>>>>> 45605392
+        assertEquals(3, relationship.attributes().count());
 
         //There are too many resources
         assertEquals(6, graknGraph.admin().getMetaResourceType().instances().count());
