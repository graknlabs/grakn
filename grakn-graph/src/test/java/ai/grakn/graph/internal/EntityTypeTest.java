/*
 * Grakn - A Distributed Semantic Database
 * Copyright (C) 2016  Grakn Labs Limited
 *
 * Grakn is free software: you can redistribute it and/or modify
 * it under the terms of the GNU General Public License as published by
 * the Free Software Foundation, either version 3 of the License, or
 * (at your option) any later version.
 *
 * Grakn is distributed in the hope that it will be useful,
 * but WITHOUT ANY WARRANTY; without even the implied warranty of
 * MERCHANTABILITY or FITNESS FOR A PARTICULAR PURPOSE.  See the
 * GNU General Public License for more details.
 *
 * You should have received a copy of the GNU General Public License
 * along with Grakn. If not, see <http://www.gnu.org/licenses/gpl.txt>.
 */

package ai.grakn.graph.internal;

import ai.grakn.concept.Entity;
import ai.grakn.concept.EntityType;
import ai.grakn.concept.Instance;
import ai.grakn.concept.RelationType;
import ai.grakn.concept.Resource;
import ai.grakn.concept.ResourceType;
import ai.grakn.concept.RoleType;
import ai.grakn.concept.Type;
import ai.grakn.concept.TypeLabel;
import ai.grakn.exception.ConceptException;
import ai.grakn.util.ErrorMessage;
import ai.grakn.util.Schema;
import org.apache.tinkerpop.gremlin.structure.Direction;
import org.junit.Before;
import org.junit.Test;

import java.util.Set;

import static ai.grakn.util.ErrorMessage.CANNOT_BE_KEY_AND_RESOURCE;
import static ai.grakn.util.ErrorMessage.CANNOT_DELETE;
import static ai.grakn.util.ErrorMessage.META_TYPE_IMMUTABLE;
import static java.util.stream.Collectors.toSet;
import static org.hamcrest.CoreMatchers.is;
import static org.hamcrest.MatcherAssert.assertThat;
import static org.hamcrest.Matchers.containsInAnyOrder;
import static org.hamcrest.Matchers.empty;
import static org.junit.Assert.assertEquals;
import static org.junit.Assert.assertFalse;
import static org.junit.Assert.assertNull;
import static org.junit.Assert.assertTrue;

@SuppressWarnings("unchecked")
public class EntityTypeTest extends GraphTestBase{

    @Before
    public void buildGraph(){
        EntityType top = graknGraph.putEntityType("top");
        EntityType middle1 = graknGraph.putEntityType("mid1");
        EntityType middle2 = graknGraph.putEntityType("mid2");
        EntityType middle3 = graknGraph.putEntityType("mid3'");
        EntityType bottom = graknGraph.putEntityType("bottom");

        bottom.superType(middle1);
        middle1.superType(top);
        middle2.superType(top);
        middle3.superType(top);
    }

    @Test
    public void creatingAccessingDeletingScopes_Works() throws ConceptException {
        EntityType entityType = graknGraph.putEntityType("entity type");
        Instance scope1 = entityType.addEntity();
        Instance scope2 = entityType.addEntity();
        Instance scope3 = entityType.addEntity();
        assertThat(entityType.scopes(), is(empty()));

        entityType.scope(scope1);
        entityType.scope(scope2);
        entityType.scope(scope3);
        assertThat(entityType.scopes(), containsInAnyOrder(scope1, scope2, scope3));

        scope1.delete();
        assertThat(entityType.scopes(), containsInAnyOrder(scope2, scope3));

        entityType.deleteScope(scope2);
        assertThat(entityType.scopes(), containsInAnyOrder(scope3));
    }

    @Test
    public void whenDeletingEntityTypeWithSubTypes_Throw() throws ConceptException{
        EntityType c1 = graknGraph.putEntityType("C1");
        EntityType c2 = graknGraph.putEntityType("C2");
        c1.superType(c2);

        expectedException.expect(ConceptException.class);
        expectedException.expectMessage(ErrorMessage.CANNOT_DELETE.getMessage(c2.getLabel()));

        c2.delete();
    }

    @Test
    public void whenGettingTheLabelOfType_TheTypeLabelIsReturned(){
        Type test = graknGraph.putEntityType("test");
        assertEquals(TypeLabel.of("test"), test.getLabel());
    }

    @Test
    public void whenGettingARoleTypeAsType_TheTypeIsReturned(){
        RoleType test1 = graknGraph.putRoleType("test");
        Type test2 = graknGraph.getType(TypeLabel.of("test"));
        assertEquals(test1, test2);
    }

    @Test
    public void whenGettingTheRolesPlayedByType_ReturnTheRoles() throws Exception{
        RoleType monster = graknGraph.putRoleType("monster");
        RoleType animal = graknGraph.putRoleType("animal");
        RoleType monsterEvil = graknGraph.putRoleType("evil monster").superType(monster);

        EntityType creature = graknGraph.putEntityType("creature").plays(monster).plays(animal);
        EntityType creatureMysterious = graknGraph.putEntityType("mysterious creature").superType(creature).plays(monsterEvil);

        assertThat(creature.plays(), containsInAnyOrder(monster, animal));
        assertThat(creatureMysterious.plays(), containsInAnyOrder(monster, animal, monsterEvil));
    }

    @Test
    public void whenGettingTheSuperSet_ReturnAllOfItsSuperTypes() throws Exception{
        EntityType entityType = graknGraph.admin().getMetaEntityType();
        EntityType c1 = graknGraph.putEntityType("c1");
        EntityType c2 = graknGraph.putEntityType("c2").superType(c1);
        EntityType c3 = graknGraph.putEntityType("c3").superType(c2);
        EntityType c4 = graknGraph.putEntityType("c4").superType(c1);

        Set<EntityType> c1SuperTypes = ((TypeImpl) c1).superTypeSet();
        Set<EntityType> c2SuperTypes = ((TypeImpl) c2).superTypeSet();
        Set<EntityType> c3SuperTypes = ((TypeImpl) c3).superTypeSet();
        Set<EntityType> c4SuperTypes = ((TypeImpl) c4).superTypeSet();

        assertThat(c1SuperTypes, containsInAnyOrder(entityType, c1));
        assertThat(c2SuperTypes, containsInAnyOrder(entityType, c2, c1));
        assertThat(c3SuperTypes, containsInAnyOrder(entityType, c3, c2, c1));
        assertThat(c4SuperTypes, containsInAnyOrder(entityType, c4, c1));
    }

    @Test
    public void whenGettingTheSubTypesOfaType_ReturnAllSubTypes(){
        EntityType parent = graknGraph.putEntityType("parent");
        EntityType c1 = graknGraph.putEntityType("c1").superType(parent);
        EntityType c2 = graknGraph.putEntityType("c2").superType(parent);
        EntityType c3 = graknGraph.putEntityType("c3").superType(c1);

        assertThat(parent.subTypes(), containsInAnyOrder(parent, c1, c2, c3));
        assertThat(c1.subTypes(), containsInAnyOrder(c1, c3));
        assertThat(c2.subTypes(), containsInAnyOrder(c2));
        assertThat(c3.subTypes(), containsInAnyOrder(c3));
    }

    @Test
    public void whenGettingTheSuperTypeOfType_ReturnSuperType(){
        EntityType c1 = graknGraph.putEntityType("c1");
        EntityType c2 = graknGraph.putEntityType("c2").superType(c1);
        EntityType c3 = graknGraph.putEntityType("c3").superType(c2);

        assertEquals(graknGraph.admin().getMetaEntityType(), c1.superType());
        assertEquals(c1, c2.superType());
        assertEquals(c2, c3.superType());
    }

    @Test
    public void overwriteDefaultSuperTypeWithNewSuperType_ReturnNewSuperType(){
        EntityTypeImpl conceptType = (EntityTypeImpl) graknGraph.putEntityType("A Thing");
        EntityTypeImpl conceptType2 = (EntityTypeImpl) graknGraph.putEntityType("A Super Thing");

        assertEquals(graknGraph.getMetaEntityType(), conceptType.superType());
        conceptType.superType(conceptType2);
        assertEquals(conceptType2, conceptType.superType());
    }

    @Test
    public void whenRemovingRoleFromEntityType_TheRoleCanNoLongerBePlayed(){
        RoleType role1 = graknGraph.putRoleType("A Role 1");
        RoleType role2 = graknGraph.putRoleType("A Role 2");
        EntityType type = graknGraph.putEntityType("A Concept Type").plays(role1).plays(role2);

        assertThat(type.plays(), containsInAnyOrder(role1, role2));
        type.deletePlays(role1);
        assertThat(type.plays(), containsInAnyOrder( role2));
    }

    @Test
    public void whenGettingTheInstancesOfType_ReturnAllInstances(){
        EntityType e1 = graknGraph.putEntityType("e1");
        EntityType e2 = graknGraph.putEntityType("e2").superType(e1);
        EntityType e3 = graknGraph.putEntityType("e3").superType(e1);

        Entity e2_child1 = e2.addEntity();
        Entity e2_child2 = e2.addEntity();

        Entity e3_child1 = e3.addEntity();
        Entity e3_child2 = e3.addEntity();
        Entity e3_child3 = e3.addEntity();

        assertThat(e1.instances(), containsInAnyOrder(e2_child1, e2_child2, e3_child1, e3_child2, e3_child3));
        assertThat(e2.instances(), containsInAnyOrder(e2_child1, e2_child2));
        assertThat(e3.instances(), containsInAnyOrder(e3_child1, e3_child2, e3_child3));
    }

    @Test
    public void settingTheSuperTypeToItself_Throw(){
        EntityType entityType = graknGraph.putEntityType("Entity");
        expectedException.expect(ConceptException.class);
        expectedException.expectMessage(ErrorMessage.SUPER_TYPE_LOOP_DETECTED.getMessage(entityType.getLabel(), entityType.getLabel()));
        entityType.superType(entityType);
    }

    @Test
    public void whenCyclicSuperTypes_Throw(){
        EntityType entityType1 = graknGraph.putEntityType("Entity1");
        EntityType entityType2 = graknGraph.putEntityType("Entity2");
        EntityType entityType3 = graknGraph.putEntityType("Entity3");
        entityType1.superType(entityType2);
        entityType2.superType(entityType3);

        expectedException.expect(ConceptException.class);
        expectedException.expectMessage(ErrorMessage.SUPER_TYPE_LOOP_DETECTED.getMessage(entityType3.getLabel(), entityType1.getLabel()));

        entityType3.superType(entityType1);
    }

    @Test
    public void whenSettingMetaTypeToAbstract_Throw(){
        Type meta = graknGraph.getMetaRuleType();

        expectedException.expect(ConceptException.class);
        expectedException.expectMessage(META_TYPE_IMMUTABLE.getMessage(meta.getLabel()));

        meta.setAbstract(true);
    }

    @Test
    public void whenAddingRoleToMetaType_Throw(){
        Type meta = graknGraph.getMetaRuleType();
        RoleType roleType = graknGraph.putRoleType("A Role");

        expectedException.expect(ConceptException.class);
        expectedException.expectMessage(META_TYPE_IMMUTABLE.getMessage(meta.getLabel()));

        meta.plays(roleType);
    }

    @Test
    public void whenSpecifyingTheResourceTypeOfAnEntityType_EnsureTheImplicitStructureIsCreated(){
        graknGraph.showImplicitConcepts(true);
        TypeLabel resourceTypeLabel = TypeLabel.of("Resource Type");
        EntityType entityType = graknGraph.putEntityType("Entity1");
        ResourceType resourceType = graknGraph.putResourceType("Resource Type", ResourceType.DataType.STRING);

        //Implicit Names
        TypeLabel hasResourceOwnerLabel = Schema.ImplicitType.HAS_RESOURCE_OWNER.getLabel(resourceTypeLabel);
        TypeLabel hasResourceValueLabel = Schema.ImplicitType.HAS_RESOURCE_VALUE.getLabel(resourceTypeLabel);
        TypeLabel hasResourceLabel = Schema.ImplicitType.HAS_RESOURCE.getLabel(resourceTypeLabel);

        entityType.resource(resourceType);

        RelationType relationType = graknGraph.getRelationType(hasResourceLabel.getValue());
        assertEquals(hasResourceLabel, relationType.getLabel());

        Set<TypeLabel> roleLabels = relationType.relates().stream().map(Type::getLabel).collect(toSet());
        assertThat(roleLabels, containsInAnyOrder(hasResourceOwnerLabel, hasResourceValueLabel));

<<<<<<< HEAD
        assertThat(entityType.playsRoles(), containsInAnyOrder(graknGraph.getRoleType(hasResourceOwnerLabel.getValue())));
        assertThat(resourceType.playsRoles(), containsInAnyOrder(graknGraph.getRoleType(hasResourceValueLabel.getValue())));
=======
        assertThat(entityType.plays(), containsInAnyOrder(graknGraph.getRoleType(hasResourceOwnerName.getValue())));
        assertThat(resourceType.plays(), containsInAnyOrder(graknGraph.getRoleType(hasResourceValueName.getValue())));
>>>>>>> b8e2aa68

        //Check everything is implicit
        assertTrue(relationType.isImplicit());
        relationType.relates().forEach(role -> assertTrue(role.isImplicit()));

        // Check that resource is not required
        EdgeImpl entityPlays = ((EntityTypeImpl) entityType).getEdgesOfType(Direction.OUT, Schema.EdgeLabel.PLAYS).iterator().next();
        assertFalse(entityPlays.getPropertyBoolean(Schema.EdgeProperty.REQUIRED));
        EdgeImpl resourcePlays = ((ResourceTypeImpl <?>) resourceType).getEdgesOfType(Direction.OUT, Schema.EdgeLabel.PLAYS).iterator().next();
        assertFalse(resourcePlays.getPropertyBoolean(Schema.EdgeProperty.REQUIRED));
    }

    @Test
    public void whenAddingResourcesWithSubTypesToEntityTypes_EnsureImplicitStructureFollowsSubTypes(){
        EntityType entityType1 = graknGraph.putEntityType("Entity Type 1");
        EntityType entityType2 = graknGraph.putEntityType("Entity Type 2");

        TypeLabel superLabel = TypeLabel.of("Super Resource Type");
        TypeLabel label = TypeLabel.of("Resource Type");

        ResourceType rtSuper = graknGraph.putResourceType(superLabel, ResourceType.DataType.STRING);
        ResourceType rt = graknGraph.putResourceType(label, ResourceType.DataType.STRING).superType(rtSuper);

        entityType1.resource(rtSuper);
        entityType2.resource(rt);

        graknGraph.showImplicitConcepts(true);

        //Check role types are only built explicitly
<<<<<<< HEAD
        assertThat(entityType1.playsRoles(),
                containsInAnyOrder(graknGraph.getRoleType(Schema.ImplicitType.HAS_RESOURCE_OWNER.getLabel(superLabel).getValue())));

        assertThat(entityType2.playsRoles(),
                containsInAnyOrder(graknGraph.getRoleType(Schema.ImplicitType.HAS_RESOURCE_OWNER.getLabel(label).getValue())));
=======
        assertThat(entityType1.plays(),
                containsInAnyOrder(graknGraph.getRoleType(Schema.ImplicitType.HAS_RESOURCE_OWNER.getName(superName).getValue())));

        assertThat(entityType2.plays(),
                containsInAnyOrder(graknGraph.getRoleType(Schema.ImplicitType.HAS_RESOURCE_OWNER.getName(name).getValue())));
>>>>>>> b8e2aa68

        //Check Implicit Types Follow SUB Structure
        RelationType rtSuperRelation = graknGraph.getType(Schema.ImplicitType.HAS_RESOURCE.getLabel(rtSuper.getLabel()));
        RoleType rtSuperRoleOwner = graknGraph.getType(Schema.ImplicitType.HAS_RESOURCE_OWNER.getLabel(rtSuper.getLabel()));
        RoleType rtSuperRoleValue = graknGraph.getType(Schema.ImplicitType.HAS_RESOURCE_VALUE.getLabel(rtSuper.getLabel()));

        RelationType rtRelation = graknGraph.getType(Schema.ImplicitType.HAS_RESOURCE.getLabel(rt.getLabel()));
        RoleType reRoleOwner = graknGraph.getType(Schema.ImplicitType.HAS_RESOURCE_OWNER.getLabel(rt.getLabel()));
        RoleType reRoleValue = graknGraph.getType(Schema.ImplicitType.HAS_RESOURCE_VALUE.getLabel(rt.getLabel()));

        assertEquals(rtSuperRoleOwner, reRoleOwner.superType());
        assertEquals(rtSuperRoleValue, reRoleValue.superType());
        assertEquals(rtSuperRelation, rtRelation.superType());
    }

    @Test
    public void whenDeletingTypeWithEntities_Throw(){
        EntityType entityTypeA = graknGraph.putEntityType("entityTypeA");
        EntityType entityTypeB = graknGraph.putEntityType("entityTypeB");

        entityTypeB.addEntity();

        entityTypeA.delete();
        assertNull(graknGraph.getEntityType("entityTypeA"));

        expectedException.expect(ConceptException.class);
        expectedException.expectMessage(CANNOT_DELETE.getMessage(entityTypeB.getLabel()));

        entityTypeB.delete();
    }

    @Test
    public void whenChangingSuperTypeBackToMetaType_EnsureTypeIsResetToMeta(){
        EntityType entityTypeA = graknGraph.putEntityType("entityTypeA");
        EntityType entityTypeB = graknGraph.putEntityType("entityTypeB").superType(entityTypeA);
        assertEquals(entityTypeA, entityTypeB.superType());

        //Making sure put does not effect super type
        entityTypeB = graknGraph.putEntityType("entityTypeB");
        assertEquals(entityTypeA, entityTypeB.superType());

        //Changing super type back to meta explicitly
        entityTypeB.superType(graknGraph.getMetaEntityType());
        assertEquals(graknGraph.getMetaEntityType(), entityTypeB.superType());

    }

    @Test
    public void checkSubTypeCachingUpdatedCorrectlyWhenChangingSuperTypes(){
        EntityType e1 = graknGraph.putEntityType("entityType1");
        EntityType e2 = graknGraph.putEntityType("entityType2").superType(e1);
        EntityType e3 = graknGraph.putEntityType("entityType3").superType(e1);
        EntityType e4 = graknGraph.putEntityType("entityType4").superType(e1);
        EntityType e5 = graknGraph.putEntityType("entityType5");
        EntityType e6 = graknGraph.putEntityType("entityType6").superType(e5);

        assertThat(e1.subTypes(), containsInAnyOrder(e1, e2, e3, e4));
        assertThat(e5.subTypes(), containsInAnyOrder(e6, e5));

        //Now change subtypes
        e6.superType(e1);
        e3.superType(e5);

        assertThat(e1.subTypes(), containsInAnyOrder(e1, e2, e4, e6));
        assertThat(e5.subTypes(), containsInAnyOrder(e3, e5));
    }

    @Test
    public void checkThatResourceTypesCanBeRetrievedFromTypes(){
        EntityType e1 = graknGraph.putEntityType("e1");
        ResourceType r1 = graknGraph.putResourceType("r1", ResourceType.DataType.STRING);
        ResourceType r2 = graknGraph.putResourceType("r2", ResourceType.DataType.LONG);
        ResourceType r3 = graknGraph.putResourceType("r3", ResourceType.DataType.BOOLEAN);

        assertTrue("Entity is linked to resources when it shouldn't", e1.resources().isEmpty());
        e1.resource(r1);
        e1.resource(r2);
        e1.resource(r3);
        assertThat(e1.resources(), containsInAnyOrder(r1, r2, r3));
    }

    @Test
    public void addResourceTypeAsKeyToOneEntityTypeAndAsResourceToAnotherEntityType(){
        ResourceType<String> resourceType1 = graknGraph.putResourceType("Shared Resource 1", ResourceType.DataType.STRING);
        ResourceType<String> resourceType2 = graknGraph.putResourceType("Shared Resource 2", ResourceType.DataType.STRING);

        EntityType entityType1 = graknGraph.putEntityType("EntityType 1");
        EntityType entityType2 = graknGraph.putEntityType("EntityType 2");

        assertThat(entityType1.keys(), is(empty()));
        assertThat(entityType1.resources(), is(empty()));
        assertThat(entityType2.keys(), is(empty()));
        assertThat(entityType2.resources(), is(empty()));

        //Link the resources
        entityType1.resource(resourceType1);

        entityType1.key(resourceType2);
        entityType2.key(resourceType1);
        entityType2.key(resourceType2);

        assertThat(entityType1.resources(), containsInAnyOrder(resourceType1, resourceType2));
        assertThat(entityType2.resources(), containsInAnyOrder(resourceType1, resourceType2));

        assertThat(entityType1.keys(), containsInAnyOrder(resourceType2));
        assertThat(entityType2.keys(), containsInAnyOrder(resourceType1, resourceType2));

        //Add resource which is a key for one entity and a resource for another
        Entity entity1 = entityType1.addEntity();
        Entity entity2 = entityType2.addEntity();
        Resource<String> resource1 = resourceType1.putResource("Test 1");
        Resource<String> resource2 = resourceType2.putResource("Test 2");
        Resource<String> resource3 = resourceType2.putResource("Test 3");

        //Resource 1 is a key to one and a resource to another
        entity1.resource(resource1);
        entity2.resource(resource1);

        entity1.resource(resource2);
        entity2.resource(resource3);

        graknGraph.commit();
    }

    @Test
    public void whenAddingResourceTypeAsKeyAfterResource_Throw(){
        ResourceType<String> resourceType = graknGraph.putResourceType("Shared Resource", ResourceType.DataType.STRING);
        EntityType entityType = graknGraph.putEntityType("EntityType");

        entityType.resource(resourceType);

        expectedException.expect(ConceptException.class);
        expectedException.expectMessage(CANNOT_BE_KEY_AND_RESOURCE.getMessage(entityType.getLabel(), resourceType.getLabel()));

        entityType.key(resourceType);
    }

    @Test
    public void whenAddingResourceTypeAsResourceAfterResource_Throw(){
        ResourceType<String> resourceType = graknGraph.putResourceType("Shared Resource", ResourceType.DataType.STRING);
        EntityType entityType = graknGraph.putEntityType("EntityType");

        entityType.key(resourceType);

        expectedException.expect(ConceptException.class);
        expectedException.expectMessage(CANNOT_BE_KEY_AND_RESOURCE.getMessage(entityType.getLabel(), resourceType.getLabel()));

        entityType.resource(resourceType);
    }

}<|MERGE_RESOLUTION|>--- conflicted
+++ resolved
@@ -269,13 +269,8 @@
         Set<TypeLabel> roleLabels = relationType.relates().stream().map(Type::getLabel).collect(toSet());
         assertThat(roleLabels, containsInAnyOrder(hasResourceOwnerLabel, hasResourceValueLabel));
 
-<<<<<<< HEAD
-        assertThat(entityType.playsRoles(), containsInAnyOrder(graknGraph.getRoleType(hasResourceOwnerLabel.getValue())));
-        assertThat(resourceType.playsRoles(), containsInAnyOrder(graknGraph.getRoleType(hasResourceValueLabel.getValue())));
-=======
-        assertThat(entityType.plays(), containsInAnyOrder(graknGraph.getRoleType(hasResourceOwnerName.getValue())));
-        assertThat(resourceType.plays(), containsInAnyOrder(graknGraph.getRoleType(hasResourceValueName.getValue())));
->>>>>>> b8e2aa68
+        assertThat(entityType.plays(), containsInAnyOrder(graknGraph.getRoleType(hasResourceOwnerLabel.getValue())));
+        assertThat(resourceType.plays(), containsInAnyOrder(graknGraph.getRoleType(hasResourceValueLabel.getValue())));
 
         //Check everything is implicit
         assertTrue(relationType.isImplicit());
@@ -305,19 +300,11 @@
         graknGraph.showImplicitConcepts(true);
 
         //Check role types are only built explicitly
-<<<<<<< HEAD
-        assertThat(entityType1.playsRoles(),
+        assertThat(entityType1.plays(),
                 containsInAnyOrder(graknGraph.getRoleType(Schema.ImplicitType.HAS_RESOURCE_OWNER.getLabel(superLabel).getValue())));
 
-        assertThat(entityType2.playsRoles(),
+        assertThat(entityType2.plays(),
                 containsInAnyOrder(graknGraph.getRoleType(Schema.ImplicitType.HAS_RESOURCE_OWNER.getLabel(label).getValue())));
-=======
-        assertThat(entityType1.plays(),
-                containsInAnyOrder(graknGraph.getRoleType(Schema.ImplicitType.HAS_RESOURCE_OWNER.getName(superName).getValue())));
-
-        assertThat(entityType2.plays(),
-                containsInAnyOrder(graknGraph.getRoleType(Schema.ImplicitType.HAS_RESOURCE_OWNER.getName(name).getValue())));
->>>>>>> b8e2aa68
 
         //Check Implicit Types Follow SUB Structure
         RelationType rtSuperRelation = graknGraph.getType(Schema.ImplicitType.HAS_RESOURCE.getLabel(rtSuper.getLabel()));
