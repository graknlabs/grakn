/*
 * Grakn - A Distributed Semantic Database
 * Copyright (C) 2016  Grakn Labs Limited
 *
 * Grakn is free software: you can redistribute it and/or modify
 * it under the terms of the GNU General Public License as published by
 * the Free Software Foundation, either version 3 of the License, or
 * (at your option) any later version.
 *
 * Grakn is distributed in the hope that it will be useful,
 * but WITHOUT ANY WARRANTY; without even the implied warranty of
 * MERCHANTABILITY or FITNESS FOR A PARTICULAR PURPOSE.  See the
 * GNU General Public License for more details.
 *
 * You should have received a copy of the GNU General Public License
 * along with Grakn. If not, see <http://www.gnu.org/licenses/gpl.txt>.
 */

package ai.grakn.graph.internal;

import ai.grakn.concept.Entity;
import ai.grakn.concept.EntityType;
import ai.grakn.concept.RelationType;
import ai.grakn.concept.ResourceType;
import ai.grakn.concept.RoleType;
import ai.grakn.concept.Type;
import ai.grakn.concept.TypeName;
import ai.grakn.exception.ConceptException;
import ai.grakn.util.ErrorMessage;
import ai.grakn.util.Schema;
import org.apache.tinkerpop.gremlin.structure.Direction;
import org.junit.Before;
import org.junit.Test;

import java.util.Set;

import static ai.grakn.util.ErrorMessage.CANNOT_DELETE;
import static ai.grakn.util.ErrorMessage.META_TYPE_IMMUTABLE;
import static java.util.stream.Collectors.toSet;
import static org.hamcrest.CoreMatchers.is;
import static org.hamcrest.MatcherAssert.assertThat;
import static org.hamcrest.Matchers.containsInAnyOrder;
import static org.hamcrest.collection.IsEmptyCollection.empty;
import static org.junit.Assert.assertEquals;
import static org.junit.Assert.assertFalse;
import static org.junit.Assert.assertNull;
import static org.junit.Assert.assertTrue;

@SuppressWarnings("unchecked")
public class EntityTypeTest extends GraphTestBase{

    @Before
    public void buildGraph(){
        EntityType top = graknGraph.putEntityType("top");
        EntityType middle1 = graknGraph.putEntityType("mid1");
        EntityType middle2 = graknGraph.putEntityType("mid2");
        EntityType middle3 = graknGraph.putEntityType("mid3'");
        EntityType bottom = graknGraph.putEntityType("bottom");

        bottom.superType(middle1);
        middle1.superType(top);
        middle2.superType(top);
        middle3.superType(top);
    }

    @Test
<<<<<<< HEAD
    public void creatingAccessingDeletingScopes_Works() throws ConceptException {
        EntityType entityType = graknGraph.putEntityType("entity type");
        Instance scope1 = entityType.addEntity();
        Instance scope2 = entityType.addEntity();
        Instance scope3 = entityType.addEntity();
        assertThat(entityType.scopes(), is(empty()));

        entityType.scope(scope1);
        entityType.scope(scope2);
        entityType.scope(scope3);
        assertThat(entityType.scopes(), containsInAnyOrder(scope1, scope2, scope3));

        scope1.delete();
        assertThat(entityType.scopes(), containsInAnyOrder(scope2, scope3));

        entityType.deleteScope(scope2);
        assertThat(entityType.scopes(), containsInAnyOrder(scope3));
    }

    @Test
    public void testItemName(){
=======
    public void whenDeletingEntityTypeWithSubTypes_Throw() throws ConceptException{
        EntityType c1 = graknGraph.putEntityType("C1");
        EntityType c2 = graknGraph.putEntityType("C2");
        c1.superType(c2);

        expectedException.expect(ConceptException.class);
        expectedException.expectMessage(ErrorMessage.CANNOT_DELETE.getMessage(c2.getName()));

        c2.delete();
    }

    @Test
    public void whenGettingTheNameOfType_TheTypeNameIsReturned(){
>>>>>>> d72e63a3
        Type test = graknGraph.putEntityType("test");
        assertEquals(TypeName.of("test"), test.getName());
    }

    @Test
    public void whenGettingARoleTypeAsType_TheTypeIsReturned(){
        RoleType test1 = graknGraph.putRoleType("test");
        Type test2 = graknGraph.getType(TypeName.of("test"));
        assertEquals(test1, test2);
    }

    @Test
    public void whenGettingTheRolesPlayedByType_ReturnTheRoles() throws Exception{
        RoleType monster = graknGraph.putRoleType("monster");
        RoleType animal = graknGraph.putRoleType("animal");
        RoleType monsterEvil = graknGraph.putRoleType("evil monster").superType(monster);

        EntityType creature = graknGraph.putEntityType("creature").playsRole(monster).playsRole(animal);
        EntityType creatureMysterious = graknGraph.putEntityType("mysterious creature").superType(creature).playsRole(monsterEvil);

        assertThat(creature.playsRoles(), containsInAnyOrder(monster, animal));
        assertThat(creatureMysterious.playsRoles(), containsInAnyOrder(monster, animal, monsterEvil));
    }

    @Test
    public void whenGettingTheSuperSet_ReturnAllOfItsSuperTypes() throws Exception{
        EntityType entityType = graknGraph.admin().getMetaEntityType();
        EntityType c1 = graknGraph.putEntityType("c1");
        EntityType c2 = graknGraph.putEntityType("c2").superType(c1);
        EntityType c3 = graknGraph.putEntityType("c3").superType(c2);
        EntityType c4 = graknGraph.putEntityType("c4").superType(c1);

        Set<EntityType> c1SuperTypes = ((TypeImpl) c1).superTypeSet();
        Set<EntityType> c2SuperTypes = ((TypeImpl) c2).superTypeSet();
        Set<EntityType> c3SuperTypes = ((TypeImpl) c3).superTypeSet();
        Set<EntityType> c4SuperTypes = ((TypeImpl) c4).superTypeSet();

        assertThat(c1SuperTypes, containsInAnyOrder(entityType, c1));
        assertThat(c2SuperTypes, containsInAnyOrder(entityType, c2, c1));
        assertThat(c3SuperTypes, containsInAnyOrder(entityType, c3, c2, c1));
        assertThat(c4SuperTypes, containsInAnyOrder(entityType, c4, c1));
    }

    @Test
    public void whenGettingTheSubTypesOfaType_ReturnAllSubTypes(){
        EntityType parent = graknGraph.putEntityType("parent");
        EntityType c1 = graknGraph.putEntityType("c1").superType(parent);
        EntityType c2 = graknGraph.putEntityType("c2").superType(parent);
        EntityType c3 = graknGraph.putEntityType("c3").superType(c1);

        assertThat(parent.subTypes(), containsInAnyOrder(parent, c1, c2, c3));
        assertThat(c1.subTypes(), containsInAnyOrder(c1, c3));
        assertThat(c2.subTypes(), containsInAnyOrder(c2));
        assertThat(c3.subTypes(), containsInAnyOrder(c3));
    }

    @Test
    public void whenGettingTheSuperTypeOfType_ReturnSuperType(){
        EntityType c1 = graknGraph.putEntityType("c1");
        EntityType c2 = graknGraph.putEntityType("c2").superType(c1);
        EntityType c3 = graknGraph.putEntityType("c3").superType(c2);

        assertEquals(graknGraph.admin().getMetaEntityType(), c1.superType());
        assertEquals(c1, c2.superType());
        assertEquals(c2, c3.superType());
    }

    @Test
    public void overwriteDefaultSuperTypeWithNewSuperType_ReturnNewSuperType(){
        EntityTypeImpl conceptType = (EntityTypeImpl) graknGraph.putEntityType("A Thing");
        EntityTypeImpl conceptType2 = (EntityTypeImpl) graknGraph.putEntityType("A Super Thing");

        assertEquals(graknGraph.getMetaEntityType(), conceptType.superType());
        conceptType.superType(conceptType2);
        assertEquals(conceptType2, conceptType.superType());
    }

    @Test
    public void whenRemovingRoleFromEntityType_TheRoleCanNoLongerBePlayed(){
        RoleType role1 = graknGraph.putRoleType("A Role 1");
        RoleType role2 = graknGraph.putRoleType("A Role 2");
        EntityType type = graknGraph.putEntityType("A Concept Type").playsRole(role1).playsRole(role2);

        assertThat(type.playsRoles(), containsInAnyOrder(role1, role2));
        type.deletePlaysRole(role1);
        assertThat(type.playsRoles(), containsInAnyOrder( role2));
    }

    @Test
    public void whenGettingTheInstancesOfType_ReturnAllInstances(){
        EntityType e1 = graknGraph.putEntityType("e1");
        EntityType e2 = graknGraph.putEntityType("e2").superType(e1);
        EntityType e3 = graknGraph.putEntityType("e3").superType(e1);

        Entity e2_child1 = e2.addEntity();
        Entity e2_child2 = e2.addEntity();

        Entity e3_child1 = e3.addEntity();
        Entity e3_child2 = e3.addEntity();
        Entity e3_child3 = e3.addEntity();

        assertThat(e1.instances(), containsInAnyOrder(e2_child1, e2_child2, e3_child1, e3_child2, e3_child3));
        assertThat(e2.instances(), containsInAnyOrder(e2_child1, e2_child2));
        assertThat(e3.instances(), containsInAnyOrder(e3_child1, e3_child2, e3_child3));
    }

    @Test
    public void settingTheSuperTypeToItself_Throw(){
        EntityType entityType = graknGraph.putEntityType("Entity");
        expectedException.expect(ConceptException.class);
        expectedException.expectMessage(ErrorMessage.SUPER_TYPE_LOOP_DETECTED.getMessage(entityType.getName(), entityType.getName()));
        entityType.superType(entityType);
    }

    @Test
    public void whenCyclicSuperTypes_Throw(){
        EntityType entityType1 = graknGraph.putEntityType("Entity1");
        EntityType entityType2 = graknGraph.putEntityType("Entity2");
        EntityType entityType3 = graknGraph.putEntityType("Entity3");
        entityType1.superType(entityType2);
        entityType2.superType(entityType3);

        expectedException.expect(ConceptException.class);
        expectedException.expectMessage(ErrorMessage.SUPER_TYPE_LOOP_DETECTED.getMessage(entityType3.getName(), entityType1.getName()));

        entityType3.superType(entityType1);
    }

    @Test
    public void whenSettingMetaTypeToAbstract_Throw(){
        Type meta = graknGraph.getMetaRuleType();

        expectedException.expect(ConceptException.class);
        expectedException.expectMessage(META_TYPE_IMMUTABLE.getMessage(meta.getName()));

        meta.setAbstract(true);
    }

    @Test
    public void whenAddingRoleToMetaType_Throw(){
        Type meta = graknGraph.getMetaRuleType();
        RoleType roleType = graknGraph.putRoleType("A Role");

        expectedException.expect(ConceptException.class);
        expectedException.expectMessage(META_TYPE_IMMUTABLE.getMessage(meta.getName()));

        meta.playsRole(roleType);
    }

    @Test
    public void whenSpecifyingTheResourceTypeOfAnEntityType_EnsureTheImplicitStructureIsCreated(){
        graknGraph.showImplicitConcepts(true);
        TypeName resourceTypeName = TypeName.of("Resource Type");
        EntityType entityType = graknGraph.putEntityType("Entity1");
        ResourceType resourceType = graknGraph.putResourceType("Resource Type", ResourceType.DataType.STRING);

        //Implicit Names
        TypeName hasResourceOwnerName = Schema.Resource.HAS_RESOURCE_OWNER.getName(resourceTypeName);
        TypeName hasResourceValueName = Schema.Resource.HAS_RESOURCE_VALUE.getName(resourceTypeName);
        TypeName hasResourceName = Schema.Resource.HAS_RESOURCE.getName(resourceTypeName);

        RelationType relationType = entityType.hasResource(resourceType);
        assertEquals(hasResourceName, relationType.getName());

        Set<TypeName> roleNames = relationType.hasRoles().stream().map(Type::getName).collect(toSet());
        assertThat(roleNames, containsInAnyOrder(hasResourceOwnerName, hasResourceValueName));

        assertThat(entityType.playsRoles(), containsInAnyOrder(graknGraph.getRoleType(hasResourceOwnerName.getValue())));
        assertThat(resourceType.playsRoles(), containsInAnyOrder(graknGraph.getRoleType(hasResourceValueName.getValue())));

        //Check everything is implicit
        assertTrue(relationType.isImplicit());
        relationType.hasRoles().forEach(role -> assertTrue(role.isImplicit()));

        // Check that resource is not required
        EdgeImpl entityPlays = ((EntityTypeImpl) entityType).getEdgesOfType(Direction.OUT, Schema.EdgeLabel.PLAYS_ROLE).iterator().next();
        assertFalse(entityPlays.getPropertyBoolean(Schema.EdgeProperty.REQUIRED));
        EdgeImpl resourcePlays = ((ResourceTypeImpl <?>) resourceType).getEdgesOfType(Direction.OUT, Schema.EdgeLabel.PLAYS_ROLE).iterator().next();
        assertFalse(resourcePlays.getPropertyBoolean(Schema.EdgeProperty.REQUIRED));
    }

    @Test
    public void whenAddingResourcesWithSubTypesToEntityTypes_EnsureImplicitStructureFollowsSubTypes(){
        EntityType entityType1 = graknGraph.putEntityType("Entity Type 1");
        EntityType entityType2 = graknGraph.putEntityType("Entity Type 2");

        TypeName superName = TypeName.of("Super Resource Type");
        TypeName name = TypeName.of("Resource Type");

        ResourceType rtSuper = graknGraph.putResourceType(superName, ResourceType.DataType.STRING);
        ResourceType rt = graknGraph.putResourceType(name, ResourceType.DataType.STRING).superType(rtSuper);

        entityType1.hasResource(rtSuper);
        entityType2.hasResource(rt);

        graknGraph.showImplicitConcepts(true);

        //Check role types are only built explicitly
        assertThat(entityType1.playsRoles(),
                containsInAnyOrder(graknGraph.getRoleType(Schema.Resource.HAS_RESOURCE_OWNER.getName(superName).getValue())));

        assertThat(entityType2.playsRoles(),
                containsInAnyOrder(graknGraph.getRoleType(Schema.Resource.HAS_RESOURCE_OWNER.getName(name).getValue())));

        //Check Implicit Types Follow SUB Structure
        RelationType rtSuperRelation = graknGraph.getType(Schema.Resource.HAS_RESOURCE.getName(rtSuper.getName()));
        RoleType rtSuperRoleOwner = graknGraph.getType(Schema.Resource.HAS_RESOURCE_OWNER.getName(rtSuper.getName()));
        RoleType rtSuperRoleValue = graknGraph.getType(Schema.Resource.HAS_RESOURCE_VALUE.getName(rtSuper.getName()));

        RelationType rtRelation = graknGraph.getType(Schema.Resource.HAS_RESOURCE.getName(rt.getName()));
        RoleType reRoleOwner = graknGraph.getType(Schema.Resource.HAS_RESOURCE_OWNER.getName(rt.getName()));
        RoleType reRoleValue = graknGraph.getType(Schema.Resource.HAS_RESOURCE_VALUE.getName(rt.getName()));

        assertEquals(rtSuperRoleOwner, reRoleOwner.superType());
        assertEquals(rtSuperRoleValue, reRoleValue.superType());
        assertEquals(rtSuperRelation, rtRelation.superType());
    }

    @Test
    public void testHasResourceThenKey(){
        EntityType entityType = graknGraph.putEntityType("Entity1");
        ResourceType resourceType = graknGraph.putResourceType("Resource Type", ResourceType.DataType.STRING);

        RelationType relationTypeHasResource = entityType.hasResource(resourceType);
        RelationType relationTypeKey = entityType.key(resourceType);

        assertEquals(relationTypeHasResource, relationTypeKey);

        // Check that resource is required
        EdgeImpl entityPlays = ((EntityTypeImpl) entityType).getEdgesOfType(Direction.OUT, Schema.EdgeLabel.PLAYS_ROLE).iterator().next();
        assertTrue(entityPlays.getPropertyBoolean(Schema.EdgeProperty.REQUIRED));
        EdgeImpl resourcePlays = ((ResourceTypeImpl <?>) resourceType).getEdgesOfType(Direction.OUT, Schema.EdgeLabel.PLAYS_ROLE).iterator().next();
        assertTrue(resourcePlays.getPropertyBoolean(Schema.EdgeProperty.REQUIRED));
    }

    @Test
    public void testKeyThenHasResource(){
        EntityType entityType = graknGraph.putEntityType("Entity1");
        ResourceType resourceType = graknGraph.putResourceType("Resource Type", ResourceType.DataType.STRING);

        RelationType relationTypeKey = entityType.key(resourceType);
        RelationType relationTypeHasResource = entityType.hasResource(resourceType);

        assertEquals(relationTypeHasResource, relationTypeKey);

        // Check that resource is required
        EdgeImpl entityPlays = ((EntityTypeImpl) entityType).getEdgesOfType(Direction.OUT, Schema.EdgeLabel.PLAYS_ROLE).iterator().next();
        assertTrue(entityPlays.getPropertyBoolean(Schema.EdgeProperty.REQUIRED));
        EdgeImpl resourcePlays = ((ResourceTypeImpl <?>) resourceType).getEdgesOfType(Direction.OUT, Schema.EdgeLabel.PLAYS_ROLE).iterator().next();
        assertTrue(resourcePlays.getPropertyBoolean(Schema.EdgeProperty.REQUIRED));
    }

    @Test
    public void whenDeletingTypeWithEntities_Throw(){
        EntityType entityTypeA = graknGraph.putEntityType("entityTypeA");
        EntityType entityTypeB = graknGraph.putEntityType("entityTypeB");

        entityTypeB.addEntity();

        entityTypeA.delete();
        assertNull(graknGraph.getEntityType("entityTypeA"));

        expectedException.expect(ConceptException.class);
        expectedException.expectMessage(CANNOT_DELETE.getMessage(entityTypeB.getName()));

        entityTypeB.delete();
    }

    @Test
    public void whenChangingSuperTypeBackToMetaType_EnsureTypeIsResetToMeta(){
        EntityType entityTypeA = graknGraph.putEntityType("entityTypeA");
        EntityType entityTypeB = graknGraph.putEntityType("entityTypeB").superType(entityTypeA);
        assertEquals(entityTypeA, entityTypeB.superType());

        //Making sure put does not effect super type
        entityTypeB = graknGraph.putEntityType("entityTypeB");
        assertEquals(entityTypeA, entityTypeB.superType());

        //Changing super type back to meta explicitly
        entityTypeB.superType(graknGraph.getMetaEntityType());
        assertEquals(graknGraph.getMetaEntityType(), entityTypeB.superType());

    }

    @Test
    public void checkSubTypeCachingUpdatedCorrectlyWhenChangingSuperTypes(){
        EntityType e1 = graknGraph.putEntityType("entityType1");
        EntityType e2 = graknGraph.putEntityType("entityType2").superType(e1);
        EntityType e3 = graknGraph.putEntityType("entityType3").superType(e1);
        EntityType e4 = graknGraph.putEntityType("entityType4").superType(e1);
        EntityType e5 = graknGraph.putEntityType("entityType5");
        EntityType e6 = graknGraph.putEntityType("entityType6").superType(e5);

        assertThat(e1.subTypes(), containsInAnyOrder(e1, e2, e3, e4));
        assertThat(e5.subTypes(), containsInAnyOrder(e6, e5));

        //Now change subtypes
        e6.superType(e1);
        e3.superType(e5);

        assertThat(e1.subTypes(), containsInAnyOrder(e1, e2, e4, e6));
        assertThat(e5.subTypes(), containsInAnyOrder(e3, e5));
    }

    @Test
    public void checkThatResourceTypesCanBeRetrievedFromTypes(){
        EntityType e1 = graknGraph.putEntityType("e1");
        ResourceType r1 = graknGraph.putResourceType("r1", ResourceType.DataType.STRING);
        ResourceType r2 = graknGraph.putResourceType("r2", ResourceType.DataType.LONG);
        ResourceType r3 = graknGraph.putResourceType("r3", ResourceType.DataType.BOOLEAN);

        assertTrue("Entity is linked to resources when it shouldn't", e1.resources().isEmpty());
        e1.hasResource(r1);
        e1.hasResource(r2);
        e1.hasResource(r3);
        assertThat(e1.resources(), containsInAnyOrder(r1, r2, r3));
    }

}<|MERGE_RESOLUTION|>--- conflicted
+++ resolved
@@ -20,6 +20,7 @@
 
 import ai.grakn.concept.Entity;
 import ai.grakn.concept.EntityType;
+import ai.grakn.concept.Instance;
 import ai.grakn.concept.RelationType;
 import ai.grakn.concept.ResourceType;
 import ai.grakn.concept.RoleType;
@@ -64,7 +65,6 @@
     }
 
     @Test
-<<<<<<< HEAD
     public void creatingAccessingDeletingScopes_Works() throws ConceptException {
         EntityType entityType = graknGraph.putEntityType("entity type");
         Instance scope1 = entityType.addEntity();
@@ -85,8 +85,6 @@
     }
 
     @Test
-    public void testItemName(){
-=======
     public void whenDeletingEntityTypeWithSubTypes_Throw() throws ConceptException{
         EntityType c1 = graknGraph.putEntityType("C1");
         EntityType c2 = graknGraph.putEntityType("C2");
@@ -100,7 +98,6 @@
 
     @Test
     public void whenGettingTheNameOfType_TheTypeNameIsReturned(){
->>>>>>> d72e63a3
         Type test = graknGraph.putEntityType("test");
         assertEquals(TypeName.of("test"), test.getName());
     }
