/*
 * Grakn - A Distributed Semantic Database
 * Copyright (C) 2016  Grakn Labs Limited
 *
 * Grakn is free software: you can redistribute it and/or modify
 * it under the terms of the GNU General Public License as published by
 * the Free Software Foundation, either version 3 of the License, or
 * (at your option) any later version.
 *
 * Grakn is distributed in the hope that it will be useful,
 * but WITHOUT ANY WARRANTY; without even the implied warranty of
 * MERCHANTABILITY or FITNESS FOR A PARTICULAR PURPOSE.  See the
 * GNU General Public License for more details.
 *
 * You should have received a copy of the GNU General Public License
 * along with Grakn. If not, see <http://www.gnu.org/licenses/gpl.txt>.
 */

package ai.grakn.graph.internal.cache;

import ai.grakn.Grakn;
import ai.grakn.GraknTxType;
import ai.grakn.concept.AttributeType;
import ai.grakn.concept.Entity;
import ai.grakn.concept.EntityType;
<<<<<<< HEAD
import ai.grakn.concept.OntologyConcept;
import ai.grakn.concept.Relation;
import ai.grakn.concept.RelationType;
import ai.grakn.concept.Attribute;
=======
import ai.grakn.concept.RelationshipType;
import ai.grakn.concept.SchemaConcept;
import ai.grakn.concept.Relationship;
import ai.grakn.concept.Resource;
import ai.grakn.concept.ResourceType;
>>>>>>> 45605392
import ai.grakn.concept.Role;
import ai.grakn.concept.RuleType;
import ai.grakn.concept.Type;
import ai.grakn.graph.internal.GraknTxAbstract;
import ai.grakn.graph.internal.GraphTestBase;
import ai.grakn.graph.internal.concept.RelationshipImpl;
import ai.grakn.graph.internal.structure.Casting;
import ai.grakn.util.REST;
import ai.grakn.util.Schema;
import mjson.Json;
import org.hamcrest.Matcher;
import org.junit.Test;

import java.util.Set;
import java.util.function.Function;

import static java.util.stream.Collectors.toSet;
import static org.hamcrest.CoreMatchers.is;
import static org.hamcrest.Matchers.containsInAnyOrder;
import static org.hamcrest.Matchers.empty;
import static org.hamcrest.Matchers.not;
import static org.junit.Assert.assertEquals;
import static org.junit.Assert.assertFalse;
import static org.junit.Assert.assertThat;
import static org.junit.Assert.assertTrue;

/**
 *
 * Tests to ensure that future code changes do not cause concepts to be missed by the tracking functionality.
 * This is very important to ensure validation is applied to ALL concepts that have been added/changed plus
 * and concepts that have had new vertices added.
 *
 */
public class TxCacheTest extends GraphTestBase {

    @Test
    public void whenNewAddingTypesToTheGraph_EnsureTheConceptLogContainsThem() {
        // add concepts to rootGraph in as many ways as possible
        EntityType t1 = graknGraph.putEntityType("1");
        RelationshipType t2 = graknGraph.putRelationshipType("2");
        Role t3 = graknGraph.putRole("3");
        RuleType t4 = graknGraph.putRuleType("4");
        AttributeType t5 = graknGraph.putAttributeType("5", AttributeType.DataType.STRING);

        // verify the concepts that we expected are returned in the set
        assertThat(graknGraph.txCache().getModifiedRoles(), containsInAnyOrder(t3));
        assertThat(graknGraph.txCache().getModifiedRelationshipTypes(), containsInAnyOrder(t2));
    }

    @Test
    public void whenCreatingRelations_EnsureRolePlayersAreCached(){
        Role r1 = graknGraph.putRole("r1");
        Role r2 = graknGraph.putRole("r2");
        EntityType t1 = graknGraph.putEntityType("t1").plays(r1).plays(r2);
        RelationshipType rt1 = graknGraph.putRelationshipType("rel1").relates(r1).relates(r2);

        Entity e1 = t1.addEntity();
        Entity e2 = t1.addEntity();

        assertThat(graknGraph.txCache().getModifiedCastings(), empty());

        Set<Casting> castings = ((RelationshipImpl) rt1.addRelationship().
                addRolePlayer(r1, e1).
                addRolePlayer(r2, e2)).reified().get().
                castingsRelation().collect(toSet());

        assertTrue(graknGraph.txCache().getModifiedCastings().containsAll(castings));
    }

    @Test
    public void whenCreatingSuperTypes_EnsureLogContainsSubTypeCastings() {
        Role r1 = graknGraph.putRole("r1");
        Role r2 = graknGraph.putRole("r2");
        EntityType t1 = graknGraph.putEntityType("t1").plays(r1).plays(r2);
        EntityType t2 = graknGraph.putEntityType("t2");
        RelationshipType rt1 = graknGraph.putRelationshipType("rel1").relates(r1).relates(r2);
        Entity i1 = t1.addEntity();
        Entity i2 = t1.addEntity();
        RelationshipImpl relation = (RelationshipImpl) rt1.addRelationship().addRolePlayer(r1, i1).addRolePlayer(r2, i2);

        graknGraph.commit();
        graknGraph = (GraknTxAbstract<?>) Grakn.session(Grakn.IN_MEMORY, graknGraph.getKeyspace()).open(GraknTxType.WRITE);

        assertThat(graknGraph.txCache().getModifiedCastings(), is(empty()));

        t1.sup(t2);
        assertTrue(graknGraph.txCache().getModifiedCastings().containsAll(relation.reified().get().castingsRelation().collect(toSet())));
    }

    @Test
    public void whenCreatingInstances_EnsureLogContainsInstance() {
        EntityType t1 = graknGraph.putEntityType("1");

        graknGraph.commit();
        graknGraph = (GraknTxAbstract<?>) Grakn.session(Grakn.IN_MEMORY, graknGraph.getKeyspace()).open(GraknTxType.WRITE);

        assertThat(graknGraph.txCache().getModifiedEntities(), is(empty()));

        Entity i1 = t1.addEntity();
        assertThat(graknGraph.txCache().getModifiedEntities(), containsInAnyOrder(i1));
    }

    @Test
    public void whenCreatingRelations_EnsureLogContainsRelation(){
        Role r1 = graknGraph.putRole("r1");
        Role r2 = graknGraph.putRole("r2");
        EntityType t1 = graknGraph.putEntityType("t1").plays(r1).plays(r2);
        RelationshipType rt1 = graknGraph.putRelationshipType("rel1").relates(r1).relates(r2);
        Entity i1 = t1.addEntity();
        Entity i2 = t1.addEntity();

        graknGraph.commit();
        graknGraph = (GraknTxAbstract<?>) Grakn.session(Grakn.IN_MEMORY, graknGraph.getKeyspace()).open(GraknTxType.WRITE);

        assertThat(graknGraph.txCache().getModifiedRelationships(), is(empty()));
        Relationship rel1 = rt1.addRelationship().addRolePlayer(r1, i1).addRolePlayer(r2, i2);
        assertThat(graknGraph.txCache().getModifiedRelationships(), containsInAnyOrder(rel1));
    }

    @Test
    public void whenDeletingAnInstanceWithNoRelations_EnsureLogIsEmpty(){
        EntityType t1 = graknGraph.putEntityType("1");
        Entity i1 = t1.addEntity();

        graknGraph.commit();
        graknGraph = (GraknTxAbstract<?>) Grakn.session(Grakn.IN_MEMORY, graknGraph.getKeyspace()).open(GraknTxType.WRITE);

        assertThat(graknGraph.txCache().getModifiedEntities(), is(empty()));

        i1.delete();
        assertThat(graknGraph.txCache().getModifiedEntities(), is(empty()));
    }

    @Test
    public void whenNoOp_EnsureLogWellFormed() {
        Json expected = Json.read("{\"" + REST.Request.COMMIT_LOG_FIXING +
                "\":{\"" + Schema.BaseType.ATTRIBUTE.name() + "\":{}},\"" +
                REST.Request.COMMIT_LOG_COUNTING + "\":[]}");
        assertEquals("Unexpected graph logs", expected, graknGraph.txCache().getFormattedLog());
    }

    @Test
    public void whenAddedEntities_EnsureLogNotEmpty() {
        EntityType entityType = graknGraph.putEntityType("My Type");
        entityType.addEntity();
        entityType.addEntity();
        Json expected = Json.read("{\"" + REST.Request.COMMIT_LOG_FIXING +
                "\":{\"" + Schema.BaseType.ATTRIBUTE.name() +
                "\":{}},\"" + REST.Request.COMMIT_LOG_COUNTING  +
                "\":[{\"" + REST.Request.COMMIT_LOG_CONCEPT_ID +
                "\":\"" + entityType.getId() + "\",\"" + REST.Request.COMMIT_LOG_SHARDING_COUNT + "\":2}]}");
        assertEquals("Unexpected graph logs", expected, graknGraph.txCache().getFormattedLog());
    }

    @Test
    public void whenAddingAndRemovingInstancesFromTypes_EnsureLogTracksNumberOfChanges(){
        EntityType entityType = graknGraph.putEntityType("My Type");
        RelationshipType relationshipType = graknGraph.putRelationshipType("My Relationship Type");

        TxCache txCache = graknGraph.txCache();
        assertThat(txCache.getShardingCount().keySet(), empty());

        //Add some instances
        Entity e1 = entityType.addEntity();
        Entity e2 = entityType.addEntity();
        relationshipType.addRelationship();
        assertEquals(2, (long) txCache.getShardingCount().get(entityType.getId()));
        assertEquals(1, (long) txCache.getShardingCount().get(relationshipType.getId()));

        //Remove an entity
        e1.delete();
        assertEquals(1, (long) txCache.getShardingCount().get(entityType.getId()));
        assertEquals(1, (long) txCache.getShardingCount().get(relationshipType.getId()));

        //Remove another entity
        e2.delete();
        assertFalse(txCache.getShardingCount().containsKey(entityType.getId()));
        assertEquals(1, (long) txCache.getShardingCount().get(relationshipType.getId()));
    }

    @Test
    public void whenClosingTransaction_EnsureTransactionCacheIsEmpty(){
        TxCache cache = graknGraph.txCache();

        //Load some sample data
        AttributeType<String> attributeType = graknGraph.putAttributeType("Attribute Type", AttributeType.DataType.STRING);
        Role role1 = graknGraph.putRole("role 1");
        Role role2 = graknGraph.putRole("role 2");
<<<<<<< HEAD
        EntityType entityType = graknGraph.putEntityType("My Type").plays(role1).plays(role2).attribute(attributeType);
        RelationType relationType = graknGraph.putRelationType("My Relation Type").relates(role1).relates(role2);
=======
        EntityType entityType = graknGraph.putEntityType("My Type").plays(role1).plays(role2).resource(resourceType);
        RelationshipType relationshipType = graknGraph.putRelationshipType("My Relationship Type").relates(role1).relates(role2);
>>>>>>> 45605392
        Entity e1 = entityType.addEntity();
        Entity e2 = entityType.addEntity();
        Attribute<String> r1 = attributeType.putAttribute("test");

<<<<<<< HEAD
        e1.attribute(r1);
        relationType.addRelation().addRolePlayer(role1, e1).addRolePlayer(role2, e2);
=======
        e1.resource(r1);
        relationshipType.addRelationship().addRolePlayer(role1, e1).addRolePlayer(role2, e2);
>>>>>>> 45605392

        //Check the caches are not empty
        assertThat(cache.getConceptCache().keySet(), not(empty()));
        assertThat(cache.getOntologyConceptCache().keySet(), not(empty()));
        assertThat(cache.getLabelCache().keySet(), not(empty()));
        assertThat(cache.getRelationIndexCache().keySet(), not(empty()));
        assertThat(cache.getModifiedAttributes(), not(empty()));
        assertThat(cache.getShardingCount().keySet(), not(empty()));
        assertThat(cache.getModifiedCastings(), not(empty()));

        //Close the transaction
        graknGraph.commit();

        //Check the caches are empty
        assertThat(cache.getConceptCache().keySet(), empty());
        assertThat(cache.getOntologyConceptCache().keySet(), empty());
        assertThat(cache.getLabelCache().keySet(), empty());
        assertThat(cache.getRelationIndexCache().keySet(), empty());
        assertThat(cache.getShardingCount().keySet(), empty());
        assertThat(cache.getModifiedEntities(), empty());
        assertThat(cache.getModifiedRoles(), empty());
        assertThat(cache.getModifiedRelationshipTypes(), empty());
        assertThat(cache.getModifiedRelationships(), empty());
        assertThat(cache.getModifiedRules(), empty());
        assertThat(cache.getModifiedAttributes(), empty());
        assertThat(cache.getModifiedCastings(), empty());
    }

    @Test
    public void whenMutatingSuperTypeOfConceptCreatedInAnotherTransaction_EnsureTransactionBoundConceptIsMutated(){
        EntityType e1 = graknGraph.putEntityType("e1");
        EntityType e2 = graknGraph.putEntityType("e2").sup(e1);
        EntityType e3 = graknGraph.putEntityType("e3");
        graknGraph.commit();

        //Check everything is okay
        graknGraph = (GraknTxAbstract<?>) graknSession.open(GraknTxType.WRITE);
        assertTxBoundConceptMatches(e2, Type::sup, is(e1));

        //Mutate Super Type
        e2.sup(e3);
        assertTxBoundConceptMatches(e2, Type::sup, is(e3));
    }

    @Test
    public void whenMutatingRoleTypesOfTypeCreatedInAnotherTransaction_EnsureTransactionBoundConceptsAreMutated(){
        Role rol1 = graknGraph.putRole("role1");
        Role rol2 = graknGraph.putRole("role2");
        EntityType e1 = graknGraph.putEntityType("e1").plays(rol1).plays(rol2);
        EntityType e2 = graknGraph.putEntityType("e2");
        RelationshipType rel = graknGraph.putRelationshipType("rel").relates(rol1).relates(rol2);
        graknGraph.commit();

        //Check concepts match what is in transaction cache
        graknGraph = (GraknTxAbstract<?>) graknSession.open(GraknTxType.WRITE);
        assertTxBoundConceptMatches(e1, t -> t.plays().collect(toSet()), containsInAnyOrder(rol1, rol2));
        assertTxBoundConceptMatches(rel, t -> t.relates().collect(toSet()), containsInAnyOrder(rol1, rol2));
        assertTxBoundConceptMatches(rol1, t -> t.playedByTypes().collect(toSet()), containsInAnyOrder(e1));
        assertTxBoundConceptMatches(rol2, t -> t.playedByTypes().collect(toSet()), containsInAnyOrder(e1));
        assertTxBoundConceptMatches(rol1, t -> t.relationTypes().collect(toSet()), containsInAnyOrder(rel));
        assertTxBoundConceptMatches(rol2, t -> t.relationTypes().collect(toSet()), containsInAnyOrder(rel));

        //Role Type 1 and 2 played by e2 now
        e2.plays(rol1);
        e2.plays(rol2);
        assertTxBoundConceptMatches(rol1, t -> t.playedByTypes().collect(toSet()), containsInAnyOrder(e1, e2));
        assertTxBoundConceptMatches(rol2, t -> t.playedByTypes().collect(toSet()), containsInAnyOrder(e1, e2));

        //e1 no longer plays role 1
        e1.deletePlays(rol1);
        assertTxBoundConceptMatches(rol1, t -> t.playedByTypes().collect(toSet()), containsInAnyOrder(e2));
        assertTxBoundConceptMatches(rol2, t -> t.playedByTypes().collect(toSet()), containsInAnyOrder(e1, e2));

        //Role 2 no longer part of relation type
        rel.deleteRelates(rol2);
        assertTxBoundConceptMatches(rol2, t -> t.relationTypes().collect(toSet()), empty());
        assertTxBoundConceptMatches(rel, t -> t.relates().collect(toSet()), containsInAnyOrder(rol1));
    }

    /**
     * Helper method which will check that the cache and the provided type have the same expected values.
     *
     * @param type The type to check against as well as retreive from the concept cache
     * @param resultSupplier The result of executing some operation on the type
     * @param expectedMatch The expected result of the above operation
     */
    @SuppressWarnings("unchecked")
    private <T extends SchemaConcept> void assertTxBoundConceptMatches(T type, Function<T, Object> resultSupplier, Matcher expectedMatch){
        assertThat(resultSupplier.apply(type), expectedMatch);
        assertThat(resultSupplier.apply(graknGraph.txCache().getCachedOntologyElement(type.getLabel())), expectedMatch);
    }
}<|MERGE_RESOLUTION|>--- conflicted
+++ resolved
@@ -23,18 +23,10 @@
 import ai.grakn.concept.AttributeType;
 import ai.grakn.concept.Entity;
 import ai.grakn.concept.EntityType;
-<<<<<<< HEAD
-import ai.grakn.concept.OntologyConcept;
-import ai.grakn.concept.Relation;
-import ai.grakn.concept.RelationType;
-import ai.grakn.concept.Attribute;
-=======
 import ai.grakn.concept.RelationshipType;
 import ai.grakn.concept.SchemaConcept;
 import ai.grakn.concept.Relationship;
-import ai.grakn.concept.Resource;
-import ai.grakn.concept.ResourceType;
->>>>>>> 45605392
+import ai.grakn.concept.Attribute;
 import ai.grakn.concept.Role;
 import ai.grakn.concept.RuleType;
 import ai.grakn.concept.Type;
@@ -223,24 +215,14 @@
         AttributeType<String> attributeType = graknGraph.putAttributeType("Attribute Type", AttributeType.DataType.STRING);
         Role role1 = graknGraph.putRole("role 1");
         Role role2 = graknGraph.putRole("role 2");
-<<<<<<< HEAD
         EntityType entityType = graknGraph.putEntityType("My Type").plays(role1).plays(role2).attribute(attributeType);
-        RelationType relationType = graknGraph.putRelationType("My Relation Type").relates(role1).relates(role2);
-=======
-        EntityType entityType = graknGraph.putEntityType("My Type").plays(role1).plays(role2).resource(resourceType);
         RelationshipType relationshipType = graknGraph.putRelationshipType("My Relationship Type").relates(role1).relates(role2);
->>>>>>> 45605392
         Entity e1 = entityType.addEntity();
         Entity e2 = entityType.addEntity();
         Attribute<String> r1 = attributeType.putAttribute("test");
 
-<<<<<<< HEAD
         e1.attribute(r1);
-        relationType.addRelation().addRolePlayer(role1, e1).addRolePlayer(role2, e2);
-=======
-        e1.resource(r1);
         relationshipType.addRelationship().addRolePlayer(role1, e1).addRolePlayer(role2, e2);
->>>>>>> 45605392
 
         //Check the caches are not empty
         assertThat(cache.getConceptCache().keySet(), not(empty()));
