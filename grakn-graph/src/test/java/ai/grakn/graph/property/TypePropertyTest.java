--- conflicted
+++ resolved
@@ -85,13 +85,8 @@
         assumeThat(type, not(is(roleType)));
 
         exception.expect(ConceptException.class);
-<<<<<<< HEAD
         exception.expectMessage(META_TYPE_IMMUTABLE.getMessage(type.getLabel()));
-        type.playsRole(roleType);
-=======
-        exception.expectMessage(META_TYPE_IMMUTABLE.getMessage(type.getName()));
         type.plays(roleType);
->>>>>>> b8e2aa68
     }
 
     @Property
