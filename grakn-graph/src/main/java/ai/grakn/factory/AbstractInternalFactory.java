/*
 * Grakn - A Distributed Semantic Database
 * Copyright (C) 2016  Grakn Labs Limited
 *
 * Grakn is free software: you can redistribute it and/or modify
 * it under the terms of the GNU General Public License as published by
 * the Free Software Foundation, either version 3 of the License, or
 * (at your option) any later version.
 *
 * Grakn is distributed in the hope that it will be useful,
 * but WITHOUT ANY WARRANTY; without even the implied warranty of
 * MERCHANTABILITY or FITNESS FOR A PARTICULAR PURPOSE.  See the
 * GNU General Public License for more details.
 *
 * You should have received a copy of the GNU General Public License
 * along with Grakn. If not, see <http://www.gnu.org/licenses/gpl.txt>.
 */

package ai.grakn.factory;

import ai.grakn.GraknGraph;
import ai.grakn.GraknTxType;
import ai.grakn.exception.GraphOperationException;
import ai.grakn.graph.internal.AbstractGraknGraph;
import org.apache.tinkerpop.gremlin.structure.Graph;

import javax.annotation.CheckReturnValue;
import java.util.Properties;

import static javax.annotation.meta.When.NEVER;

/**
 * <p>
 *     Defines the construction of Grakn Graphs
 * <p/>
 *
 * <p>
 *     Defines the abstract construction of Grakn graphs on top of Tinkerpop Graphs.
 *     For this factory to function a vendor specific implementation of a graph extending
 *     {@link AbstractGraknGraph} must be provided. This must be provided with a matching TinkerPop {@link Graph}
 *     which is wrapped within the Grakn Graph
 * </p>
 *
 * @author fppt
 *
 * @param <M> A Graph Graph extending {@link AbstractGraknGraph} and wrapping a Tinkerpop Graph
 * @param <G> A vendor implementation of a Tinkerpop {@link Graph}
 */
abstract class AbstractInternalFactory<M extends AbstractGraknGraph<G>, G extends Graph> implements InternalFactory<G> {

    protected final String keyspace;
    protected final String engineUrl;
    protected final Properties properties;
    protected final SystemKeyspace systemKeyspace;

    protected M graknGraph = null;
    private M batchLoadingGraknGraph = null;
    
    protected G graph = null;
    private G batchLoadingGraph = null;

    AbstractInternalFactory(String keyspace, String engineUrl, Properties properties){
        if(keyspace == null) throw GraphOperationException.nullKeyspace();

        this.keyspace = keyspace.toLowerCase();
        this.engineUrl = engineUrl;
        this.properties = properties;
<<<<<<< HEAD

        this.systemKeyspace = SystemKeyspace.initialise(engineUrl, properties);
=======
        
        if(SystemKeyspace.SYSTEM_GRAPH_NAME.equalsIgnoreCase(keyspace)) {
            SystemKeyspace.initialise(this);
        } else {
            SystemKeyspace.initialise(engineUrl, properties);
        }
>>>>>>> 11305a40
    }

    abstract M buildGraknGraphFromTinker(G graph);

    abstract G buildTinkerPopGraph(boolean batchLoading);

    @Override
    public synchronized M open(GraknTxType txType){
        if(GraknTxType.BATCH.equals(txType)){
            checkOtherGraphOpen(graknGraph);
            batchLoadingGraknGraph = getGraph(batchLoadingGraknGraph, txType);
            return batchLoadingGraknGraph;
        } else {
            checkOtherGraphOpen(batchLoadingGraknGraph);
            graknGraph = getGraph(graknGraph, txType);
            return graknGraph;
        }
    }

    private void checkOtherGraphOpen(GraknGraph otherGraph){
        if(otherGraph != null && !otherGraph.isClosed()) throw GraphOperationException.transactionOpen(otherGraph);
    }

    protected M getGraph(M graknGraph, GraknTxType txType){
        boolean batchLoading = GraknTxType.BATCH.equals(txType);

        if(graknGraph == null){
            graknGraph = buildGraknGraphFromTinker(getTinkerPopGraph(batchLoading));
            if (!SystemKeyspace.SYSTEM_GRAPH_NAME.equalsIgnoreCase(this.keyspace)) {
                systemKeyspace.keyspaceOpened(this.keyspace);
            }
        } else {
            if(!graknGraph.isClosed()) throw GraphOperationException.transactionOpen(graknGraph);

            if(graknGraph.isSessionClosed()){
                graknGraph = buildGraknGraphFromTinker(getTinkerPopGraph(batchLoading));
            }
        }
        graknGraph.openTransaction(txType);
        return graknGraph;
    }


    @Override
    public synchronized G getTinkerPopGraph(boolean batchLoading){
        if(batchLoading){
            batchLoadingGraph = getTinkerPopGraph(batchLoadingGraph, true);
            return batchLoadingGraph;
        } else {
            graph = getTinkerPopGraph(graph, false);
            return graph;
        }
    }
    protected G getTinkerPopGraph(G graph, boolean batchLoading){
        if(graph == null){
            return buildTinkerPopGraph(batchLoading);
        }

        return getGraphWithNewTransaction(graph, batchLoading);
    }

    @CheckReturnValue(when=NEVER)
    protected abstract G getGraphWithNewTransaction(G graph, boolean batchloading);

}<|MERGE_RESOLUTION|>--- conflicted
+++ resolved
@@ -55,7 +55,7 @@
 
     protected M graknGraph = null;
     private M batchLoadingGraknGraph = null;
-    
+
     protected G graph = null;
     private G batchLoadingGraph = null;
 
@@ -65,17 +65,8 @@
         this.keyspace = keyspace.toLowerCase();
         this.engineUrl = engineUrl;
         this.properties = properties;
-<<<<<<< HEAD
 
         this.systemKeyspace = SystemKeyspace.initialise(engineUrl, properties);
-=======
-        
-        if(SystemKeyspace.SYSTEM_GRAPH_NAME.equalsIgnoreCase(keyspace)) {
-            SystemKeyspace.initialise(this);
-        } else {
-            SystemKeyspace.initialise(engineUrl, properties);
-        }
->>>>>>> 11305a40
     }
 
     abstract M buildGraknGraphFromTinker(G graph);
