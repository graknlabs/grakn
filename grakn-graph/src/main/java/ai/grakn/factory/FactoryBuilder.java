--- conflicted
+++ resolved
@@ -50,22 +50,10 @@
         throw new UnsupportedOperationException();
     }
 
-<<<<<<< HEAD
-    public static InternalFactory getFactory(String keyspace, String engineUrl, Properties properties, SystemKeyspace systemKeyspace){
-        try{
-            String factoryType;
-            if (!Grakn.IN_MEMORY.equals(engineUrl)) {
-                factoryType = properties.get(FACTORY).toString();
-            } else {
-                factoryType = TinkerInternalFactory.class.getName();
-            }
-            return getGraknGraphFactory(factoryType, keyspace, engineUrl, properties, systemKeyspace);
-=======
-    public static InternalFactory<?> getFactory(String keyspace, String engineUrl, Properties properties){
+    public static InternalFactory<?> getFactory(String keyspace, String engineUrl, Properties properties, SystemKeyspace systemKeyspace){
         try{
             String factoryType = properties.get(FACTORY_TYPE).toString();
-            return getFactory(factoryType, keyspace, engineUrl, properties);
->>>>>>> 11305a40
+            return getFactory(factoryType, keyspace, engineUrl, properties, systemKeyspace);
         } catch(MissingResourceException e){
             throw new IllegalArgumentException(ErrorMessage.MISSING_FACTORY_DEFINITION.getMessage());
         }
@@ -77,11 +65,7 @@
      *                    A valid example includes: ai.grakn.factory.TinkerInternalFactory
      * @return A graph factory which produces the relevant expected graph.
     */
-<<<<<<< HEAD
-    static InternalFactory getGraknGraphFactory(String factoryType, String keyspace, String engineUrl, Properties properties, SystemKeyspace systemKeyspace){
-=======
-    static InternalFactory<?> getFactory(String factoryType, String keyspace, String engineUrl, Properties properties){
->>>>>>> 11305a40
+    static InternalFactory<?> getFactory(String factoryType, String keyspace, String engineUrl, Properties properties, SystemKeyspace systemKeyspace){
         String key = factoryType + keyspace.toLowerCase();
         Log.debug("Get factory for " + key);
         InternalFactory<?> factory = openFactories.get(key);
@@ -101,21 +85,12 @@
      * @param properties Additional properties to apply to the graph
      * @return A new factory bound to a specific keyspace
      */
-<<<<<<< HEAD
-    private static synchronized InternalFactory newFactory(String key, String factoryType, String keyspace, String engineUrl, Properties properties, SystemKeyspace systemKeyspace){
-        InternalFactory<?> internalFactory;
-        try {
-            internalFactory = (InternalFactory) Class.forName(factoryType)
-                    .getDeclaredConstructor(String.class, String.class, Properties.class, SystemKeyspace.class)
-                    .newInstance(keyspace, engineUrl, properties, systemKeyspace);
-=======
-    private static synchronized InternalFactory<?> newFactory(String key, String factoryType, String keyspace, String engineUrl, Properties properties){
+    private static synchronized InternalFactory<?> newFactory(String key, String factoryType, String keyspace, String engineUrl, Properties properties, SystemKeyspace systemKeyspace){
         InternalFactory<?> internalFactory;
         try {
             internalFactory = (InternalFactory<?>) Class.forName(factoryType)
-                    .getDeclaredConstructor(String.class, String.class, Properties.class)
-                    .newInstance(keyspace, engineUrl, properties);
->>>>>>> 11305a40
+                    .getDeclaredConstructor(String.class, String.class, Properties.class, SystemKeyspace.class)
+                    .newInstance(keyspace, engineUrl, properties, systemKeyspace);
         } catch (ClassNotFoundException | InstantiationException | IllegalAccessException | NoSuchMethodException | InvocationTargetException e) {
             throw new IllegalArgumentException(ErrorMessage.INVALID_FACTORY.getMessage(factoryType), e);
         }
