/*
 * Grakn - A Distributed Semantic Database
 * Copyright (C) 2016  Grakn Labs Limited
 *
 * Grakn is free software: you can redistribute it and/or modify
 * it under the terms of the GNU General Public License as published by
 * the Free Software Foundation, either version 3 of the License, or
 * (at your option) any later version.
 *
 * Grakn is distributed in the hope that it will be useful,
 * but WITHOUT ANY WARRANTY; without even the implied warranty of
 * MERCHANTABILITY or FITNESS FOR A PARTICULAR PURPOSE.  See the
 * GNU General Public License for more details.
 *
 * You should have received a copy of the GNU General Public License
 * along with Grakn. If not, see <http://www.gnu.org/licenses/gpl.txt>.
 */

package ai.grakn.graph.internal;

import ai.grakn.concept.Concept;
import ai.grakn.concept.EntityType;
import ai.grakn.concept.Label;
import ai.grakn.concept.LabelId;
import ai.grakn.concept.OntologyConcept;
import ai.grakn.concept.RelationType;
import ai.grakn.concept.Role;
import ai.grakn.concept.Rule;
import ai.grakn.exception.GraphOperationException;
import ai.grakn.exception.PropertyNotUniqueException;
import ai.grakn.util.Schema;
import org.apache.tinkerpop.gremlin.structure.Direction;

import java.util.Collection;
import java.util.Collections;
import java.util.HashSet;
import java.util.Set;
import java.util.stream.Collectors;

import static scala.tools.scalap.scalax.rules.scalasig.NoSymbol.isAbstract;

/**
 * <p>
 *     Ontology or Schema Specific Element
 * </p>
 *
 * <p>
 *     Allows you to create schema or ontological elements.
 *     These differ from normal graph constructs in two ways:
 *     1. They have a unique {@link Label} which identifies them
 *     2. You can link them together into a hierarchical structure
 * </p>
 *
 * @author fppt
 *
 * @param <T> The leaf interface of the object concept.
 *           For example an {@link EntityType} or {@link RelationType} or {@link Role}
 */
abstract class OntologyConceptImpl<T extends OntologyConcept> extends ConceptImpl implements OntologyConcept {
    private final Cache<Label> cachedLabel = new Cache<>(() ->  Label.of(vertex().property(Schema.VertexProperty.TYPE_LABEL)));
    private final Cache<LabelId> cachedLabelId = new Cache<>(() -> LabelId.of(vertex().property(Schema.VertexProperty.TYPE_ID)));
    private final Cache<T> cachedSuperType = new Cache<>(() -> this.<T>neighbours(Direction.OUT, Schema.EdgeLabel.SUB).findFirst().orElse(null));
    private final Cache<Set<T>> cachedDirectSubTypes = new Cache<>(() -> this.<T>neighbours(Direction.IN, Schema.EdgeLabel.SUB).collect(Collectors.toSet()));
    private final Cache<Boolean> cachedIsImplicit = new Cache<>(() -> vertex().propertyBoolean(Schema.VertexProperty.IS_IMPLICIT));

    OntologyConceptImpl(VertexElement vertexElement) {
        super(vertexElement);
<<<<<<< HEAD
        cachedLabel = Label.of(vertex().property(Schema.VertexProperty.ONTOLOGY_LABEL));
        cachedLabelId = LabelId.of(vertex().property(Schema.VertexProperty.LABEL_ID));
=======
>>>>>>> 4fd6023b
    }

    OntologyConceptImpl(VertexElement vertexElement, T superType) {
        this(vertexElement);
        if(sup() == null) sup(superType);
    }

    OntologyConceptImpl(VertexElement vertexElement, T superType, Boolean isImplicit) {
        this(vertexElement, superType);
        vertex().propertyImmutable(Schema.VertexProperty.IS_IMPLICIT, isImplicit, vertex().property(Schema.VertexProperty.IS_IMPLICIT));
        cachedIsImplicit.set(isImplicit);
    }

    public T setLabel(Label label){
        try {
            vertex().graph().txCache().remove(this);
            vertex().propertyUnique(Schema.VertexProperty.TYPE_LABEL, label.getValue());
            cachedLabel.set(label);
            vertex().graph().txCache().cacheConcept(this);
            return getThis();
        } catch (PropertyNotUniqueException exception){
            vertex().graph().txCache().cacheConcept(this);
            throw GraphOperationException.labelTaken(label);
        }
    }

    /**
     *
     * @return The internal id which is used for fast lookups
     */
    @Override
    public LabelId getLabelId(){
        return cachedLabelId.get();
    }

    /**
     *
     * @return The label of this ontological element
     */
    @Override
    public Label getLabel() {
        return cachedLabel.get();
    }

    /**
     * Flushes the internal transaction caches so they can refresh with persisted graph
     */
    public void txCacheFlush(){
        cachedSuperType.flush();
        cachedDirectSubTypes.flush();
        cachedIsImplicit.flush();
    }

    /**
     * Clears the internal transaction caches
     */
    void txCacheClear(){
        cachedSuperType.clear();
        cachedDirectSubTypes.clear();
        cachedIsImplicit.clear();
    }

    /**
     *
     * @return The super of this Ontology Element
     */
    public T sup() {
        return cachedSuperType.get();
    }

    /**
     *
     * @return All outgoing sub parents including itself
     */
    Set<T> superSet() {
        Set<T> superSet= new HashSet<>();
        superSet.add(getThis());
        T superParent = sup();

        while(superParent != null && !Schema.MetaSchema.THING.getLabel().equals(superParent.getLabel())){
            superSet.add(superParent);
            //noinspection unchecked
            superParent = (T) superParent.sup();
        }

        return superSet;
    }

    /**
     *
     * @return returns true if the type was created implicitly through the resource syntax
     */
    @Override
    public Boolean isImplicit(){
        return cachedIsImplicit.get();
    }

    /**
     * Deletes the concept as an Ontology Element
     */
    @Override
    public void delete(){
        if(deletionAllowed()){
            //Force load of linked concepts whose caches need to be updated
            //noinspection unchecked
            cachedSuperType.get();

            deleteNode();

            //Update neighbouring caches
            //noinspection unchecked
            ((OntologyConceptImpl<OntologyConcept>) cachedSuperType.get()).deleteCachedDirectedSubType(getThis());

            //Clear internal caching
            txCacheClear();

            //Clear Global Cache
            vertex().graph().txCache().remove(this);
        } else {
            throw GraphOperationException.typeCannotBeDeleted(getLabel());
        }
    }

    boolean deletionAllowed(){
        checkOntologyMutationAllowed();
        return !neighbours(Direction.IN, Schema.EdgeLabel.SUB).findAny().isPresent();
    }

    /**
     *
     * @return All the subs of this concept including itself
     */
    @Override
    public Collection<T> subs(){
        return Collections.unmodifiableCollection(filterImplicitStructures(nextSubLevel(this)));
    }

    <X extends Concept> Collection<X> filterImplicitStructures(Collection<X> types){
        if (!vertex().graph().implicitConceptsVisible() && !types.isEmpty() && types.iterator().next().isOntologyConcept()) {
            return types.stream().filter(t -> !t.asOntologyConcept().isImplicit()).collect(Collectors.toSet());
        }
        return types;
    }

    /**
     * Adds a new sub type to the currently cached sub types. If no subtypes have been cached then this will hit the database.
     *
     * @param newSubType The new subtype
     */
    private void addCachedDirectSubType(T newSubType){
        cachedDirectSubTypes.ifPresent(set -> set.add(newSubType));
    }

    /**
     *
     * @param root The current Ontology Element
     * @return All the sub children of the root. Effectively calls  the cache {@link OntologyConceptImpl#cachedDirectSubTypes} recursively
     */
    @SuppressWarnings("unchecked")
    private Set<T> nextSubLevel(OntologyConceptImpl<T> root){
        Set<T> results = new HashSet<>();
        results.add((T) root);

        Set<T> children = root.cachedDirectSubTypes.get();
        for(T child: children){
            results.addAll(nextSubLevel((OntologyConceptImpl<T>) child));
        }

        return results;
    }

    /**
     * Checks if we are mutating an ontology element in a valid way. Ontology mutations are valid if:
     * 1. The Ontology Element is not a meta-type
     * 2. The graph is not batch loading
     */
    void checkOntologyMutationAllowed(){
        vertex().graph().checkOntologyMutationAllowed();
        if(Schema.MetaSchema.isMetaLabel(getLabel())){
            throw GraphOperationException.metaTypeImmutable(getLabel());
        }
    }

    /**
     * Removes an old sub type from the currently cached sub types. If no subtypes have been cached then this will hit the database.
     *
     * @param oldSubType The old sub type which should not be cached anymore
     */
    void deleteCachedDirectedSubType(T oldSubType){
        cachedDirectSubTypes.ifPresent(set -> set.remove(oldSubType));
    }

    /**
     * Adds another subtype to this type
     *
     * @param type The sub type of this type
     * @return The Type itself
     */
    public T sub(T type){
        //noinspection unchecked
        ((TypeImpl) type).sup(this);
        return getThis();
    }

    /**
     *
     * @param newSuperType This type's super type
     * @return The Type itself
     */
    public T sup(T newSuperType) {
        checkOntologyMutationAllowed();

        T oldSuperType = sup();
        if(oldSuperType == null || (!oldSuperType.equals(newSuperType))) {
            //Update the super type of this type in cache
            cachedSuperType.set(newSuperType);

            //Note the check before the actual construction
            if(superLoops()){
                cachedSuperType.set(oldSuperType); //Reset if the new super type causes a loop
                throw GraphOperationException.loopCreated(this, newSuperType);
            }

            //Modify the graph once we have checked no loop occurs
            deleteEdge(Direction.OUT, Schema.EdgeLabel.SUB);
            putEdge(ConceptVertex.from(newSuperType), Schema.EdgeLabel.SUB);

            //Update the sub types of the old super type
            if(oldSuperType != null) {
                //noinspection unchecked - Casting is needed to access {deleteCachedDirectedSubTypes} method
                ((OntologyConceptImpl<T>) oldSuperType).deleteCachedDirectedSubType(getThis());
            }

            //Add this as the subtype to the supertype
            //noinspection unchecked - Casting is needed to access {addCachedDirectSubTypes} method
            ((OntologyConceptImpl<T>) newSuperType).addCachedDirectSubType(getThis());

            //Track any existing data if there is some
            trackRolePlayers();
        }

        return getThis();
    }

    /**
     * Method which performs tasks needed in order to track super changes properly
     */
    abstract void trackRolePlayers();

    private boolean superLoops(){
        //Check For Loop
        HashSet<OntologyConcept> foundTypes = new HashSet<>();
        OntologyConcept currentSuperType = sup();
        while (currentSuperType != null){
            foundTypes.add(currentSuperType);
            currentSuperType = currentSuperType.sup();
            if(foundTypes.contains(currentSuperType)){
                return true;
            }
        }
        return false;
    }

    /**
     *
     * @return A collection of {@link Rule} for which this {@link OntologyConcept} serves as a hypothesis
     */
    @Override
    public Collection<Rule> getRulesOfHypothesis() {
        Set<Rule> rules = new HashSet<>();
        neighbours(Direction.IN, Schema.EdgeLabel.HYPOTHESIS).forEach(concept -> rules.add(concept.asRule()));
        return Collections.unmodifiableCollection(rules);
    }

    /**
     *
     * @return A collection of {@link Rule} for which this {@link OntologyConcept} serves as a conclusion
     */
    @Override
    public Collection<Rule> getRulesOfConclusion() {
        Set<Rule> rules = new HashSet<>();
        neighbours(Direction.IN, Schema.EdgeLabel.CONCLUSION).forEach(concept -> rules.add(concept.asRule()));
        return Collections.unmodifiableCollection(rules);
    }

    @Override
    public String innerToString(){
        String message = super.innerToString();
        message = message + " - Label [" + getLabel() + "] - Abstract [" + isAbstract() + "] ";
        return message;
    }

    public static OntologyConceptImpl from(OntologyConcept ontologyConcept){
        return (OntologyConceptImpl) ontologyConcept;
    }
}<|MERGE_RESOLUTION|>--- conflicted
+++ resolved
@@ -57,19 +57,14 @@
  *           For example an {@link EntityType} or {@link RelationType} or {@link Role}
  */
 abstract class OntologyConceptImpl<T extends OntologyConcept> extends ConceptImpl implements OntologyConcept {
-    private final Cache<Label> cachedLabel = new Cache<>(() ->  Label.of(vertex().property(Schema.VertexProperty.TYPE_LABEL)));
-    private final Cache<LabelId> cachedLabelId = new Cache<>(() -> LabelId.of(vertex().property(Schema.VertexProperty.TYPE_ID)));
+    private final Cache<Label> cachedLabel = new Cache<>(() ->  Label.of(vertex().property(Schema.VertexProperty.ONTOLOGY_LABEL)));
+    private final Cache<LabelId> cachedLabelId = new Cache<>(() -> LabelId.of(vertex().property(Schema.VertexProperty.LABEL_ID)));
     private final Cache<T> cachedSuperType = new Cache<>(() -> this.<T>neighbours(Direction.OUT, Schema.EdgeLabel.SUB).findFirst().orElse(null));
     private final Cache<Set<T>> cachedDirectSubTypes = new Cache<>(() -> this.<T>neighbours(Direction.IN, Schema.EdgeLabel.SUB).collect(Collectors.toSet()));
     private final Cache<Boolean> cachedIsImplicit = new Cache<>(() -> vertex().propertyBoolean(Schema.VertexProperty.IS_IMPLICIT));
 
     OntologyConceptImpl(VertexElement vertexElement) {
         super(vertexElement);
-<<<<<<< HEAD
-        cachedLabel = Label.of(vertex().property(Schema.VertexProperty.ONTOLOGY_LABEL));
-        cachedLabelId = LabelId.of(vertex().property(Schema.VertexProperty.LABEL_ID));
-=======
->>>>>>> 4fd6023b
     }
 
     OntologyConceptImpl(VertexElement vertexElement, T superType) {
@@ -86,7 +81,7 @@
     public T setLabel(Label label){
         try {
             vertex().graph().txCache().remove(this);
-            vertex().propertyUnique(Schema.VertexProperty.TYPE_LABEL, label.getValue());
+            vertex().propertyUnique(Schema.VertexProperty.ONTOLOGY_LABEL, label.getValue());
             cachedLabel.set(label);
             vertex().graph().txCache().cacheConcept(this);
             return getThis();
