/*
 * Grakn - A Distributed Semantic Database
 * Copyright (C) 2016  Grakn Labs Limited
 *
 * Grakn is free software: you can redistribute it and/or modify
 * it under the terms of the GNU General Public License as published by
 * the Free Software Foundation, either version 3 of the License, or
 * (at your option) any later version.
 *
 * Grakn is distributed in the hope that it will be useful,
 * but WITHOUT ANY WARRANTY; without even the implied warranty of
 * MERCHANTABILITY or FITNESS FOR A PARTICULAR PURPOSE.  See the
 * GNU General Public License for more details.
 *
 * You should have received a copy of the GNU General Public License
 * along with Grakn. If not, see <http://www.gnu.org/licenses/gpl.txt>.
 */

package ai.grakn.graph.internal;

import ai.grakn.concept.Instance;
import ai.grakn.concept.RelationType;
import ai.grakn.concept.RoleType;
import ai.grakn.concept.Type;
import ai.grakn.exception.ConceptException;
import ai.grakn.util.ErrorMessage;
import ai.grakn.util.Schema;
import org.apache.tinkerpop.gremlin.structure.Direction;
import org.apache.tinkerpop.gremlin.structure.Vertex;

import java.util.Collection;
import java.util.Collections;
import java.util.HashSet;
import java.util.Set;
import java.util.stream.Collectors;

/**
 * <p>
 *     An ontological element which defines a role which can be played in a relation type.
 * </p>
 *
 * <p>
 *     This ontological element defines the roles which make up a {@link RelationType}.
 *     It behaves similarly to {@link Type} when relating to other types.
 *     It has some additional functionality:
 *     1. It cannot play a role to itself.
 *     2. It is special in that it is unique to relation types.
 * </p>
 *
 * @author fppt
 *
 */
class RoleTypeImpl extends TypeImpl<RoleType, Instance> implements RoleType{
    private ComponentCache<Set<Type>> cachedDirectPlayedByTypes = new ComponentCache<>(() -> this.<Type>getIncomingNeighbours(Schema.EdgeLabel.PLAYS).collect(Collectors.toSet()));
    private ComponentCache<Set<RelationType>> cachedRelationTypes = new ComponentCache<>(() -> this.<RelationType>getIncomingNeighbours(Schema.EdgeLabel.RELATES).collect(Collectors.toSet()));

    RoleTypeImpl(AbstractGraknGraph graknGraph, Vertex v) {
        super(graknGraph, v);
    }

    RoleTypeImpl(AbstractGraknGraph graknGraph, Vertex v, RoleType type) {
        super(graknGraph, v, type);
    }

    RoleTypeImpl(AbstractGraknGraph graknGraph, Vertex v, RoleType type, Boolean isImplicit) {
        super(graknGraph, v, type, isImplicit);
    }

    private RoleTypeImpl(RoleTypeImpl role){
        super(role);
    }

    @Override
    public RoleType copy(){
        return new RoleTypeImpl(this);
    }

    @Override
    void copyCachedConcepts(RoleType type){
        super.copyCachedConcepts(type);
        ((RoleTypeImpl) type).cachedDirectPlayedByTypes.ifPresent(value -> this.cachedDirectPlayedByTypes.set(getGraknGraph().clone(value)));
        ((RoleTypeImpl) type).cachedRelationTypes.ifPresent(value -> this.cachedRelationTypes.set(getGraknGraph().clone(value)));
    }

    /**
     *
     * @return The Relation Type which this role takes part in.
     */
    @Override
    public Collection<RelationType> relationTypes() {
        return Collections.unmodifiableCollection(cachedRelationTypes.get());
    }

    /**
     * Caches a new relation type which this role will be part of. This may result in a DB hit if the cache has not been
     * initialised.
     *
     * @param newRelationType The new relation type to cache in the role.
     */
    void addCachedRelationType(RelationType newRelationType){
        cachedRelationTypes.ifPresent(set -> set.add(newRelationType));
    }

    /**
     * Removes an old relation type which this role is no longer part of. This may result in a DB hit if the cache has
     * not been initialised.
     *
     * @param oldRelationType The new relation type to cache in the role.
     */
    void deleteCachedRelationType(RelationType oldRelationType){
        cachedRelationTypes.ifPresent(set -> set.remove(oldRelationType));
    }

    /**
     *
     * @return A list of all the Concept Types which can play this role.
     */
    @Override
    public Collection<Type> playedByTypes() {
        Set<Type> playedByTypes = new HashSet<>();
        cachedDirectPlayedByTypes.get().forEach(type -> playedByTypes.addAll(type.subTypes()));
        return Collections.unmodifiableCollection(playedByTypes);
    }

    void addCachedDirectPlaysByType(Type newType){
        cachedDirectPlayedByTypes.ifPresent(set -> set.add(newType));
    }

    void deleteCachedDirectPlaysByType(Type oldType){
        cachedDirectPlayedByTypes.ifPresent(set -> set.remove(oldType));
    }

    /**
     *
     * @return All the instances of this type.
     */
    @Override
    public Collection<Instance> instances(){
        return Collections.emptyList();
    }

    /**
     *
     * @return The castings of this role
     */
    public Set<CastingImpl> castings(){
        Set<CastingImpl> castings = new HashSet<>();
        getIncomingNeighbours(Schema.EdgeLabel.ISA).forEach(concept -> castings.add((CastingImpl) concept));
        return castings;
    }

    /**
     *
     * @param roleType The Role Type which the instances of this Type are allowed to play.
     * @return The Type itself.
     */
    @Override
    public RoleType plays(RoleType roleType) {
        if(equals(roleType)){
            throw new ConceptException(ErrorMessage.ROLE_TYPE_ERROR.getMessage(roleType.getLabel()));
        }
        return super.plays(roleType, false);
    }

    @Override
    public void delete(){
        boolean hasRelates = getVertex().edges(Direction.IN, Schema.EdgeLabel.RELATES.getLabel()).hasNext();
        boolean hasPlays = getVertex().edges(Direction.IN, Schema.EdgeLabel.PLAYS.getLabel()).hasNext();

<<<<<<< HEAD
        if(hasRelates || hasPlaysRoles){
            throw new ConceptException(ErrorMessage.CANNOT_DELETE.getMessage(getLabel()));
=======
        if(hasRelates || hasPlays){
            throw new ConceptException(ErrorMessage.CANNOT_DELETE.getMessage(getName()));
>>>>>>> b8e2aa68
        } else {
            super.delete();

            //Clear all internal caching
            cachedRelationTypes.clear();
            cachedDirectPlayedByTypes.clear();
        }
    }

}<|MERGE_RESOLUTION|>--- conflicted
+++ resolved
@@ -167,13 +167,8 @@
         boolean hasRelates = getVertex().edges(Direction.IN, Schema.EdgeLabel.RELATES.getLabel()).hasNext();
         boolean hasPlays = getVertex().edges(Direction.IN, Schema.EdgeLabel.PLAYS.getLabel()).hasNext();
 
-<<<<<<< HEAD
-        if(hasRelates || hasPlaysRoles){
+        if(hasRelates || hasPlays){
             throw new ConceptException(ErrorMessage.CANNOT_DELETE.getMessage(getLabel()));
-=======
-        if(hasRelates || hasPlays){
-            throw new ConceptException(ErrorMessage.CANNOT_DELETE.getMessage(getName()));
->>>>>>> b8e2aa68
         } else {
             super.delete();
 
