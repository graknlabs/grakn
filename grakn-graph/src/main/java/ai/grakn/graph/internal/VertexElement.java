--- conflicted
+++ resolved
@@ -123,45 +123,6 @@
         }
     }
 
-<<<<<<< HEAD
-=======
-    /**
-     * Sets the value of a property with the added restriction that no other vertex can have that property.
-     *
-     * @param key The key of the unique property to mutate
-     * @param value The new value of the unique property
-     */
-    void propertyUnique(Schema.VertexProperty key, String value){
-        if(!graph().isBatchGraph()) {
-            GraphTraversal<Vertex, Vertex> traversal = graph().getTinkerTraversal().has(key.name(), value);
-            if(traversal.hasNext()) throw PropertyNotUniqueException.cannotChangeProperty(element(), traversal.next(), key, value);
-        }
-
-        property(key, value);
-    }
-
-
-    /**
-     * Sets a property which cannot be mutated
-     *
-     * @param vertexProperty The key of the immutable property to mutate
-     * @param newValue The new value to put on the property (if the property is not set)
-     * @param foundValue The current valud of the property
-     * @param converter Helper method to ensure data is persisted in the correct format
-     */
-    <X> void propertyImmutable(Schema.VertexProperty vertexProperty, X newValue, X foundValue, Function<X, Object> converter){
-        Objects.requireNonNull(newValue);
-
-        if(foundValue != null){
-            if(!foundValue.equals(newValue)){
-                throw GraphOperationException.immutableProperty(foundValue, newValue, vertexProperty);
-            }
-        } else {
-            property(vertexProperty, converter.apply(newValue));
-        }
-    }
-
->>>>>>> cab1719f
     @Override
     public String toString(){
         StringBuilder stringBuilder = new StringBuilder();
