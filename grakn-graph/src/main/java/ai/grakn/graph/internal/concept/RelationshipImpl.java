--- conflicted
+++ resolved
@@ -94,29 +94,19 @@
     }
 
     @Override
-<<<<<<< HEAD
-    public Relationship resource(Resource resource) {
-        resourceRelationship(resource);
-=======
     public Relationship attribute(Attribute attribute) {
-        reify().attribute(attribute);
->>>>>>> c7e0aa97
+        attributeRelationship(attribute);
         return this;
     }
 
     @Override
-<<<<<<< HEAD
-    public Relationship resourceRelationship(Resource resource) {
-        return reify().resourceRelationship(resource);
-    }
-
-    @Override
-    public Stream<Resource<?>> resources(ResourceType[] resourceTypes) {
-        return readFromReified((relationReified) -> relationReified.resources(resourceTypes));
-=======
+    public Relationship attributeRelationship(Attribute attribute) {
+        return reify().attributeRelationship(attribute);
+    }
+
+    @Override
     public Stream<Attribute<?>> attributes(AttributeType[] attributeTypes) {
         return readFromReified((relationReified) -> relationReified.attributes(attributeTypes));
->>>>>>> c7e0aa97
     }
 
     @Override
