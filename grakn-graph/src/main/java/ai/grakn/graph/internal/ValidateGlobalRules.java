/*
 * Grakn - A Distributed Semantic Database
 * Copyright (C) 2016  Grakn Labs Limited
 *
 * Grakn is free software: you can redistribute it and/or modify
 * it under the terms of the GNU General Public License as published by
 * the Free Software Foundation, either version 3 of the License, or
 * (at your option) any later version.
 *
 * Grakn is distributed in the hope that it will be useful,
 * but WITHOUT ANY WARRANTY; without even the implied warranty of
 * MERCHANTABILITY or FITNESS FOR A PARTICULAR PURPOSE.  See the
 * GNU General Public License for more details.
 *
 * You should have received a copy of the GNU General Public License
 * along with Grakn. If not, see <http://www.gnu.org/licenses/gpl.txt>.
 */

package ai.grakn.graph.internal;

import ai.grakn.GraknTx;
import ai.grakn.concept.Label;
import ai.grakn.concept.Relationship;
import ai.grakn.concept.RelationshipType;
import ai.grakn.concept.SchemaConcept;
import ai.grakn.concept.Resource;
import ai.grakn.concept.ResourceType;
import ai.grakn.concept.Role;
import ai.grakn.concept.Rule;
import ai.grakn.concept.Thing;
import ai.grakn.concept.Type;
import ai.grakn.exception.GraphOperationException;
import ai.grakn.graph.internal.concept.RelationshipImpl;
import ai.grakn.graph.internal.concept.RelationshipTypeImpl;
import ai.grakn.graph.internal.concept.SchemaConceptImpl;
import ai.grakn.graph.internal.concept.RelationshipReified;
import ai.grakn.graph.internal.concept.RuleImpl;
import ai.grakn.graph.internal.concept.TypeImpl;
import ai.grakn.graph.internal.structure.Casting;
import ai.grakn.graql.Pattern;
import ai.grakn.graql.admin.Atomic;
import ai.grakn.graql.admin.Conjunction;
import ai.grakn.graql.admin.ReasonerQuery;
import ai.grakn.graql.admin.VarPatternAdmin;
import ai.grakn.util.CommonUtil;
import ai.grakn.util.ErrorMessage;
import ai.grakn.util.Schema;

import java.util.Collection;
import java.util.Collections;
import java.util.HashSet;
import java.util.Iterator;
import java.util.Map;
import java.util.Optional;
import java.util.Set;
import java.util.TreeMap;
import java.util.stream.Collectors;
import java.util.stream.Stream;

import static ai.grakn.util.ErrorMessage.VALIDATION_CASTING;
import static ai.grakn.util.ErrorMessage.VALIDATION_NOT_EXACTLY_ONE_KEY;
import static ai.grakn.util.ErrorMessage.VALIDATION_RELATION_CASTING_LOOP_FAIL;
import static ai.grakn.util.ErrorMessage.VALIDATION_RELATION_DUPLICATE;
import static ai.grakn.util.ErrorMessage.VALIDATION_RELATION_MORE_CASTING_THAN_ROLES;
import static ai.grakn.util.ErrorMessage.VALIDATION_RELATION_TYPE;
import static ai.grakn.util.ErrorMessage.VALIDATION_RELATION_TYPES_ROLES_SCHEMA;
import static ai.grakn.util.ErrorMessage.VALIDATION_REQUIRED_RELATION;
import static ai.grakn.util.ErrorMessage.VALIDATION_ROLE_TYPE_MISSING_RELATION_TYPE;

/**
 * <p>
 *     Specific Validation Rules
 * </p>
 *
 * <p>
 *     This class contains the implementation for the following validation rules:
 *     1. Plays Validation which ensures that a {@link Thing} is allowed to play the {@link Role}
 *        it has been assigned to.
 *     2. Relates Validation which ensures that every {@link Role} which is not abstract is
 *        assigned to a {@link RelationshipType} via {@link RelationshipType#relates(Role)}.
 *     3. Minimum Role Validation which ensures that every {@link RelationshipType} has at least 2 {@link Role}
 *        assigned to it via {@link RelationshipType#relates(Role)}.
 *     4. {@link Relationship} Structure Validation which ensures that each {@link Relationship} has the
 *        correct structure.
 *     5. Abstract Type Validation which ensures that each abstract {@link Type} has no {@link Thing}.
 *     6. {@link RelationshipType} Hierarchy Validation which ensures that {@link RelationshipType} with a hierarchical structure
 *        have a valid matching {@link Role} hierarchical structure.
 *     7. Required Resources validation which ensures that each {@link Thing} with required
 *        {@link ai.grakn.concept.Resource} has a valid {@link Relationship} to that Resource.
 *     8. Unique {@link Relationship} Validation which ensures that no duplicate {@link Relationship} are created.
 * </p>
 *
 * @author fppt
 */
class ValidateGlobalRules {
    private ValidateGlobalRules() {
        throw new UnsupportedOperationException();
    }

    /**
     * This method checks if the plays edge has been added successfully. It does so By checking
     * Casting -CAST-> ConceptInstance -ISA-> Concept -PLAYS-> X =
     * Casting -ISA-> X
     * @param casting The casting to be validated
     * @return A specific error if one is found.
     */
    static Optional<String> validatePlaysStructure(Casting casting) {
        Thing thing = casting.getInstance();
        TypeImpl<?, ?> currentConcept = (TypeImpl<?, ?>) thing.type();
        Role role = casting.getRoleType();

        boolean satisfiesPlays = false;

        while(currentConcept != null){
            Map<Role, Boolean> plays = currentConcept.directPlays();

            for (Map.Entry<Role, Boolean> playsEntry : plays.entrySet()) {
                Role rolePlayed = playsEntry.getKey();
                Boolean required = playsEntry.getValue();
                if(rolePlayed.getLabel().equals(role.getLabel())){
                    satisfiesPlays = true;

                    // Assert unique relation for this role type
                    if (required && !CommonUtil.containsOnly(thing.relations(role), 1)) {
                        return Optional.of(VALIDATION_REQUIRED_RELATION.getMessage(thing.getId(), thing.type().getLabel(), role.getLabel(), thing.relations(role).count()));
                    }
                }
            }
            currentConcept = (TypeImpl) currentConcept.sup();
        }

        if(satisfiesPlays) {
            return Optional.empty();
        } else {
            return Optional.of(VALIDATION_CASTING.getMessage(thing.type().getLabel(), thing.getId(), casting.getRoleType().getLabel()));
        }
    }

    /**
     *
     * @param role The Role to validate
     * @return An error message if the relates does not have a single incoming RELATES edge
     */
    static Optional<String> validateHasSingleIncomingRelatesEdge(Role role){
        if(!role.relationTypes().findAny().isPresent()) {
            return Optional.of(VALIDATION_ROLE_TYPE_MISSING_RELATION_TYPE.getMessage(role.getLabel()));
        }
        return Optional.empty();
    }

    /**
     *
     * @param relationshipType The {@link RelationshipType} to validate
     * @return An error message if the relationTypes does not have at least 1 role
     */
    static Optional<String> validateHasMinimumRoles(RelationshipType relationshipType) {
        if(relationshipType.isAbstract() || relationshipType.relates().iterator().hasNext()){
            return Optional.empty();
        } else {
            return Optional.of(VALIDATION_RELATION_TYPE.getMessage(relationshipType.getLabel()));
        }
    }

    /**
     *
     * @param relation The assertion to validate
     * @return An error message indicating if the relation has an incorrect structure. This includes checking if there an equal
     * number of castings and roles as well as looping the structure to make sure castings lead to the same relation type.
     */
    static Optional<String> validateRelationshipStructure(RelationshipReified relation){
        RelationshipType relationshipType = relation.type();
        Collection<Casting> castings = relation.castingsRelation().collect(Collectors.toSet());
        Collection<Role> roles = relationshipType.relates().collect(Collectors.toSet());

        Set<Role> rolesViaRolePlayers = castings.stream().map(Casting::getRoleType).collect(Collectors.toSet());

        if(rolesViaRolePlayers.size() > roles.size()) {
            return Optional.of(VALIDATION_RELATION_MORE_CASTING_THAN_ROLES.getMessage(relation.getId(), rolesViaRolePlayers.size(), relationshipType.getLabel(), roles.size()));
        }

        for(Casting casting : castings){
            boolean notFound = casting.getRoleType().relationTypes().
                    noneMatch(innerRelationType -> innerRelationType.getLabel().equals(relationshipType.getLabel()));

            if(notFound) {
                return Optional.of(VALIDATION_RELATION_CASTING_LOOP_FAIL.getMessage(relation.getId(), casting.getRoleType().getLabel(), relationshipType.getLabel()));
            }
        }

        return Optional.empty();
    }

    /**
     *
     * @param relationshipType the relation type to be validated
     * @return Error messages if the role type sub structure does not match the relation type sub structure
     */
    static Set<String> validateRelationTypesToRolesSchema(RelationshipType relationshipType){
        RelationshipTypeImpl superRelationType = (RelationshipTypeImpl) relationshipType.sup();
        if(Schema.MetaSchema.isMetaLabel(superRelationType.getLabel())){ //If super type is a meta type no validation needed
            return Collections.emptySet();
        }

        Set<String> errorMessages = new HashSet<>();

        Collection<Role> superRelates = superRelationType.relates().collect(Collectors.toSet());
        Collection<Role> relates = relationshipType.relates().collect(Collectors.toSet());
        Set<Label> relatesLabels = relates.stream().map(SchemaConcept::getLabel).collect(Collectors.toSet());

        //TODO: Determine if this check is redundant
        //Check 1) Every role of relationTypes is the sub of a role which is in the relates of it's supers
        if(!superRelationType.isAbstract()) {
            Set<Label> allSuperRolesPlayed = new HashSet<>();
            superRelationType.superSet().forEach(rel -> rel.relates().forEach(roleType -> allSuperRolesPlayed.add(roleType.getLabel())));

            for (Role relate : relates) {
                boolean validRoleTypeFound = SchemaConceptImpl.from(relate).superSet().
                        anyMatch(superRole -> allSuperRolesPlayed.contains(superRole.getLabel()));

                if(!validRoleTypeFound){
                    errorMessages.add(VALIDATION_RELATION_TYPES_ROLES_SCHEMA.getMessage(relate.getLabel(), relationshipType.getLabel(), "super", "super", superRelationType.getLabel()));
                }
            }
        }

        //Check 2) Every role of superRelationType has a sub role which is in the relates of relationTypes
        for (Role superRelate : superRelates) {
            boolean subRoleNotFoundInRelates = superRelate.subs().noneMatch(sub -> relatesLabels.contains(sub.getLabel()));

            if(subRoleNotFoundInRelates){
                errorMessages.add(VALIDATION_RELATION_TYPES_ROLES_SCHEMA.getMessage(superRelate.getLabel(), superRelationType.getLabel(), "sub", "sub", relationshipType.getLabel()));
            }
        }

       return errorMessages;
    }

    /**
     *
     * @param thing The thing to be validated
     * @return An error message if the thing does not have all the required resources
     */
    static Optional<String> validateInstancePlaysAllRequiredRoles(Thing thing) {
        TypeImpl<?, ?> currentConcept = (TypeImpl) thing.type();

        while(currentConcept != null){

            Map<Role, Boolean> plays = currentConcept.directPlays();
            for (Map.Entry<Role, Boolean> playsEntry : plays.entrySet()) {
                if(playsEntry.getValue()){
                    Role role = playsEntry.getKey();
                    // Assert there is a relation for this type
                    Stream<Relationship> relations = thing.relations(role);

                    if(!CommonUtil.containsOnly(relations, 1)){
                        Label resourceTypeLabel = Schema.ImplicitType.explicitLabel(role.getLabel());
                        return Optional.of(VALIDATION_NOT_EXACTLY_ONE_KEY.getMessage(thing.getId(), resourceTypeLabel));
                    }
                }
            }
            currentConcept = (TypeImpl) currentConcept.sup();
        }
        return Optional.empty();
    }

    /**
     * @param graph graph used to ensure the {@link Relationship} is unique
     * @param relationReified The {@link Relationship} whose hash needs to be set.
     * @return An error message if the {@link Relationship} is not unique.
     */
<<<<<<< HEAD
    static Optional<String> validateRelationIsUnique(AbstractGraknGraph<?> graph, RelationshipReified relationReified){
=======
    static Optional<String> validateRelationIsUnique(GraknTxAbstract<?> graph, RelationReified relationReified){
>>>>>>> b5d98d80
        Iterator<ResourceType> keys = relationReified.type().keys().iterator();
        if(keys.hasNext()){
            return validateKeyControlledRelation(graph, relationReified, keys);
        } else {
            return validateNonKeyControlledRelation(graph, relationReified);
        }
    }

    /**
     * Checks that a {@link Relationship} which is bound to a {@link ai.grakn.concept.Resource} as a key actually is unique to that key.
     * The check for if the key is actually connected to the relation is done in {@link #validateInstancePlaysAllRequiredRoles}
     *
<<<<<<< HEAD
     * @param graph the {@link GraknGraph} used to check for uniqueness
     * @param relationReified the {@link Relationship} to check
=======
     * @param graph the {@link GraknTx} used to check for uniqueness
     * @param relationReified the {@link Relation} to check
>>>>>>> b5d98d80
     * @param keys the {@link ResourceType} indicating the key which the relation must be bound to and unique to
     * @return An error message if the {@link Relationship} is not unique.
     */
<<<<<<< HEAD
    private static Optional<String> validateKeyControlledRelation(AbstractGraknGraph<?> graph, RelationshipReified relationReified, Iterator<ResourceType> keys) {
=======
    private static Optional<String> validateKeyControlledRelation(GraknTxAbstract<?> graph, RelationReified relationReified, Iterator<ResourceType> keys) {
>>>>>>> b5d98d80
        TreeMap<String, String> resources = new TreeMap<>();
        while(keys.hasNext()){
            Optional<Resource<?>> foundResource = relationReified.resources(keys.next()).findAny();
            //Lack of resource key is handled by another method.
            //Handling the lack of a key here would result in duplicate error messages
            foundResource.ifPresent(resource -> resources.put(resource.type().getId().getValue(), resource.getId().getValue()));
        }

        String hash = RelationshipReified.generateNewHash(relationReified.type(), resources);

        return setRelationUnique(graph, relationReified, hash);
    }

    /**
     * Checks if {@link Relationship}s which are not bound to {@link ai.grakn.concept.Resource}s as keys are unique by their
     * {@link Role}s and the {@link Thing}s which play those roles.
     *
<<<<<<< HEAD
     * @param graph the {@link GraknGraph} used to check for uniqueness
     * @param relationReified the {@link Relationship} to check
     * @return An error message if the {@link Relationship} is not unique.
     */
    private static Optional<String> validateNonKeyControlledRelation(AbstractGraknGraph<?> graph, RelationshipReified relationReified){
        String hash = RelationshipReified.generateNewHash(relationReified.type(), relationReified.allRolePlayers());
=======
     * @param graph the {@link GraknTx} used to check for uniqueness
     * @param relationReified the {@link Relation} to check
     * @return An error message if the {@link Relation} is not unique.
     */
    private static Optional<String> validateNonKeyControlledRelation(GraknTxAbstract<?> graph, RelationReified relationReified){
        String hash = RelationReified.generateNewHash(relationReified.type(), relationReified.allRolePlayers());
>>>>>>> b5d98d80
        return setRelationUnique(graph, relationReified, hash);
    }

    /**
<<<<<<< HEAD
     * Checks is a {@link Relationship} is unique by searching the {@link GraknGraph} for another {@link Relationship} with the same
     * hash.
     *
     * @param graph the {@link GraknGraph} used to check for uniqueness
     * @param relationReified The candidate unique {@link Relationship}
     * @param hash The hash to use to find other potential {@link Relationship}s
     * @return An error message if the provided {@link Relationship} is not unique and were unable to set the hash
     */
    private static Optional<String> setRelationUnique(AbstractGraknGraph<?> graph, RelationshipReified relationReified, String hash){
        RelationshipImpl foundRelation = graph.getConcept(Schema.VertexProperty.INDEX, hash);
=======
     * Checks is a {@link Relation} is unique by searching the {@link GraknTx} for another {@link Relation} with the same
     * hash.
     *
     * @param graph the {@link GraknTx} used to check for uniqueness
     * @param relationReified The candidate unique {@link Relation}
     * @param hash The hash to use to find other potential {@link Relation}s
     * @return An error message if the provided {@link Relation} is not unique and were unable to set the hash
     */
    private static Optional<String> setRelationUnique(GraknTxAbstract<?> graph, RelationReified relationReified, String hash){
        RelationImpl foundRelation = graph.getConcept(Schema.VertexProperty.INDEX, hash);
>>>>>>> b5d98d80

        if(foundRelation == null){
            relationReified.setHash(hash);
        } else if(foundRelation.reified().isPresent() && !foundRelation.reified().get().equals(relationReified)){
            return Optional.of(VALIDATION_RELATION_DUPLICATE.getMessage(relationReified));
        }
        return Optional.empty();
    }


    /**
     * @param graph graph used to ensure the rule is a valid Horn clause
     * @param rule the rule to be validated
     * @return Error messages if the rule is not a valid Horn clause (in implication form, conjunction in the body, single-atom conjunction in the head)
     */
    static Set<String> validateRuleIsValidHornClause(GraknTx graph, Rule rule){
        Set<String> errors = new HashSet<>();
        if (rule.getWhen().admin().isDisjunction()){
            errors.add(ErrorMessage.VALIDATION_RULE_DISJUNCTION_IN_BODY.getMessage(rule.getId(), rule.type().getLabel()));
        }
        errors.addAll(checkRuleHeadInvalid(graph, rule, rule.getThen()));
        return errors;
    }

    /**
     * NB: this only gets checked if the rule obeys the Horn clause form
     * @param graph graph used to ensure the rule is a valid Horn clause
     * @param rule the rule to be validated ontologically
     * @return Error messages if the rule has ontological inconsistencies
     */
    static Set<String> validateRuleOntologically(GraknTx graph, Rule rule) {
        Set<String> errors = new HashSet<>();

        //both body and head refer to the same graph and have to be valid with respect to the ontology that governs it
        //as a result the rule can be ontologically validated by combining them into a conjunction
        //this additionally allows to cross check body-head references
        ReasonerQuery combined = rule
                .getWhen()
                .and(rule.getThen())
                .admin().getDisjunctiveNormalForm().getPatterns().iterator().next()
                .toReasonerQuery(graph);
        errors.addAll(combined.validateOntologically());
        return errors;
    }

    /**
     * @param graph graph used to ensure the rule head is valid
     * @param rule the rule to be validated
     * @param head head of the rule of interest
     * @return Error messages if the rule head is invalid - is not a single-atom conjunction, doesn't contain  illegal atomics and is ontologically valid
     */
    private static Set<String> checkRuleHeadInvalid(GraknTx graph, Rule rule, Pattern head) {
        Set<String> errors = new HashSet<>();
        Set<Conjunction<VarPatternAdmin>> patterns = head.admin().getDisjunctiveNormalForm().getPatterns();
        if (patterns.size() != 1){
            errors.add(ErrorMessage.VALIDATION_RULE_DISJUNCTION_IN_HEAD.getMessage(rule.getId(), rule.type().getLabel()));
        } else {
            ReasonerQuery headQuery = patterns.iterator().next().toReasonerQuery(graph);
            Set<Atomic> allowed = headQuery.getAtoms().stream()
                    .filter(Atomic::isAllowedToFormRuleHead).collect(Collectors.toSet());

            if (allowed.size() > 1) {
                errors.add(ErrorMessage.VALIDATION_RULE_HEAD_NON_ATOMIC.getMessage(rule.getId(), rule.type().getLabel()));
            }
            else if (allowed.isEmpty()){
                errors.add(ErrorMessage.VALIDATION_RULE_ILLEGAL_ATOMIC_IN_HEAD.getMessage(rule.getId(), rule.type().getLabel()));
            }
        }
        return errors;
    }

    /**
     *
     * @param rule The rule to be validated
     * @return Error messages if the when or then of a rule refers to a non existent type
     */
    static Set<String> validateRuleOntologyElementsExist(GraknTx graph, Rule rule){
        Set<String> errors = new HashSet<>();
        errors.addAll(checkRuleSideInvalid(graph, rule, Schema.VertexProperty.RULE_WHEN, rule.getWhen()));
        errors.addAll(checkRuleSideInvalid(graph, rule, Schema.VertexProperty.RULE_THEN, rule.getThen()));
        return errors;
    }

    /**
     *
     * @param graph The graph to query against
     * @param rule The rule the pattern was extracted from
     * @param side The side from which the pattern was extracted
     * @param pattern The pattern from which we will extract the types in the pattern
     * @return A list of errors if the pattern refers to any non-existent types in the graph
     */
    private static Set<String> checkRuleSideInvalid(GraknTx graph, Rule rule, Schema.VertexProperty side, Pattern pattern) {
        Set<String> errors = new HashSet<>();

        pattern.admin().getVars().stream()
                .flatMap(v -> v.getInnerVars().stream())
                .flatMap(v -> v.getTypeLabels().stream()).forEach(typeLabel -> {
                    SchemaConcept schemaConcept = graph.getSchemaConcept(typeLabel);
                    if(schemaConcept == null){
                        errors.add(ErrorMessage.VALIDATION_RULE_MISSING_ELEMENTS.getMessage(side, rule.getId(), rule.type().getLabel(), typeLabel));
                    } else {
                        if(Schema.VertexProperty.RULE_WHEN.equals(side)){
                            if (schemaConcept.isType()){
                                RuleImpl.from(rule).addHypothesis(schemaConcept.asType());
                            }
                        } else if (Schema.VertexProperty.RULE_THEN.equals(side)){
                            if (schemaConcept.isType()) {
                                RuleImpl.from(rule).addConclusion(schemaConcept.asType());
                            }
                        } else {
                            throw GraphOperationException.invalidPropertyUse(rule, side);
                        }
                    }
                });

        return errors;
    }
}<|MERGE_RESOLUTION|>--- conflicted
+++ resolved
@@ -268,11 +268,7 @@
      * @param relationReified The {@link Relationship} whose hash needs to be set.
      * @return An error message if the {@link Relationship} is not unique.
      */
-<<<<<<< HEAD
-    static Optional<String> validateRelationIsUnique(AbstractGraknGraph<?> graph, RelationshipReified relationReified){
-=======
-    static Optional<String> validateRelationIsUnique(GraknTxAbstract<?> graph, RelationReified relationReified){
->>>>>>> b5d98d80
+    static Optional<String> validateRelationIsUnique(GraknTxAbstract<?> graph, RelationshipReified relationReified){
         Iterator<ResourceType> keys = relationReified.type().keys().iterator();
         if(keys.hasNext()){
             return validateKeyControlledRelation(graph, relationReified, keys);
@@ -285,21 +281,12 @@
      * Checks that a {@link Relationship} which is bound to a {@link ai.grakn.concept.Resource} as a key actually is unique to that key.
      * The check for if the key is actually connected to the relation is done in {@link #validateInstancePlaysAllRequiredRoles}
      *
-<<<<<<< HEAD
-     * @param graph the {@link GraknGraph} used to check for uniqueness
+     * @param graph the {@link GraknTx} used to check for uniqueness
      * @param relationReified the {@link Relationship} to check
-=======
-     * @param graph the {@link GraknTx} used to check for uniqueness
-     * @param relationReified the {@link Relation} to check
->>>>>>> b5d98d80
      * @param keys the {@link ResourceType} indicating the key which the relation must be bound to and unique to
      * @return An error message if the {@link Relationship} is not unique.
      */
-<<<<<<< HEAD
-    private static Optional<String> validateKeyControlledRelation(AbstractGraknGraph<?> graph, RelationshipReified relationReified, Iterator<ResourceType> keys) {
-=======
-    private static Optional<String> validateKeyControlledRelation(GraknTxAbstract<?> graph, RelationReified relationReified, Iterator<ResourceType> keys) {
->>>>>>> b5d98d80
+    private static Optional<String> validateKeyControlledRelation(GraknTxAbstract<?> graph, RelationshipReified relationReified, Iterator<ResourceType> keys) {
         TreeMap<String, String> resources = new TreeMap<>();
         while(keys.hasNext()){
             Optional<Resource<?>> foundResource = relationReified.resources(keys.next()).findAny();
@@ -317,48 +304,26 @@
      * Checks if {@link Relationship}s which are not bound to {@link ai.grakn.concept.Resource}s as keys are unique by their
      * {@link Role}s and the {@link Thing}s which play those roles.
      *
-<<<<<<< HEAD
-     * @param graph the {@link GraknGraph} used to check for uniqueness
+     * @param graph the {@link GraknTx} used to check for uniqueness
      * @param relationReified the {@link Relationship} to check
      * @return An error message if the {@link Relationship} is not unique.
      */
-    private static Optional<String> validateNonKeyControlledRelation(AbstractGraknGraph<?> graph, RelationshipReified relationReified){
+    private static Optional<String> validateNonKeyControlledRelation(GraknTxAbstract<?> graph, RelationshipReified relationReified){
         String hash = RelationshipReified.generateNewHash(relationReified.type(), relationReified.allRolePlayers());
-=======
+        return setRelationUnique(graph, relationReified, hash);
+    }
+
+    /**
+     * Checks is a {@link Relationship} is unique by searching the {@link GraknTx} for another {@link Relationship} with the same
+     * hash.
+     *
      * @param graph the {@link GraknTx} used to check for uniqueness
-     * @param relationReified the {@link Relation} to check
-     * @return An error message if the {@link Relation} is not unique.
-     */
-    private static Optional<String> validateNonKeyControlledRelation(GraknTxAbstract<?> graph, RelationReified relationReified){
-        String hash = RelationReified.generateNewHash(relationReified.type(), relationReified.allRolePlayers());
->>>>>>> b5d98d80
-        return setRelationUnique(graph, relationReified, hash);
-    }
-
-    /**
-<<<<<<< HEAD
-     * Checks is a {@link Relationship} is unique by searching the {@link GraknGraph} for another {@link Relationship} with the same
-     * hash.
-     *
-     * @param graph the {@link GraknGraph} used to check for uniqueness
      * @param relationReified The candidate unique {@link Relationship}
      * @param hash The hash to use to find other potential {@link Relationship}s
      * @return An error message if the provided {@link Relationship} is not unique and were unable to set the hash
      */
-    private static Optional<String> setRelationUnique(AbstractGraknGraph<?> graph, RelationshipReified relationReified, String hash){
+    private static Optional<String> setRelationUnique(GraknTxAbstract<?> graph, RelationshipReified relationReified, String hash){
         RelationshipImpl foundRelation = graph.getConcept(Schema.VertexProperty.INDEX, hash);
-=======
-     * Checks is a {@link Relation} is unique by searching the {@link GraknTx} for another {@link Relation} with the same
-     * hash.
-     *
-     * @param graph the {@link GraknTx} used to check for uniqueness
-     * @param relationReified The candidate unique {@link Relation}
-     * @param hash The hash to use to find other potential {@link Relation}s
-     * @return An error message if the provided {@link Relation} is not unique and were unable to set the hash
-     */
-    private static Optional<String> setRelationUnique(GraknTxAbstract<?> graph, RelationReified relationReified, String hash){
-        RelationImpl foundRelation = graph.getConcept(Schema.VertexProperty.INDEX, hash);
->>>>>>> b5d98d80
 
         if(foundRelation == null){
             relationReified.setHash(hash);
