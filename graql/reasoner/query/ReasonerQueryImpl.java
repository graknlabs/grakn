/*
 * Copyright (C) 2020 Grakn Labs
 *
 * This program is free software: you can redistribute it and/or modify
 * it under the terms of the GNU Affero General Public License as
 * published by the Free Software Foundation, either version 3 of the
 * License, or (at your option) any later version.
 *
 * This program is distributed in the hope that it will be useful,
 * but WITHOUT ANY WARRANTY; without even the implied warranty of
 * MERCHANTABILITY or FITNESS FOR A PARTICULAR PURPOSE.  See the
 * GNU Affero General Public License for more details.
 *
 * You should have received a copy of the GNU Affero General Public License
 * along with this program.  If not, see <https://www.gnu.org/licenses/>.
 *
 */

package grakn.core.graql.reasoner.query;

import com.google.common.collect.HashMultimap;
import com.google.common.collect.ImmutableSet;
import com.google.common.collect.ImmutableSetMultimap;
import com.google.common.collect.Iterables;
import com.google.common.collect.Iterators;
import com.google.common.collect.Multimap;
import com.google.common.collect.Sets;
import grakn.common.util.Pair;
import grakn.core.concept.answer.ConceptMap;
import grakn.core.concept.util.ConceptUtils;
import grakn.core.graql.reasoner.CacheCasting;
import grakn.core.graql.reasoner.ReasoningContext;
import grakn.core.graql.reasoner.atom.Atom;
import grakn.core.graql.reasoner.atom.AtomicBase;
import grakn.core.graql.reasoner.atom.AtomicUtil;
import grakn.core.graql.reasoner.atom.PropertyAtomicFactory;
import grakn.core.graql.reasoner.atom.binary.IsaAtom;
import grakn.core.graql.reasoner.atom.binary.OntologicalAtom;
import grakn.core.graql.reasoner.atom.binary.RelationAtom;
import grakn.core.graql.reasoner.atom.binary.TypeAtom;
import grakn.core.graql.reasoner.atom.predicate.IdPredicate;
import grakn.core.graql.reasoner.atom.predicate.VariablePredicate;
import grakn.core.graql.reasoner.cache.Index;
import grakn.core.graql.reasoner.cache.MultilevelSemanticCache;
import grakn.core.graql.reasoner.explanation.JoinExplanation;
import grakn.core.graql.reasoner.explanation.LookupExplanation;
import grakn.core.graql.reasoner.plan.GraqlTraversalPlanner;
import grakn.core.graql.reasoner.plan.ResolutionPlan;
import grakn.core.graql.reasoner.plan.ResolutionQueryPlan;
import grakn.core.graql.reasoner.rule.InferenceRule;
import grakn.core.graql.reasoner.rule.RuleUtils;
import grakn.core.graql.reasoner.state.AnswerPropagatorState;
import grakn.core.graql.reasoner.state.AnswerState;
import grakn.core.graql.reasoner.state.ConjunctiveState;
import grakn.core.graql.reasoner.state.JoinState;
import grakn.core.graql.reasoner.state.ResolutionState;
import grakn.core.graql.reasoner.state.VariableComparisonState;
import grakn.core.graql.reasoner.unifier.UnifierType;
import grakn.core.kb.concept.api.Concept;
import grakn.core.kb.concept.api.ConceptId;
import grakn.core.kb.concept.api.Label;
import grakn.core.kb.concept.api.Type;
import grakn.core.kb.concept.manager.ConceptManager;
import grakn.core.kb.graql.executor.ExecutorFactory;
import grakn.core.kb.graql.planning.gremlin.TraversalPlanFactory;
import grakn.core.kb.graql.reasoner.ReasonerCheckedException;
import grakn.core.kb.graql.reasoner.ReasonerException;
import grakn.core.kb.graql.reasoner.atom.Atomic;
import grakn.core.kb.graql.reasoner.query.ReasonerQuery;
import grakn.core.kb.graql.reasoner.unifier.MultiUnifier;
import grakn.core.kb.graql.reasoner.unifier.Unifier;
import graql.lang.Graql;
import graql.lang.pattern.Conjunction;
import graql.lang.pattern.Pattern;
import graql.lang.statement.Statement;
import graql.lang.statement.Variable;
import java.util.Collection;
import java.util.Collections;
import java.util.HashMap;
import java.util.HashSet;
import java.util.Iterator;
import java.util.List;
import java.util.Map;
import java.util.Objects;
import java.util.Set;
import java.util.stream.Collectors;
import java.util.stream.Stream;
import javax.annotation.Nullable;

/**
 *
 * Base reasoner query providing resolution and atom handling facilities for conjunctive graql queries.
 *
 */
public class ReasonerQueryImpl extends ResolvableQuery {

    protected final TraversalPlanFactory traversalPlanFactory;

    private ImmutableSet<Atomic> atomSet;
    private ConceptMap substitution = null;
    private ImmutableSetMultimap<Variable, Type> varTypeMap = null;
    private ResolutionPlan resolutionPlan = null;
    private ResolutionQueryPlan resolutionQueryPlan = null;

    private Conjunction<Pattern> pattern = null;
    private Set<Variable> varNames = null;

    /**
     * BUILDER constructor should only be used in the ReasonerQueryFactory because it utilises
     * the setAtomSet method to work around an ordering constraint
     */
    ReasonerQueryImpl(Conjunction<Statement> pattern,
                      PropertyAtomicFactory propertyAtomicFactory,
                      ExecutorFactory executorFactory,
                      TraversalPlanFactory traversalPlanFactory,
                      ReasoningContext ctx) {
        super(executorFactory, ctx);
        this.traversalPlanFactory = traversalPlanFactory;
        this.atomSet = null;

        this.atomSet = ImmutableSet.<Atomic>builder()
                .addAll(propertyAtomicFactory.createAtoms(pattern, this).iterator())
                .build();
    }

    /**
     * create a reasoner query from provided set of atomics
     **/
    ReasonerQueryImpl(Set<Atomic> atomsToCopy,  ExecutorFactory executorFactory, TraversalPlanFactory traversalPlanFactory, ReasoningContext ctx) {
        super(executorFactory, ctx);
        this.atomSet = ImmutableSet.<Atomic>builder()
                .addAll(atomsToCopy.stream().map(at -> at.copy(this)).iterator())
                .build();
        this.traversalPlanFactory = traversalPlanFactory;
    }

    /**
     * create a reasoner query from provided list of atoms
     * NB: atom constraints (types and predicates, if any) will be included in the query
     **/
    ReasonerQueryImpl(List<Atom> atomsToPropagate, ExecutorFactory executorFactory, TraversalPlanFactory traversalPlanFactory, ReasoningContext ctx) {
        super(executorFactory, ctx);
        this.atomSet =  ImmutableSet.<Atomic>builder()
                .addAll(atomsToPropagate.stream()
                        .flatMap(at -> Stream.concat(Stream.of(at), at.getNonSelectableConstraints()))
                        .map(at -> at.copy(this)).iterator())
                .build();
        this.traversalPlanFactory = traversalPlanFactory;
    }

    ReasonerQueryImpl(ReasonerQueryImpl q) {
        super(q.executorFactory, q.context());
        this.traversalPlanFactory = q.traversalPlanFactory;
        this.atomSet =  ImmutableSet.<Atomic>builder()
                .addAll(q.getAtoms().stream().map(at -> at.copy(this)).iterator())
                .build();
    }

    @Override
    public ReasonerQuery conjunction(ReasonerQuery q) {
        return new ReasonerQueryImpl(
                Sets.union(getAtoms(), q.getAtoms()),
                executorFactory,
                traversalPlanFactory,
                context()
        );
    }

    @Override
    public CompositeQuery asComposite() {
        return new CompositeQuery(getPattern(), executorFactory, context());
    }

    @Override
    public ReasonerQueryImpl withSubstitution(ConceptMap sub){
        return new ReasonerQueryImpl(Sets.union(this.getAtoms(),
                AtomicUtil.answerToPredicates(sub,this)),
                executorFactory,
                traversalPlanFactory,
                context());
    }

    @Override
    public ReasonerQueryImpl inferTypes() {
        return new ReasonerQueryImpl(
                getAtoms().stream().map(Atomic::inferTypes).collect(Collectors.toSet()),
                executorFactory,
                traversalPlanFactory,
                context());
    }

    @Override
    public ReasonerQueryImpl constantValuePredicateQuery(){
        return context().queryFactory().create(
                getAtoms().stream()
                        .filter(at -> !(at instanceof VariablePredicate))
                        .collect(Collectors.toSet()));
    }

    /**
     * @return true if the query doesn't contain any NeqPredicates
     */
    boolean containsVariablePredicates(){
        return getAtoms(VariablePredicate.class).findFirst().isPresent();
    }

    /**
     * @param transform map defining id transform: var -> new id
     * @return new query with id predicates transformed according to the transform
     */
    public ReasonerQueryImpl transformIds(Map<Variable, ConceptId> transform){
        Set<Atomic> atoms = this.getAtoms(IdPredicate.class).map(p -> {
            ConceptId conceptId = transform.get(p.getVarName());
            if (conceptId != null) return IdPredicate.create(p.getVarName(), conceptId, p.getParentQuery());
            return p;
        }).collect(Collectors.toSet());
        getAtoms().stream().filter(at -> !(at instanceof IdPredicate)).forEach(atoms::add);
        return new ReasonerQueryImpl(atoms, executorFactory, traversalPlanFactory, context());
    }

    @Override
    public String toString(){
        return "{\n\t" +
                getAtoms(Atomic.class).map(Atomic::toString).collect(Collectors.joining(";\n\t")) +
                "\n}";
    }

    @Override
    public ReasonerQueryImpl copy() {
        return new ReasonerQueryImpl(this);
    }

    //alpha-equivalence equality
    @Override
    public boolean equals(Object obj) {
        if (obj == null || this.getClass() != obj.getClass()) return false;
        if (obj == this) return true;
        ReasonerQueryImpl q2 = (ReasonerQueryImpl) obj;
        return this.isEquivalent(q2);
    }

    @Override
    public int hashCode() {
        return ReasonerQueryEquivalence.AlphaEquivalence.hash(this);
    }

    @Override
    public void checkValid() {
        getAtoms().forEach(Atomic::checkValid);
        //this creates the corresponding substitution and checks for id validity
        ConceptMap substitution = getSubstitution();
    }

    @Override
    public Conjunction<Pattern> getPattern() {
        if (pattern == null) {
            pattern = Graql.and(
                    getAtoms().stream()
                            .map(Atomic::getCombinedPattern)
                            .flatMap(p -> p.statements().stream())
                            .collect(Collectors.toSet())
            );
        }
        return pattern;
    }

    @Override
    public Set<String> validateOntologically(Label ruleLabel) {
        return getAtoms().stream()
                .flatMap(at -> at.validateAsRuleBody(ruleLabel).stream())
                .collect(Collectors.toSet());
    }

    @Override
    public boolean isRuleResolvable() {
        return selectAtoms().anyMatch(Atom::isRuleResolvable);
    }

    /**
     * @return true if this query is atomic
     */
    @Override
    public boolean isAtomic() {
        return atomSet.stream().filter(Atomic::isSelectable).count() == 1;
    }


    @Override
    public boolean isEquivalent(ResolvableQuery q) {
        return ReasonerQueryEquivalence.AlphaEquivalence.equivalent(this, q);
    }

    /**
     * @return true if this query is a ground query
     */
    public boolean isGround(){
        return getSubstitution().vars().containsAll(getVarNames());
    }

    /**
     * @return true if this query has a unique (single) answer if any
     */
    public boolean hasUniqueAnswer(){ return isGround();}

    /**
     * @return true if this query contains disconnected atoms that are unbounded
     */
    public boolean isBoundlesslyDisconnected(){
        return !isAtomic()
                && selectAtoms()
                .filter(at -> !at.isBounded())
                .anyMatch(Atom::isDisconnected);
    }

    /**
     * @return true if the query requires direct schema lookups
     */
    public boolean requiresSchema(){ return selectAtoms().anyMatch(Atom::requiresSchema);}

    @Override
    public Set<Atomic> getAtoms() { return atomSet;}

    @Override
    public Set<Variable> getVarNames() {
        if (varNames == null) {
            Set<Variable> vars = new HashSet<>();
            getAtoms().forEach(atom -> vars.addAll(atom.getVarNames()));
            varNames = vars;
        }
        return varNames;
    }

    @Override
    public MultiUnifier getMultiUnifier(ReasonerQuery parent) {
        return getMultiUnifier(parent, UnifierType.EXACT);
    }

    /**
     * @param parent query we want to unify this query with
     * @param unifierType unifier type
     * @return corresponding multiunifier
     */
    public MultiUnifier getMultiUnifier(ReasonerQuery parent, UnifierType unifierType){
        throw ReasonerException.getUnifierOfNonAtomicQuery();
    }

    private Stream<IsaAtom> isas() {
        return getAtoms(Atom.class).filter(at -> !(at instanceof OntologicalAtom)).map(Atom::toIsaAtom);
    }

    private Stream<IsaAtom> inferEntityTypes(ConceptMap sub) {
        Set<Variable> typedVars = isas().map(AtomicBase::getVarName).collect(Collectors.toSet());
        ConceptManager conceptManager = context().conceptManager();
        return Stream.concat(
                getAtoms(IdPredicate.class),
                AtomicUtil.answerToPredicates(sub, this).stream()
                .map(IdPredicate.class::cast))
                .filter(p -> !typedVars.contains(p.getVarName()))
                .map(p -> new Pair<>(p, conceptManager.<Concept>getConcept(p.getPredicate())))
                .filter(p -> Objects.nonNull(p.second()))
                .filter(p -> p.second().isEntity())
                .map(p -> IsaAtom.create(p.first().getVarName(), new Variable(), p.second().asEntity().type().label(), false, this, context()));
    }

    private Multimap<Variable, Type> getVarTypeMap(Stream<IsaAtom> isas){
        HashMultimap<Variable, Type> map = HashMultimap.create();
        isas
                .map(at -> new Pair<>(at.getVarName(), at.getSchemaConcept()))
                .filter(p -> Objects.nonNull(p.second()))
                .filter(p -> p.second().isType())
                .forEach(p -> {
                    Variable var = p.first();
                    Type newType = p.second().asType();
                    Set<Type> types = map.get(var);

                    if (types.isEmpty()) map.put(var, newType);
                    else {
                        boolean isSubType = newType.sups().anyMatch(types::contains);
                        boolean isSuperType = newType.subs().anyMatch(types::contains);

                        //if it's a supertype of existing type, put most specific type
                        if (isSubType){
                            map.removeAll(var);
                            ConceptUtils
                                    .bottom(Sets.union(types, Sets.newHashSet(newType)))
                                    .forEach( t -> map.put(var, t));
                        }
                        if (!isSubType && !isSuperType) map.put(var, newType);
                    }
                });
        return map;
    }

    @Override
    public ImmutableSetMultimap<Variable, Type> getVarTypeMap(boolean inferTypes) {
        if (!inferTypes) return ImmutableSetMultimap.copyOf(getVarTypeMap(isas()));
        return getVarTypeMap();
    }

    @Override
    public ImmutableSetMultimap<Variable, Type> getVarTypeMap() {
        if (varTypeMap == null) {
            this.varTypeMap = getVarTypeMap(new ConceptMap());
        }
        return varTypeMap;
    }

    @Override
    public ImmutableSetMultimap<Variable, Type> getVarTypeMap(ConceptMap sub) {
        return ImmutableSetMultimap.copyOf(
                getVarTypeMap(
                        Stream.concat(isas(), inferEntityTypes(sub))
                )
        );
    }

    @Override
    public Type getUnambiguousType(Variable var, boolean inferTypes){
        ImmutableSet<Type> types = getVarTypeMap(inferTypes).get(var);
        Type type = null;
        if(types.isEmpty()) return type;

        try {
            type = Iterables.getOnlyElement(types);
        } catch(IllegalArgumentException e){
            throw ReasonerException.ambiguousType(var, types);
        }
        return type;
    }

    /**
     * @return the resolution plan for this query
     */
    public ResolutionPlan resolutionPlan(){
        if (resolutionPlan == null){
            resolutionPlan = new ResolutionPlan(this, traversalPlanFactory);
        }
        return resolutionPlan;
    }

    public ResolutionQueryPlan resolutionQueryPlan(){
        if (resolutionQueryPlan == null){
            resolutionQueryPlan = new ResolutionQueryPlan(this);
        }
        return resolutionQueryPlan;
    }

    /**
     * @param var variable name
     * @return id predicate for the specified var name if any
     */
    @Nullable
    private IdPredicate getIdPredicate(Variable var) {
        return getAtoms(IdPredicate.class)
                .filter(sub -> sub.getVarName().equals(var))
                .findFirst().orElse(null);
    }

    /**
     * returns id transform that would convert this query to a query alpha-equivalent to the query,
     * provided they are structurally equivalent
     * @param query for which the transform is to be constructed
     * @param unifier between this query and provided query
     * @return id transform
     */
    public Map<Variable, ConceptId> idTransform(ReasonerQueryImpl query, Unifier unifier){
        Map<Variable, ConceptId> transform = new HashMap<>();
        this.getAtoms(IdPredicate.class)
                .forEach(thisP -> {
                    Collection<Variable> vars = unifier.get(thisP.getVarName());
                    Variable var = !vars.isEmpty()? Iterators.getOnlyElement(vars.iterator()) : thisP.getVarName();
                    IdPredicate p2 = query.getIdPredicate(var);
                    if ( p2 != null) transform.put(thisP.getVarName(), p2.getPredicate());
                });
        return transform;
    }

    /** Does id predicates -> answer conversion
     * @return substitution obtained from all id predicates (including internal) in the query
     */
    public ConceptMap getSubstitution(){
        if (substitution == null) {
            ConceptManager conceptManager = context().conceptManager();
            Set<Variable> varNames = getVarNames();
            Set<IdPredicate> predicates = isas()
                    .map(TypeAtom::getTypePredicate)
                    .filter(Objects::nonNull)
                    .filter(p -> varNames.contains(p.getVarName()))
                    .collect(Collectors.toSet());
            getAtoms(IdPredicate.class).forEach(predicates::add);

            HashMap<Variable, Concept> answerMap = new HashMap<>();
            predicates.forEach(p -> {
                Concept concept = conceptManager.getConcept(p.getPredicate());
                if (concept == null) throw ReasonerCheckedException.idNotFound(p.getPredicate());
                answerMap.put(p.getVarName(), concept);
            });
            substitution = new ConceptMap(answerMap);
        }
        return substitution;
    }

    public ConceptMap getRoleSubstitution(){
        Map<Variable, Concept> roleSub = new HashMap<>();
        ConceptManager conceptManager = context().conceptManager();
        getAtoms(RelationAtom.class)
                .flatMap(ra -> ra.getRolePredicates(conceptManager))
                .forEach(p -> {
                    Concept concept = conceptManager.getConcept(p.getPredicate());
                    if (concept == null) throw ReasonerCheckedException.idNotFound(p.getPredicate());
                    roleSub.put(p.getVarName(), concept);
                });
        return new ConceptMap(roleSub);
    }

    /**
     * @return selected atoms
     */
    @Override
    public Stream<Atom> selectAtoms() {
        return getAtoms(Atom.class).filter(Atomic::isSelectable);
    }

    @Override
    public boolean requiresDecomposition(){
        return this.selectAtoms().anyMatch(Atom::requiresDecomposition);
    }

    /**
     * @return rewritten (decomposed) version of the query
     */
    @Override
    public ReasonerQueryImpl rewrite(){
        if (!requiresDecomposition()) return this;
        return new ReasonerQueryImpl(
                this.selectAtoms()
                        .flatMap(at -> at.rewriteToAtoms().stream())
                        .collect(Collectors.toList()),
                executorFactory,
                traversalPlanFactory,
                context()
        );
    }

    private static final String PLACEHOLDER_ID = "000000";

    /**
     * @return true if this query has complete entries in the cache
     */
    public boolean isCacheComplete(){
        MultilevelSemanticCache queryCache = CacheCasting.queryCacheCast(context().queryCache());
        ReasonerQueryFactory reasonerQueryFactory = context().queryFactory();
        if (selectAtoms().count() == 0) return false;
        if (isAtomic()) return queryCache.isComplete(reasonerQueryFactory.atomic(selectAtoms().iterator().next()));
        List<ReasonerAtomicQuery> queries = resolutionPlan().plan().stream().map(reasonerQueryFactory::atomic).collect(Collectors.toList());
        Set<IdPredicate> subs = new HashSet<>();
        Map<ReasonerAtomicQuery, ReasonerAtomicQuery> queryMap = new HashMap<>();
        for (ReasonerAtomicQuery query : queries) {
            Set<Variable> vars = query.getVarNames();
            Conjunction<Statement> conjunction =
            Graql.and(
                    GraqlTraversalPlanner.atomsToPattern(
                    query.getAtoms(Atom.class).collect(Collectors.toList()),
                    Sets.union(
                            query.getAtoms(IdPredicate.class).collect(Collectors.toSet()),
                            subs.stream().filter(sub -> vars.contains(sub.getVarName())).collect(Collectors.toSet())
                    )).statements()
            );
            queryMap.put(query, reasonerQueryFactory.atomic(conjunction));
            query.getVarNames().stream()
                    .filter(v -> subs.stream().noneMatch(s -> s.getVarName().equals(v)))
                    .map(v -> IdPredicate.create(v, ConceptId.of(PLACEHOLDER_ID), query))
                    .forEach(subs::add);
        }
        return queryMap.entrySet().stream()
                .filter(e -> e.getKey().isRuleResolvable())
                .allMatch(e ->
                        Objects.nonNull(e.getKey().getAtom().getSchemaConcept())
                                && queryCache.isComplete(e.getValue())
                );
    }

    @Override
    public boolean requiresReiteration() {
        if (isCacheComplete()) return false;
        Set<InferenceRule> dependentRules = RuleUtils.getDependentRules(this);
        return RuleUtils.subGraphIsCyclical(dependentRules, context().queryCache())
                || RuleUtils.subGraphHasRulesWithHeadSatisfyingBody(dependentRules)
                || selectAtoms().filter(Atom::isDisconnected).filter(Atom::isRuleResolvable).count() > 1;
    }

    @Override
    public ResolutionState resolutionState(ConceptMap sub, Unifier u, AnswerPropagatorState parent, Set<ReasonerAtomicQuery> subGoals){
        return !containsVariablePredicates() ?
                new ConjunctiveState(this, sub, u, parent, subGoals) :
                new VariableComparisonState(this, sub, u, parent, subGoals);
    }

    /**
     * @param sub partial substitution
     * @param u unifier with parent state
     * @param parent parent state
     * @param subGoals set of visited sub goals
     * @return resolution subGoals formed from this query obtained by expanding the inferred types contained in the query
     */
    public Stream<ResolutionState> expandedStates(ConceptMap sub, Unifier u, AnswerPropagatorState parent, Set<ReasonerAtomicQuery> subGoals){
        return getQueryStream(sub)
                .map(q -> q.resolutionState(sub, u, parent, subGoals));
    }

    /**
     * @return stream of queries obtained by inserting all inferred possible types (if ambiguous)
     */
    Stream<ReasonerQueryImpl> getQueryStream(ConceptMap sub){
        return Stream.of(this);
    }

    private List<ConceptMap> splitToPartialAnswers(ConceptMap mergedAnswer){
        ReasonerQueryFactory reasonerQueryFactory = context().queryFactory();
        return this.selectAtoms()
            .map(at -> at.inferTypes(mergedAnswer.project(at.getVarNames())))
            .map(reasonerQueryFactory::atomic)
                .map(aq -> mergedAnswer.project(aq.getVarNames()).explain(new LookupExplanation(), aq.withSubstitution(mergedAnswer).getPattern()))
            .collect(Collectors.toList());
    }

    @Override
    public Iterator<ResolutionState> innerStateIterator(AnswerPropagatorState parent, Set<ReasonerAtomicQuery> subGoals){
        Iterator<AnswerState> dbIterator;
        Iterator<AnswerPropagatorState> subGoalIterator;

        if(!this.isRuleResolvable()) {
            Set<Type> queryTypes = new HashSet<>(this.getVarTypeMap().values());
            boolean fruitless = context().ruleCache().absentTypes(queryTypes);
            if (fruitless) dbIterator = Collections.emptyIterator();
            else {
                dbIterator = executorFactory.transactional( true).traverse(getPattern())
                        .map(ans -> ans.explain(new JoinExplanation(this.splitToPartialAnswers(ans)), this.getPattern()))
                        .map(ans -> new AnswerState(ans, parent.getUnifier(), parent))
                        .iterator();
            }
            subGoalIterator = Collections.emptyIterator();
        } else {
            dbIterator = Collections.emptyIterator();

<<<<<<< HEAD
            ResolutionQueryPlan queryPlan = resolutionQueryPlan();
            subGoalIterator = Iterators.singletonIterator(new CumulativeState(queryPlan.queries(), new ConceptMap(), parent.getUnifier(), parent, parent, subGoals));
=======
            ResolutionQueryPlan queryPlan = new ResolutionQueryPlan(context().queryFactory(), this);
            subGoalIterator = Iterators.singletonIterator(new JoinState(queryPlan.queries(), new ConceptMap(), parent.getUnifier(), parent, subGoals));
>>>>>>> de73982c
        }
        return Iterators.concat(dbIterator, subGoalIterator);
    }

    /**
     * @return set o variables containing a matching substitution
     */
    private Set<Variable> subbedVars(){
        return getAtoms(IdPredicate.class).map(Atomic::getVarName).collect(Collectors.toSet());
    }

    /**
     * @return answer index corresponding to corresponding partial substitution
     */
    public ConceptMap getAnswerIndex(){
        return getSubstitution().project(subbedVars());
    }

    /**
     * @return var index consisting of variables with a substitution
     */
    public Index index(){
        return Index.of(subbedVars());
    }
}<|MERGE_RESOLUTION|>--- conflicted
+++ resolved
@@ -440,7 +440,7 @@
 
     public ResolutionQueryPlan resolutionQueryPlan(){
         if (resolutionQueryPlan == null){
-            resolutionQueryPlan = new ResolutionQueryPlan(this);
+            resolutionQueryPlan = new ResolutionQueryPlan(context().queryFactory(), this);
         }
         return resolutionQueryPlan;
     }
@@ -643,13 +643,8 @@
         } else {
             dbIterator = Collections.emptyIterator();
 
-<<<<<<< HEAD
             ResolutionQueryPlan queryPlan = resolutionQueryPlan();
-            subGoalIterator = Iterators.singletonIterator(new CumulativeState(queryPlan.queries(), new ConceptMap(), parent.getUnifier(), parent, parent, subGoals));
-=======
-            ResolutionQueryPlan queryPlan = new ResolutionQueryPlan(context().queryFactory(), this);
-            subGoalIterator = Iterators.singletonIterator(new JoinState(queryPlan.queries(), new ConceptMap(), parent.getUnifier(), parent, subGoals));
->>>>>>> de73982c
+            subGoalIterator = Iterators.singletonIterator(new JoinState(queryPlan.queries(), new ConceptMap(), parent.getUnifier(), parent, parent, subGoals));
         }
         return Iterators.concat(dbIterator, subGoalIterator);
     }
