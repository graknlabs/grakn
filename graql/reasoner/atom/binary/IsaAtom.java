/*
 * Copyright (C) 2020 Grakn Labs
 *
 * This program is free software: you can redistribute it and/or modify
 * it under the terms of the GNU Affero General Public License as
 * published by the Free Software Foundation, either version 3 of the
 * License, or (at your option) any later version.
 *
 * This program is distributed in the hope that it will be useful,
 * but WITHOUT ANY WARRANTY; without even the implied warranty of
 * MERCHANTABILITY or FITNESS FOR A PARTICULAR PURPOSE.  See the
 * GNU Affero General Public License for more details.
 *
 * You should have received a copy of the GNU Affero General Public License
 * along with this program.  If not, see <https://www.gnu.org/licenses/>.
 *
 */

package grakn.core.graql.reasoner.atom.binary;

import com.google.common.collect.ImmutableList;
import grakn.core.concept.answer.ConceptMap;
import grakn.core.graql.reasoner.ReasoningContext;
import grakn.core.graql.reasoner.atom.Atom;
import grakn.core.graql.reasoner.atom.predicate.Predicate;
import grakn.core.graql.reasoner.atom.task.infer.IsaTypeReasoner;
import grakn.core.graql.reasoner.atom.task.infer.TypeReasoner;
import grakn.core.graql.reasoner.atom.task.materialise.IsaMaterialiser;
import grakn.core.graql.reasoner.unifier.UnifierImpl;
import grakn.core.graql.reasoner.unifier.UnifierType;
import grakn.core.kb.concept.api.Label;
import grakn.core.kb.concept.api.SchemaConcept;
import grakn.core.kb.concept.api.Type;
import grakn.core.kb.graql.exception.GraqlSemanticException;
import grakn.core.kb.graql.reasoner.atom.Atomic;
import grakn.core.kb.graql.reasoner.query.ReasonerQuery;
import grakn.core.kb.graql.reasoner.unifier.Unifier;
import graql.lang.pattern.Pattern;
import graql.lang.property.IsaProperty;
import graql.lang.property.VarProperty;
import graql.lang.statement.Statement;
import graql.lang.statement.Variable;
<<<<<<< HEAD
=======
import java.util.Comparator;
>>>>>>> 288c7d96
import java.util.List;
import java.util.Objects;
import java.util.stream.Collectors;
import java.util.stream.Stream;
import javax.annotation.Nullable;

/**
 * TypeAtom corresponding to graql a IsaProperty property.
 */
public class IsaAtom extends IsaAtomBase {

    private final TypeReasoner<IsaAtom> typeReasoner;

    private int hashCode;
    private boolean hashCodeMemoised;

<<<<<<< HEAD
    private IsaAtom(Variable varName, Statement pattern, ReasonerQuery reasonerQuery, @Nullable Label label, Variable predicateVariable,
                    ReasoningContext ctx) {
        super(varName, pattern, reasonerQuery, label, predicateVariable, ctx);
        this.typeReasoner = new IsaTypeReasoner();
    }

    public static IsaAtom create(Variable var, Variable predicateVar, Statement pattern, @Nullable Label label, ReasonerQuery parent,
                                 ReasoningContext ctx) {
        return new IsaAtom(var.asReturnedVar(), pattern, parent, label, predicateVar, ctx);
    }

    public static IsaAtom create(Variable var, Variable predicateVar, @Nullable Label label, boolean isDirect, ReasonerQuery parent,
                                 ReasoningContext ctx) {
=======
    private IsaAtom(Variable varName, Statement pattern, ReasonerQuery reasonerQuery, @Nullable Label label,
                    Variable predicateVariable, ReasoningContext ctx) {
        super(varName, pattern, reasonerQuery, label, predicateVariable, ctx);
        this.typeReasoner = new IsaTypeReasoner(ctx.conceptManager());
    }

    public static IsaAtom create(Variable var, Variable predicateVar, Statement pattern, @Nullable Label label, ReasonerQuery parent, ReasoningContext ctx) {
        return new IsaAtom(var.asReturnedVar(), pattern, parent, label, predicateVar, ctx);
    }

    public static IsaAtom create(Variable var, Variable predicateVar, @Nullable Label label, boolean isDirect, ReasonerQuery parent, ReasoningContext ctx) {
>>>>>>> 288c7d96
        Statement pattern = isDirect ?
                new Statement(var).isaX(new Statement(predicateVar)) :
                new Statement(var).isa(new Statement(predicateVar));
        return new IsaAtom(var, pattern, parent, label, predicateVar, ctx);
    }

    private static IsaAtom create(IsaAtom a, ReasonerQuery parent) {
        return create(a.getVarName(), a.getPredicateVariable(), a.getPattern(), a.getTypeLabel(), parent, a.context());
    }

    @Override
    public Atomic copy(ReasonerQuery parent){
        return create(this, parent);
    }

    @Override
    public IsaAtom toIsaAtom(){ return this; }

    @Override
    public Class<? extends VarProperty> getVarPropertyClass() {
        return IsaProperty.class;
    }

    //NB: overriding as these require a derived property
    @Override
    public final boolean equals(Object obj) {
        if (obj == this) return true;
        if (obj == null || this.getClass() != obj.getClass()) return false;
        IsaAtom that = (IsaAtom) obj;
        return this.getVarName().equals(that.getVarName())
                && this.isDirect() == that.isDirect()
                && ((this.getTypeLabel() == null) ? (that.getTypeLabel() == null) : this.getTypeLabel().equals(that.getTypeLabel()));
    }

    @Override
    public int hashCode() {
        if (!hashCodeMemoised) {
            hashCode = Objects.hash(getVarName(), getTypeLabel());
            hashCodeMemoised = true;
        }
        return hashCode;
    }

    @Override
    public String toString(){
        Label typeLabel = getTypeLabel();
        String typeString = (typeLabel != null? typeLabel : "") + "(" + getVarName() + ")";
        return typeString +
                (getPredicateVariable().isReturned()? "(" + getPredicateVariable() + ")" : "") +
                (isDirect()? "!" : "") +
                getPredicates().map(Predicate::toString).collect(Collectors.joining(""));
    }

    @Override
    protected Pattern createCombinedPattern(){
        if (getPredicateVariable().isReturned()) return super.createCombinedPattern();
        return getTypeLabel() == null?
                new Statement(getVarName()).isa(new Statement(getPredicateVariable())) :
                isDirect()?
                        new Statement(getVarName()).isaX(getTypeLabel().getValue()) :
                        new Statement(getVarName()).isa(getTypeLabel().getValue()) ;
    }

    @Override
    public IsaAtom addType(SchemaConcept type) {
        if (getTypeLabel() != null) return this;
        return create(getVarName(), getPredicateVariable(), type.label(), this.isDirect(), this.getParentQuery(), this.context());
<<<<<<< HEAD
    }

    @Override
    public void checkValid(){
        super.checkValid();
        SchemaConcept type = getSchemaConcept();
        if (type != null && !type.isType()) {
            throw GraqlSemanticException.cannotGetInstancesOfNonType(type.label());
        }
=======
>>>>>>> 288c7d96
    }

    @Override
    public IsaAtom inferTypes(ConceptMap sub) {
        return typeReasoner.inferTypes(this, sub, context());
    }

    @Override
    public ImmutableList<Type> getPossibleTypes() {
        return typeReasoner.inferPossibleTypes(this, new ConceptMap(), context());
    }

    @Override
    public Stream<ConceptMap> materialise() {
        return new IsaMaterialiser().materialise(this, context());
    }

    @Override
    public List<Atom> atomOptions(ConceptMap sub) {
        return typeReasoner.atomOptions(this, sub, context());
    }

    @Override
    public Atom rewriteWithTypeVariable() {
<<<<<<< HEAD
        return create(getVarName(), getPredicateVariable().asReturnedVar(), getTypeLabel(), this.isDirect(), getParentQuery(), this.context());
=======
        return create(getVarName(), getPredicateVariable().asReturnedVar(), getTypeLabel(), this.isDirect(), getParentQuery(), context());
>>>>>>> 288c7d96
    }

    @Override
    public Atom rewriteToUserDefined(Atom parentAtom) {
        return this.rewriteWithTypeVariable(parentAtom);
    }

    @Override
    public Unifier getUnifier(Atom parentAtom, UnifierType unifierType) {
        //in general this <= parent, so no specialisation viable
        if (this.getClass() != parentAtom.getClass()) return UnifierImpl.nonExistent();
        return super.getUnifier(parentAtom, unifierType);
    }
}<|MERGE_RESOLUTION|>--- conflicted
+++ resolved
@@ -40,10 +40,7 @@
 import graql.lang.property.VarProperty;
 import graql.lang.statement.Statement;
 import graql.lang.statement.Variable;
-<<<<<<< HEAD
-=======
-import java.util.Comparator;
->>>>>>> 288c7d96
+
 import java.util.List;
 import java.util.Objects;
 import java.util.stream.Collectors;
@@ -55,16 +52,14 @@
  */
 public class IsaAtom extends IsaAtomBase {
 
-    private final TypeReasoner<IsaAtom> typeReasoner;
+    private final TypeReasoner<IsaAtom> typeReasoner = new IsaTypeReasoner();
 
     private int hashCode;
     private boolean hashCodeMemoised;
 
-<<<<<<< HEAD
     private IsaAtom(Variable varName, Statement pattern, ReasonerQuery reasonerQuery, @Nullable Label label, Variable predicateVariable,
                     ReasoningContext ctx) {
         super(varName, pattern, reasonerQuery, label, predicateVariable, ctx);
-        this.typeReasoner = new IsaTypeReasoner();
     }
 
     public static IsaAtom create(Variable var, Variable predicateVar, Statement pattern, @Nullable Label label, ReasonerQuery parent,
@@ -74,19 +69,6 @@
 
     public static IsaAtom create(Variable var, Variable predicateVar, @Nullable Label label, boolean isDirect, ReasonerQuery parent,
                                  ReasoningContext ctx) {
-=======
-    private IsaAtom(Variable varName, Statement pattern, ReasonerQuery reasonerQuery, @Nullable Label label,
-                    Variable predicateVariable, ReasoningContext ctx) {
-        super(varName, pattern, reasonerQuery, label, predicateVariable, ctx);
-        this.typeReasoner = new IsaTypeReasoner(ctx.conceptManager());
-    }
-
-    public static IsaAtom create(Variable var, Variable predicateVar, Statement pattern, @Nullable Label label, ReasonerQuery parent, ReasoningContext ctx) {
-        return new IsaAtom(var.asReturnedVar(), pattern, parent, label, predicateVar, ctx);
-    }
-
-    public static IsaAtom create(Variable var, Variable predicateVar, @Nullable Label label, boolean isDirect, ReasonerQuery parent, ReasoningContext ctx) {
->>>>>>> 288c7d96
         Statement pattern = isDirect ?
                 new Statement(var).isaX(new Statement(predicateVar)) :
                 new Statement(var).isa(new Statement(predicateVar));
@@ -154,7 +136,6 @@
     public IsaAtom addType(SchemaConcept type) {
         if (getTypeLabel() != null) return this;
         return create(getVarName(), getPredicateVariable(), type.label(), this.isDirect(), this.getParentQuery(), this.context());
-<<<<<<< HEAD
     }
 
     @Override
@@ -164,8 +145,6 @@
         if (type != null && !type.isType()) {
             throw GraqlSemanticException.cannotGetInstancesOfNonType(type.label());
         }
-=======
->>>>>>> 288c7d96
     }
 
     @Override
@@ -190,11 +169,7 @@
 
     @Override
     public Atom rewriteWithTypeVariable() {
-<<<<<<< HEAD
         return create(getVarName(), getPredicateVariable().asReturnedVar(), getTypeLabel(), this.isDirect(), getParentQuery(), this.context());
-=======
-        return create(getVarName(), getPredicateVariable().asReturnedVar(), getTypeLabel(), this.isDirect(), getParentQuery(), context());
->>>>>>> 288c7d96
     }
 
     @Override
