/*
 * Copyright (C) 2020 Grakn Labs
 *
 * This program is free software: you can redistribute it and/or modify
 * it under the terms of the GNU Affero General Public License as
 * published by the Free Software Foundation, either version 3 of the
 * License, or (at your option) any later version.
 *
 * This program is distributed in the hope that it will be useful,
 * but WITHOUT ANY WARRANTY; without even the implied warranty of
 * MERCHANTABILITY or FITNESS FOR A PARTICULAR PURPOSE.  See the
 * GNU Affero General Public License for more details.
 *
 * You should have received a copy of the GNU Affero General Public License
 * along with this program.  If not, see <https://www.gnu.org/licenses/>.
 *
 */

package grakn.core.graql.reasoner.atom.binary;

import grakn.core.graql.reasoner.ReasoningContext;
<<<<<<< HEAD
=======
import grakn.core.kb.concept.api.ConceptId;
>>>>>>> 288c7d96
import grakn.core.kb.concept.api.Label;
import grakn.core.kb.graql.reasoner.query.ReasonerQuery;
import grakn.core.kb.graql.reasoner.unifier.Unifier;
import graql.lang.statement.Statement;
import graql.lang.statement.Variable;
import java.util.Collection;
import java.util.Collections;
import java.util.Set;
import java.util.stream.Collectors;
import javax.annotation.Nullable;

/**
 * Base class for isa atoms.
 */
public abstract class IsaAtomBase extends TypeAtom{

    IsaAtomBase(Variable varName, Statement pattern, ReasonerQuery reasonerQuery, @Nullable Label label,
                Variable predicateVariable, ReasoningContext ctx) {
        super(varName, pattern, reasonerQuery, label, predicateVariable, ctx);
    }

    @Override
    public Set<TypeAtom> unify(Unifier u){
        Collection<Variable> vars = u.get(getVarName());
        return vars.isEmpty()?
                Collections.singleton(this) :
<<<<<<< HEAD
                vars.stream().map(v -> IsaAtom.create(v, getPredicateVariable(), getTypeLabel(), this.isDirect(), this.getParentQuery(), this.context())).collect(Collectors.toSet());
=======
                vars.stream().map(v -> IsaAtom.create(v, getPredicateVariable(), getTypeLabel(), this.isDirect(), this.getParentQuery(), context())).collect(Collectors.toSet());
>>>>>>> 288c7d96
    }
}<|MERGE_RESOLUTION|>--- conflicted
+++ resolved
@@ -19,10 +19,6 @@
 package grakn.core.graql.reasoner.atom.binary;
 
 import grakn.core.graql.reasoner.ReasoningContext;
-<<<<<<< HEAD
-=======
-import grakn.core.kb.concept.api.ConceptId;
->>>>>>> 288c7d96
 import grakn.core.kb.concept.api.Label;
 import grakn.core.kb.graql.reasoner.query.ReasonerQuery;
 import grakn.core.kb.graql.reasoner.unifier.Unifier;
@@ -49,10 +45,8 @@
         Collection<Variable> vars = u.get(getVarName());
         return vars.isEmpty()?
                 Collections.singleton(this) :
-<<<<<<< HEAD
-                vars.stream().map(v -> IsaAtom.create(v, getPredicateVariable(), getTypeLabel(), this.isDirect(), this.getParentQuery(), this.context())).collect(Collectors.toSet());
-=======
-                vars.stream().map(v -> IsaAtom.create(v, getPredicateVariable(), getTypeLabel(), this.isDirect(), this.getParentQuery(), context())).collect(Collectors.toSet());
->>>>>>> 288c7d96
+                vars.stream()
+                        .map(v -> IsaAtom.create(v, getPredicateVariable(), getTypeLabel(), this.isDirect(), this.getParentQuery(), this.context()))
+                        .collect(Collectors.toSet());
     }
 }