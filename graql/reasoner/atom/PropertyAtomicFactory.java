--- conflicted
+++ resolved
@@ -168,12 +168,7 @@
     private Atomic sub(Variable var, SubProperty property, ReasonerQuery parent, Set<Statement> otherStatements) {
         IdPredicate predicate = getIdPredicate(property.type().var(), property.type(), otherStatements, parent, ctx.conceptManager());
         ConceptId predicateId = predicate != null ? predicate.getPredicate() : null;
-<<<<<<< HEAD
-        return SubAtom.create(var, property.type().var(), predicateId, parent,
-                reasonerQueryFactory, conceptManager, queryCache, ruleCache);
-=======
         return SubAtom.create(var, property.type().var(), predicateId, parent, ctx);
->>>>>>> 7e4c739a
     }
 
 
@@ -230,24 +225,14 @@
         relVar = isaProp != null && isaProp.isExplicit() ?
                 relVar.isaX(new Statement(typeVariable.asReturnedVar())) :
                 relVar.isa(new Statement(typeVariable.asReturnedVar()));
-<<<<<<< HEAD
-        return RelationAtom.create(relVar, typeVariable, predicateId, parent,
-                reasonerQueryFactory, conceptManager, queryCache, ruleCache, keyspaceStatistics);
-=======
         return RelationAtom.create(relVar, typeVariable, predicateId, parent, ctx);
->>>>>>> 7e4c739a
     }
 
 
     private Atomic relates(Variable var, RelatesProperty property, ReasonerQuery parent, Set<Statement> otherStatements) {
         IdPredicate predicate = getIdPredicate(property.role().var(), property.role(), otherStatements, parent, ctx.conceptManager());
         ConceptId predicateId = predicate != null ? predicate.getPredicate() : null;
-<<<<<<< HEAD
-        return RelatesAtom.create(var, property.role().var(), predicateId, parent,
-                reasonerQueryFactory, conceptManager, queryCache, ruleCache);
-=======
         return RelatesAtom.create(var, property.role().var(), predicateId, parent, ctx);
->>>>>>> 7e4c739a
     }
 
     private Atomic regex(Variable var, RegexProperty property, ReasonerQuery parent) {
@@ -257,12 +242,7 @@
     private Atomic plays(Variable var, PlaysProperty property, ReasonerQuery parent, Set<Statement> otherStatements) {
         IdPredicate predicate = getIdPredicate(property.role().var(), property.role(), otherStatements, parent, ctx.conceptManager());
         ConceptId predicateId = predicate == null ? null : predicate.getPredicate();
-<<<<<<< HEAD
-        return PlaysAtom.create(var, property.role().var(), predicateId, parent,
-                reasonerQueryFactory, conceptManager, queryCache, ruleCache);
-=======
         return PlaysAtom.create(var, property.role().var(), predicateId, parent, ctx);
->>>>>>> 7e4c739a
     }
 
     private Atomic neq(Variable var, NeqProperty property, ReasonerQuery parent) {
@@ -280,12 +260,7 @@
         Variable predicateVar = new Variable();
         SchemaConcept attributeType = ctx.conceptManager().getSchemaConcept(Label.of(label));
         ConceptId predicateId = attributeType != null ? attributeType.id() : null;
-<<<<<<< HEAD
-        return HasAtom.create(var, predicateVar, predicateId, parent,
-                reasonerQueryFactory, conceptManager, queryCache, ruleCache);
-=======
         return HasAtom.create(var, predicateVar, predicateId, parent, ctx);
->>>>>>> 7e4c739a
     }
 
     private Atomic hasAttribute(Variable var, HasAttributeProperty property, ReasonerQuery parent, Set<Statement> otherStatements) {
@@ -308,12 +283,7 @@
         Statement resVar = relationVariable.isReturned() ?
                 new Statement(varName).has(property.type(), new Statement(attributeVariable), new Statement(relationVariable)) :
                 new Statement(varName).has(property.type(), new Statement(attributeVariable));
-<<<<<<< HEAD
-        return AttributeAtom.create(resVar, attributeVariable, relationVariable, predicateVariable, predicateId, predicates, parent,
-                reasonerQueryFactory, conceptManager, queryCache, ruleCache, keyspaceStatistics);
-=======
         return AttributeAtom.create(resVar, attributeVariable, relationVariable, predicateVariable, predicateId, predicates, parent, ctx);
->>>>>>> 7e4c739a
     }
 
 
@@ -365,12 +335,7 @@
             isaVar = new Statement(var).isa(new Statement(typeVar));
         }
 
-<<<<<<< HEAD
-        return IsaAtom.create(var, typeVar, isaVar, predicateId, parent,
-                reasonerQueryFactory, conceptManager, queryCache, ruleCache);
-=======
         return IsaAtom.create(var, typeVar, isaVar, predicateId, parent, ctx);
->>>>>>> 7e4c739a
     }
 
 
@@ -410,7 +375,6 @@
                 )
                 .map(Atomic::simplify);
     }
-
 
     /**
      *
