--- conflicted
+++ resolved
@@ -68,13 +68,9 @@
     }
 
     private void storageStartProcess() {
-<<<<<<< HEAD
-        System.out.print("Starting "+ COMPONENT_NAME +"...");
-=======
         StorageConfigProcessor.updateConfigFromGraknConfig(Paths.get(STORAGE_CONFIG_PATH, STORAGE_CONFIG_NAME), graknConfig);
 
-        System.out.print("Starting "+NAME+"...");
->>>>>>> 3dd4e544
+        System.out.print("Starting "+ COMPONENT_NAME +"...");
         System.out.flush();
         if(STORAGE_PID.toFile().exists()) {
             try {
