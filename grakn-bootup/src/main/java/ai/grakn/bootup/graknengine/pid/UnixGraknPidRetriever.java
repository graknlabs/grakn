/*
 * Grakn - A Distributed Semantic Database
 * Copyright (C) 2016-2018 Grakn Labs Limited
 *
 * Grakn is free software: you can redistribute it and/or modify
 * it under the terms of the GNU Affero General Public License as published by
 * the Free Software Foundation, either version 3 of the License, or
 * (at your option) any later version.
 *
 * Grakn is distributed in the hope that it will be useful,
 * but WITHOUT ANY WARRANTY; without even the implied warranty of
 * MERCHANTABILITY or FITNESS FOR A PARTICULAR PURPOSE.  See the
 * GNU Affero General Public License for more details.
 *
 * You should have received a copy of the GNU Affero General Public License
 * along with Grakn. If not, see <http://www.gnu.org/licenses/agpl.txt>.
 */

package ai.grakn.bootup.graknengine.pid;

import java.lang.management.ManagementFactory;

/**
 *
 * A class capable of retrieving the process id of Grakn via `ps` command line tool
 *
 * @author Ganeshwara Herawan Hananda
 *
 */

public class UnixGraknPidRetriever implements GraknPidRetriever {
<<<<<<< HEAD
    public static final String psEfCommand = "ps -ef | grep \"ai.grakn.bootup.graknengine.Grakn\" | grep -v grep | awk '{print $2}'";
=======
>>>>>>> a0f32631
    public long getPid() {
        String[] pidAndHostnameString = ManagementFactory.getRuntimeMXBean().getName().split("@");
        String pidString = pidAndHostnameString[0];
        try {
            return Long.parseLong(pidString);
        } catch (NumberFormatException e) {
            throw new RuntimeException("Couldn't get the PID of Grakn Engine. Received '" + pidString + "'");
        }
    }
}<|MERGE_RESOLUTION|>--- conflicted
+++ resolved
@@ -29,10 +29,6 @@
  */
 
 public class UnixGraknPidRetriever implements GraknPidRetriever {
-<<<<<<< HEAD
-    public static final String psEfCommand = "ps -ef | grep \"ai.grakn.bootup.graknengine.Grakn\" | grep -v grep | awk '{print $2}'";
-=======
->>>>>>> a0f32631
     public long getPid() {
         String[] pidAndHostnameString = ManagementFactory.getRuntimeMXBean().getName().split("@");
         String pidString = pidAndHostnameString[0];
