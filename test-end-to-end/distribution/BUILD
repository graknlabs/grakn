--- conflicted
+++ resolved
@@ -11,11 +11,7 @@
         "//dependencies/maven/artifacts/org/hamcrest:hamcrest-library",
         "//dependencies/maven/artifacts/org/zeroturnaround:zt-exec",
     ],
-<<<<<<< HEAD
-    data = ["//:distribution-zip-mac"],
-=======
-    data = ["//:assemble-zip"],
->>>>>>> 9c64f133
+    data = ["//:assemble-zip-mac"],
     classpath_resources = ["//test-integration/resources:logback-test"]
 )
 
@@ -30,11 +26,7 @@
         "//dependencies/maven/artifacts/org/hamcrest:hamcrest-library",
         "//dependencies/maven/artifacts/org/zeroturnaround:zt-exec"
     ],
-<<<<<<< HEAD
-    data = ["//:distribution-zip-mac"],
-=======
-    data = ["//:assemble-zip"],
->>>>>>> 9c64f133
+    data = ["//:assemble-zip-mac"],
     classpath_resources = ["//test-integration/resources:logback-test"]
 )
 
