--- conflicted
+++ resolved
@@ -174,9 +174,15 @@
             <scope>test</scope>
         </dependency>
 
-<<<<<<< HEAD
 
        <dependency>
+            <groupId>com.github.stefanbirkner</groupId>
+            <artifactId>system-rules</artifactId>
+            <version>${systen-rules.version}</version>
+            <scope>test</scope>
+        </dependency>
+
+        <dependency>
           <groupId>io.dropwizard.metrics</groupId>
           <artifactId>metrics-core</artifactId>
           <version>${metrics.version}</version>
@@ -187,67 +193,6 @@
                </exclusion>
            </exclusions>
        </dependency>
-=======
-        <dependency>
-            <groupId>com.github.stefanbirkner</groupId>
-            <artifactId>system-rules</artifactId>
-            <version>${systen-rules.version}</version>
-            <scope>test</scope>
-        </dependency>
-
-        <dependency>
-            <groupId>org.apache.kafka</groupId>
-            <artifactId>kafka-clients</artifactId>
-            <version>${kafka.version}</version>
-            <exclusions>
-                <exclusion>
-                    <groupId>org.slf4j</groupId>
-                    <artifactId>slf4j-api</artifactId>
-                </exclusion>
-            </exclusions>
-        </dependency>
-        <dependency>
-            <groupId>org.apache.kafka</groupId>
-            <artifactId>kafka_2.10</artifactId>
-            <version>${kafka.version}</version>
-            <exclusions>
-                <exclusion>
-                    <!--Cannot be present with log4j-over-slf4j-->
-                    <groupId>org.slf4j</groupId>
-                    <artifactId>slf4j-log4j12</artifactId>
-                </exclusion>
-                <exclusion>
-                    <groupId>log4j</groupId>
-                    <artifactId>log4j</artifactId>
-                </exclusion>
-            </exclusions>
-        </dependency>
-        <dependency>
-            <groupId>org.apache.curator</groupId>
-            <artifactId>curator-recipes</artifactId>
-            <version>${curator.version}</version>
-        </dependency>
-        <dependency>
-            <groupId>org.apache.zookeeper</groupId>
-            <artifactId>zookeeper</artifactId>
-            <version>${zookeeper.version}</version>
-            <exclusions>
-                <exclusion>
-                    <groupId>log4j</groupId>
-                    <artifactId>log4j</artifactId>
-                </exclusion>
-                <exclusion>
-                    <groupId>org.slf4j</groupId>
-                    <artifactId>slf4j-api</artifactId>
-                </exclusion>
-                <exclusion>
-                    <!--Cannot be present with log4j-over-slf4j-->
-                    <groupId>org.slf4j</groupId>
-                    <artifactId>slf4j-log4j12</artifactId>
-                </exclusion>
-            </exclusions>
-        </dependency>
->>>>>>> 2822c2bc
         <dependency>
             <groupId>jline</groupId>
             <artifactId>jline</artifactId>
