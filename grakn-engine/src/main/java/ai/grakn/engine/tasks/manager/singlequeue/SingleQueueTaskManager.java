/*
 * Grakn - A Distributed Semantic Database
 * Copyright (C) 2016  Grakn Labs Limited
 *
 * Grakn is free software: you can redistribute it and/or modify
 * it under the terms of the GNU General Public License as published by
 * the Free Software Foundation, either version 3 of the License, or
 * (at your option) any later version.
 *
 * Grakn is distributed in the hope that it will be useful,
 * but WITHOUT ANY WARRANTY; without even the implied warranty of
 * MERCHANTABILITY or FITNESS FOR A PARTICULAR PURPOSE.  See the
 * GNU General Public License for more details.
 *
 * You should have received a copy of the GNU General Public License
 * along with Grakn. If not, see <http://www.gnu.org/licenses/gpl.txt>.
 *
 */

package ai.grakn.engine.tasks.manager.singlequeue;

import ai.grakn.engine.GraknEngineConfig;
import ai.grakn.engine.TaskId;
import ai.grakn.engine.lock.LockProvider;
import ai.grakn.engine.lock.ZookeeperLock;
import ai.grakn.engine.postprocessing.PostProcessingTask;
import ai.grakn.engine.postprocessing.UpdatingInstanceCountTask;
import ai.grakn.engine.tasks.ExternalOffsetStorage;
import ai.grakn.engine.tasks.TaskManager;
import ai.grakn.engine.tasks.TaskState;
import ai.grakn.engine.tasks.TaskStateStorage;
import ai.grakn.engine.tasks.config.ZookeeperPaths;
import ai.grakn.engine.tasks.manager.ZookeeperConnection;
import ai.grakn.engine.util.EngineID;
import com.google.common.base.Charsets;
import com.google.common.collect.ImmutableList;
import com.google.common.util.concurrent.ThreadFactoryBuilder;
import org.apache.curator.framework.recipes.cache.PathChildrenCache;
import org.apache.kafka.clients.consumer.Consumer;
import org.apache.kafka.clients.producer.Producer;
import org.apache.kafka.clients.producer.ProducerRecord;
import org.apache.zookeeper.CreateMode;
import org.slf4j.Logger;
import org.slf4j.LoggerFactory;

import java.nio.charset.Charset;
import java.util.Set;
import java.util.concurrent.ExecutorService;
import java.util.concurrent.ThreadFactory;
import java.util.concurrent.TimeUnit;

import static ai.grakn.engine.tasks.config.ConfigHelper.kafkaConsumer;
import static ai.grakn.engine.tasks.config.ConfigHelper.kafkaProducer;
import static ai.grakn.engine.tasks.config.KafkaTerms.NEW_TASKS_TOPIC;
import static ai.grakn.engine.tasks.config.KafkaTerms.TASK_RUNNER_GROUP;
import static ai.grakn.engine.tasks.config.ZookeeperPaths.SINGLE_ENGINE_WATCH_PATH;
import static ai.grakn.engine.tasks.config.ZookeeperPaths.TASKS_STOPPED;
import static ai.grakn.engine.tasks.config.ZookeeperPaths.TASKS_STOPPED_PREFIX;
import static ai.grakn.engine.tasks.manager.ExternalStorageRebalancer.rebalanceListener;
import static ai.grakn.engine.util.ExceptionWrapper.noThrow;
import static java.lang.String.format;
import static java.util.concurrent.Executors.newFixedThreadPool;
import static java.util.stream.Collectors.toSet;
import static java.util.stream.Stream.generate;
import static org.apache.curator.framework.recipes.cache.PathChildrenCacheEvent.Type.CHILD_ADDED;

/**
 * {@link TaskManager} implementation that operates using a single Kafka queue and controls the
 * lifecycle {@link SingleQueueTaskManager}
 *
 * @author aelred, alexandrorth
 */
public class SingleQueueTaskManager implements TaskManager {

    private final static Logger LOG = LoggerFactory.getLogger(SingleQueueTaskManager.class);
    private final static GraknEngineConfig properties = GraknEngineConfig.getInstance();
    private final static String TASK_RUNNER_THREAD_POOL_NAME = "task-runner-pool-%s";
    private final static int CAPACITY = GraknEngineConfig.getInstance().getAvailableThreads();
    private final static int TIME_UNTIL_BACKOFF = 60_000;

    private final Producer<TaskId, TaskState> producer;
    private final ZookeeperConnection zookeeper;
    private final TaskStateStorage storage;
    private final PathChildrenCache stoppedTasks;
    private final ExternalOffsetStorage offsetStorage;

    private Set<SingleQueueTaskRunner> taskRunners;
    private ExecutorService taskRunnerThreadPool;

    private Charset zkCharset = Charsets.UTF_8;

    /**
     * Create a {@link SingleQueueTaskManager}
     *
     * The SingleQueueTaskManager implementation must:
     *  + Instantiate a connection to zookeeper
     *  + Configure and instance of TaskStateStorage
     *  + Create and run an instance of SingleQueueTaskRunner
     *  + Add oneself to the leader elector by instantiating failoverelector
     */
    public SingleQueueTaskManager(EngineID engineId) throws Exception {
        this.zookeeper = new ZookeeperConnection();
        this.storage = chooseStorage(properties, zookeeper);
        this.offsetStorage = new ExternalOffsetStorage(zookeeper);

        stoppedTasks = new PathChildrenCache(zookeeper.connection(), TASKS_STOPPED_PREFIX, true);
        stoppedTasks.getListenable().addListener((client, event) -> {
            if (event.getType() == CHILD_ADDED) {
                TaskId id = TaskId.of(new String(event.getData().getData(), zkCharset));
                LOG.debug("Attempting to stop task {}", id);
                taskRunners.forEach(taskRunner -> taskRunner.stopTask(id));
            }
        });
        try {
            stoppedTasks.start();
        } catch (Exception e) {
            throw new RuntimeException(e);
        }

        //TODO check that the number of partitions is at least the capacity
        this.producer = kafkaProducer();

        registerSelfForFailover(engineId, zookeeper);

        // Create thread pool for the task runners
        ThreadFactory taskRunnerPoolFactory = new ThreadFactoryBuilder()
                .setNameFormat(TASK_RUNNER_THREAD_POOL_NAME)
                .build();
        this.taskRunnerThreadPool = newFixedThreadPool(CAPACITY, taskRunnerPoolFactory);

        // Create and start the task runners
        this.taskRunners = generate(() -> newTaskRunner(engineId)).limit(CAPACITY).collect(toSet());
        this.taskRunners.forEach(taskRunnerThreadPool::submit);

<<<<<<< HEAD
        LockProvider.add(POST_PROCESSING_LOCK, new ZookeeperLock(zookeeper, LOCK));
=======
        EngineCacheProvider.init(EngineCacheDistributed.init(zookeeper));

        LockProvider.add(PostProcessingTask.LOCK_KEY, new ZookeeperLock(zookeeper, ZookeeperPaths.LOCK + "/" + PostProcessingTask.LOCK_KEY));
        LockProvider.add(UpdatingInstanceCountTask.LOCK_KEY, new ZookeeperLock(zookeeper, ZookeeperPaths.LOCK + "/" + UpdatingInstanceCountTask.LOCK_KEY));
>>>>>>> cf2546d5

        LOG.debug("TaskManager started");
    }

    /**
     * Close the {@link SingleQueueTaskRunner} and . Any errors that occur should not prevent the
     * subsequent ones from executing.
     */
    @Override
    public void close() {
        LOG.debug("Closing SingleQueueTaskManager");

        noThrow(stoppedTasks::close, "Error closing down stop tasks listener");

        // Close all the task runners
        for(SingleQueueTaskRunner taskRunner:taskRunners) {
            noThrow(taskRunner::close, "Error shutting down TaskRunner");
        }

        // close kafka producer
        noThrow(producer::close, "Error shutting down producer in TaskManager");

        // close the thread pool and wait for shutdown
        noThrow(taskRunnerThreadPool::shutdown, "Error closing task runner thread pool");
        noThrow(() -> taskRunnerThreadPool.awaitTermination(1, TimeUnit.MINUTES),
                "Error waiting for TaskRunner executor to shutdown.");

        // stop zookeeper connection
        noThrow(zookeeper::close, "Error waiting for zookeeper connection to close");

        LockProvider.clear();

        LOG.debug("TaskManager closed");
    }

    /**
     * Create an instance of a task based on the given parameters and submit it a Kafka queue.
     * @param taskState Task to execute
     */
    @Override
    public void addTask(TaskState taskState){
        producer.send(new ProducerRecord<>(NEW_TASKS_TOPIC, taskState.getId(), taskState));
        producer.flush();
    }

    /**
     * Stop a task from running.
     */
    @Override
    public void stopTask(TaskId id) {
        byte[] serializedId = id.getValue().getBytes(zkCharset);
        try {
            zookeeper.connection().create().creatingParentsIfNeeded().forPath(format(TASKS_STOPPED, id), serializedId);
        } catch (RuntimeException e) {
            throw e;
        } catch (Exception e) {
            throw new RuntimeException(e);
        }
    }

    /**
     * Access the storage that this instance of TaskManager uses.
     * @return A TaskStateStorage object
     */
    @Override
    public TaskStateStorage storage() {
        return storage;
    }

    /**
     * Get a new kafka consumer listening on the new tasks topic
     */
    public Consumer<TaskId, TaskState> newConsumer(){
        Consumer<TaskId, TaskState> consumer = kafkaConsumer(TASK_RUNNER_GROUP);
        consumer.subscribe(ImmutableList.of(NEW_TASKS_TOPIC), rebalanceListener(consumer, offsetStorage));
        return consumer;
    }

    /**
     * Check in Zookeeper whether the task has been stopped.
     * @param taskId the task ID to look up in Zookeeper
     * @return true if the task has been marked stopped
     */
    boolean isTaskMarkedStopped(TaskId taskId) {
        return stoppedTasks.getCurrentData(format(TASKS_STOPPED, taskId)) != null;
    }

    /**
     * Create a new instance of {@link SingleQueueTaskRunner} with the configured {@link #storage}}
     * and {@link #zookeeper} connection.
     * @param engineId Identifier of the engine on which this taskrunner is running
     * @return New instance of a SingleQueueTaskRunner
     */
    private SingleQueueTaskRunner newTaskRunner(EngineID engineId){
        return new SingleQueueTaskRunner(this, engineId, offsetStorage, TIME_UNTIL_BACKOFF);
    }

    /**
     * Register this instance of Engine in Zookeeper to monitor its status
     *
     * @param engineId identifier of this instance of engine, which will be registered in Zookeeper
     * @param zookeeper connection to zookeeper
     * @throws Exception when there is an issue contacting or writing to zookeeper
     */
    private void registerSelfForFailover(EngineID engineId, ZookeeperConnection zookeeper) throws Exception {
        zookeeper.connection()
                .create()
                .creatingParentContainersIfNeeded()
                .withMode(CreateMode.EPHEMERAL)
                .forPath(format(SINGLE_ENGINE_WATCH_PATH, engineId.value()));
    }
}<|MERGE_RESOLUTION|>--- conflicted
+++ resolved
@@ -132,14 +132,8 @@
         this.taskRunners = generate(() -> newTaskRunner(engineId)).limit(CAPACITY).collect(toSet());
         this.taskRunners.forEach(taskRunnerThreadPool::submit);
 
-<<<<<<< HEAD
-        LockProvider.add(POST_PROCESSING_LOCK, new ZookeeperLock(zookeeper, LOCK));
-=======
-        EngineCacheProvider.init(EngineCacheDistributed.init(zookeeper));
-
         LockProvider.add(PostProcessingTask.LOCK_KEY, new ZookeeperLock(zookeeper, ZookeeperPaths.LOCK + "/" + PostProcessingTask.LOCK_KEY));
         LockProvider.add(UpdatingInstanceCountTask.LOCK_KEY, new ZookeeperLock(zookeeper, ZookeeperPaths.LOCK + "/" + UpdatingInstanceCountTask.LOCK_KEY));
->>>>>>> cf2546d5
 
         LOG.debug("TaskManager started");
     }
