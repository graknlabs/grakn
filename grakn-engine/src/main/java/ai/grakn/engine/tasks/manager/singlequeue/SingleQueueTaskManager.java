--- conflicted
+++ resolved
@@ -116,7 +116,6 @@
         this.taskRunners = Stream.concat(highPriorityTaskRunners.stream(), lowPriorityTaskRunners.stream()).collect(toSet());
         this.taskRunners.forEach(taskRunnerThreadPool::submit);
 
-<<<<<<< HEAD
         stoppedTasks = new PathChildrenCache(zookeeper.connection(), TASKS_STOPPED_PREFIX, true);
         stoppedTasks.getListenable().addListener((client, event) -> {
             if (event.getType() == CHILD_ADDED) {
@@ -131,11 +130,7 @@
             throw new RuntimeException(e);
         }
 
-        LockProvider.add(PostProcessingTask.LOCK_KEY, () -> new ZookeeperLock(zookeeper, PostProcessingTask.LOCK_KEY));
-        LockProvider.add(UpdatingInstanceCountTask.LOCK_KEY, () -> new ZookeeperLock(zookeeper, UpdatingInstanceCountTask.LOCK_KEY));
-=======
         LockProvider.instantiate((lockPath) -> new ZookeeperLock(zookeeper, lockPath));
->>>>>>> d7a61821
 
         LOG.debug("TaskManager started");
     }
