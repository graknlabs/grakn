/*
 * Grakn - A Distributed Semantic Database
 * Copyright (C) 2016  Grakn Labs Limited
 *
 * Grakn is free software: you can redistribute it and/or modify
 * it under the terms of the GNU General Public License as published by
 * the Free Software Foundation, either version 3 of the License, or
 * (at your option) any later version.
 *
 * Grakn is distributed in the hope that it will be useful,
 * but WITHOUT ANY WARRANTY; without even the implied warranty of
 * MERCHANTABILITY or FITNESS FOR A PARTICULAR PURPOSE.  See the
 * GNU General Public License for more details.
 *
 * You should have received a copy of the GNU General Public License
 * along with Grakn. If not, see <http://www.gnu.org/licenses/gpl.txt>.
 *
 */

package ai.grakn.engine.tasks.manager;

import ai.grakn.engine.GraknEngineConfig;
import ai.grakn.engine.TaskId;
import ai.grakn.engine.lock.LockProvider;
import ai.grakn.engine.lock.NonReentrantLock;
import ai.grakn.engine.tasks.BackgroundTask;
import ai.grakn.engine.tasks.TaskCheckpoint;
import ai.grakn.engine.tasks.TaskConfiguration;
import ai.grakn.engine.tasks.TaskManager;
import ai.grakn.engine.tasks.TaskSchedule;
import ai.grakn.engine.tasks.TaskState;
import ai.grakn.engine.tasks.TaskStateStorage;
import ai.grakn.engine.tasks.storage.TaskStateInMemoryStore;
import ai.grakn.engine.util.EngineID;
import org.slf4j.Logger;
import org.slf4j.LoggerFactory;

import java.time.Duration;
import java.time.Instant;
import java.util.Map;
import java.util.concurrent.ConcurrentHashMap;
import java.util.concurrent.ExecutorService;
import java.util.concurrent.Executors;
import java.util.concurrent.ScheduledExecutorService;
import java.util.concurrent.locks.Lock;
import java.util.function.Consumer;

import static ai.grakn.engine.TaskStatus.COMPLETED;
import static ai.grakn.engine.TaskStatus.CREATED;
import static ai.grakn.engine.TaskStatus.RUNNING;
import static java.util.concurrent.TimeUnit.MILLISECONDS;

/**
 * <p>
 * In-memory task manager to schedule and execute tasks. By default this task manager uses an in-memory
 * state storage.
 * </p>
 *
 * <p>
 * If engine fails while using this task manager, there will be no possibility for task recovery.
 * </p>
 *
 * @author Denis Lobanov, alexandraorth
 */
public class StandaloneTaskManager implements TaskManager {
    private final Logger LOG = LoggerFactory.getLogger(StandaloneTaskManager.class);

    private final Map<TaskId, BackgroundTask> runningTasks;

    private final TaskStateStorage storage;
    private final Lock stateUpdateLock;

    private final ExecutorService executorService;
    private final ScheduledExecutorService schedulingService;
    private final EngineID engineID;

    public StandaloneTaskManager(EngineID engineId) {
        this.engineID = engineId;

        runningTasks = new ConcurrentHashMap<>();

        storage = new TaskStateInMemoryStore();
        stateUpdateLock = new NonReentrantLock();

        GraknEngineConfig properties = GraknEngineConfig.getInstance();
        schedulingService = Executors.newScheduledThreadPool(1);
        executorService = Executors.newFixedThreadPool(properties.getAvailableThreads());

<<<<<<< HEAD
        Lock postProcessingLock = new NonReentrantLock();
        Lock countUpdateLock = new NonReentrantLock();
        LockProvider.add(PostProcessingTask.LOCK_KEY, () -> postProcessingLock);
        LockProvider.add(UpdatingInstanceCountTask.getLockingKey(), () -> countUpdateLock);
=======
        LockProvider.instantiate((lockName) -> new NonReentrantLock());
>>>>>>> 74d45916
    }

    @Override
    public void close(){
        executorService.shutdown();
        schedulingService.shutdown();
        runningTasks.clear();
        LockProvider.clear();
    }

    @Override
    public void addLowPriorityTask(TaskState taskState, TaskConfiguration configuration){
        addTask(taskState, configuration);
    }

    //TODO IMPLEMENT HIGH AND LOW PRIORITY IN STANDALONE MODE
    @Override
    public void addHighPriorityTask(TaskState taskState, TaskConfiguration configuration){
        LOG.info("Standalone mode only has a single priority.");
        addTask(taskState, configuration);
    }

    public void stopTask(TaskId id) {
        TaskState state = storage.getState(id);

        try {

            // Task has not been run- Mark the task as stopped and it will not run when picked up by the executor
            if (shouldRunTask(state)) {
                LOG.info("Stopping a currently scheduled task {}", id);

                state.markStopped();
            }

            // Kill the currently running task if it is running
            else if (state.status() == RUNNING && runningTasks.containsKey(id)) {
                LOG.info("Stopping running task {}", id);

                // Stop the task
                runningTasks.get(id).stop();

                state.markStopped();
            } else {
                LOG.warn("Task not running {}, was not stopped", id);
            }

        } finally {
            saveState(state);
        }
    }

    public TaskStateStorage storage() {
        return storage;
    }

    private void addTask(TaskState taskState, TaskConfiguration taskConfiguration){
        storage.newState(taskState);

        // Schedule task to run.
        Instant now = Instant.now();
        TaskSchedule schedule = taskState.schedule();
        long delay = Duration.between(now, taskState.schedule().runAt()).toMillis();

        Runnable taskExecution = submitTaskForExecution(taskState, taskConfiguration);

        if(schedule.isRecurring()){
            schedulingService.scheduleAtFixedRate(taskExecution, delay, schedule.interval().get().toMillis(), MILLISECONDS);
        } else {
            schedulingService.schedule(taskExecution, delay, MILLISECONDS);
        }
    }

    private Runnable executeTask(TaskState task, TaskConfiguration configuration) {
        return () -> {
            try {
                task.markRunning(engineID);

                saveState(task);

                BackgroundTask runningTask = task.taskClass().newInstance();
                runningTasks.put(task.getId(), runningTask);

                boolean completed = runningTask.start(saveCheckpoint(task), configuration);

                if (completed) {
                    task.markCompleted();
                } else {
                    task.markStopped();
                }
            }
            catch (Throwable throwable) {
                LOG.error("{} failed with {}", task.getId(), throwable.getMessage());
                task.markFailed(throwable);
            } finally {
                saveState(task);
                runningTasks.remove(task.getId());
            }
        };
    }

    private Runnable submitTaskForExecution(TaskState taskState, TaskConfiguration configuration) {
        return () -> {
            if (shouldRunTask(storage.getState(taskState.getId()))) {
                executorService.submit(executeTask(taskState, configuration));
            }
        };
    }

    private boolean shouldRunTask(TaskState state){
        return state.status() == CREATED || state.schedule().isRecurring() && state.status() == COMPLETED;
    }

    private Consumer<TaskCheckpoint> saveCheckpoint(TaskState state) {
        return checkpoint -> saveState(state.checkpoint(checkpoint));
    }

    private void saveState(TaskState taskState){
        stateUpdateLock.lock();
        try {
            storage.updateState(taskState);
        } finally {
            stateUpdateLock.unlock();
        }
    }
}<|MERGE_RESOLUTION|>--- conflicted
+++ resolved
@@ -86,14 +86,7 @@
         schedulingService = Executors.newScheduledThreadPool(1);
         executorService = Executors.newFixedThreadPool(properties.getAvailableThreads());
 
-<<<<<<< HEAD
-        Lock postProcessingLock = new NonReentrantLock();
-        Lock countUpdateLock = new NonReentrantLock();
-        LockProvider.add(PostProcessingTask.LOCK_KEY, () -> postProcessingLock);
-        LockProvider.add(UpdatingInstanceCountTask.getLockingKey(), () -> countUpdateLock);
-=======
         LockProvider.instantiate((lockName) -> new NonReentrantLock());
->>>>>>> 74d45916
     }
 
     @Override
