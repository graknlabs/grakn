--- conflicted
+++ resolved
@@ -172,12 +172,10 @@
 
         if (shouldStopTask(task)) {
             stopTask(task);
+            return true;
         } else if(shouldDelayTask(task)){
             resubmitTask(task);
-<<<<<<< HEAD
-=======
             return false;
->>>>>>> 9cdecc28
         } else if (shouldExecuteTask(task)) {
             executeTask(task);
 
@@ -186,15 +184,11 @@
                 task.schedule(task.schedule().incrementByInterval());
                 resubmitTask(task);
             }
-<<<<<<< HEAD
+
+            return true;
         } else {
             LOG.debug("{}\tskipping", task);
-=======
-
             return true;
-        } else {
-            return true;
->>>>>>> 9cdecc28
         }
     }
 
