--- conflicted
+++ resolved
@@ -15,13 +15,8 @@
     public static final String USER_EMAIL = "user-email";
     public static final String USER_IS_ADMIN = "user-is-admin";
 
-<<<<<<< HEAD
     private static UsersHandler instance = null;
-    private Map<String, Json> usersMap = new HashMap<>();
-=======
-	private static UsersHandler instance = null;
-	private final Map<String, Json> usersMap = new HashMap<>();
->>>>>>> 9d543366
+    private final Map<String, Json> usersMap = new HashMap<>();
 
     public synchronized static UsersHandler getInstance() {
         if (instance == null) {
