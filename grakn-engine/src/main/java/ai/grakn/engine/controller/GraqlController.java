--- conflicted
+++ resolved
@@ -107,12 +107,7 @@
     private final Timer executeExplanation;
 
     public GraqlController(
-<<<<<<< HEAD
-            EngineGraknTxFactory factory, Service spark, PostProcessor postProcessor, Printer printer, MetricRegistry metricRegistry
-=======
-            EngineGraknTxFactory factory, Service spark, TaskManager taskManager,
-            PostProcessor postProcessor, Printer<?> printer, MetricRegistry metricRegistry
->>>>>>> 17d9da8f
+            EngineGraknTxFactory factory, Service spark, PostProcessor postProcessor, Printer<?> printer, MetricRegistry metricRegistry
     ) {
         this.factory = factory;
         this.postProcessor = postProcessor;
