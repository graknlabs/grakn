/*
 * Grakn - A Distributed Semantic Database
 * Copyright (C) 2016  Grakn Labs Limited
 *
 * Grakn is free software: you can redistribute it and/or modify
 * it under the terms of the GNU General Public License as published by
 * the Free Software Foundation, either version 3 of the License, or
 * (at your option) any later version.
 *
 * Grakn is distributed in the hope that it will be useful,
 * but WITHOUT ANY WARRANTY; without even the implied warranty of
 * MERCHANTABILITY or FITNESS FOR A PARTICULAR PURPOSE.  See the
 * GNU General Public License for more details.
 *
 * You should have received a copy of the GNU General Public License
 * along with Grakn. If not, see <http://www.gnu.org/licenses/gpl.txt>.
 */

package ai.grakn.engine.controller;

import ai.grakn.Keyspace;
import ai.grakn.engine.postprocessing.PostProcessingTask;
import ai.grakn.engine.postprocessing.UpdatingInstanceCountTask;
import ai.grakn.engine.tasks.manager.TaskConfiguration;
import ai.grakn.engine.tasks.manager.TaskManager;
import ai.grakn.engine.tasks.manager.TaskState;
import ai.grakn.util.REST;
import io.swagger.annotations.ApiImplicitParam;
import io.swagger.annotations.ApiImplicitParams;
import io.swagger.annotations.ApiOperation;
<<<<<<< HEAD
import mjson.Json;
=======
>>>>>>> 15278094
import spark.Request;
import spark.Response;
import spark.Service;

import javax.ws.rs.DELETE;
import javax.ws.rs.GET;
import javax.ws.rs.Path;
<<<<<<< HEAD
import java.util.Optional;
import java.util.concurrent.CompletableFuture;

=======
import java.util.concurrent.CompletableFuture;

import static ai.grakn.engine.controller.util.Requests.mandatoryQueryParameter;
>>>>>>> 15278094
import static ai.grakn.util.REST.Request.COMMIT_LOG_COUNTING;
import static ai.grakn.util.REST.Request.COMMIT_LOG_FIXING;
import static ai.grakn.util.REST.Request.KEYSPACE_PARAM;

/**
 * A controller which core submits commit logs to so we can post-process jobs for cleanup.
 *
 * @author Filipe Teixeira
 */
//TODO Implement delete
public class CommitLogController {
    private final TaskManager manager;
    private final int postProcessingDelay;

    public CommitLogController(Service spark, int postProcessingDelay, TaskManager manager){
        this.postProcessingDelay = postProcessingDelay;
        this.manager = manager;

        spark.post(REST.WebPath.COMMIT_LOG_URI, this::submitConcepts);
        spark.delete(REST.WebPath.COMMIT_LOG_URI, this::deleteConcepts);
    }


    @DELETE
    @Path("/commit_log")
    @ApiOperation(value = "Delete all the post processing jobs for a specific keyspace")
    @ApiImplicitParam(name = "keyspace", value = "The key space of an opened graph", required = true, dataType = "string", paramType = "path")
    private String deleteConcepts(Request req, Response res){
        return "Delete not implemented";
    }


    @GET
    @Path("/commit_log")
    @ApiOperation(value = "Submits post processing jobs for a specific keyspace")
    @ApiImplicitParams({
        @ApiImplicitParam(name = "keyspace", value = "The key space of an opened graph", required = true, dataType = "string", paramType = "path"),
        @ApiImplicitParam(name = COMMIT_LOG_FIXING, value = "A Json Array of IDs representing concepts to be post processed", required = true, dataType = "string", paramType = "body"),
        @ApiImplicitParam(name = COMMIT_LOG_COUNTING, value = "A Json Array types with new and removed instances", required = true, dataType = "string", paramType = "body")
    })
<<<<<<< HEAD
    private Json submitConcepts(Request req, Response res) {
        String keyspace = Optional.ofNullable(req.queryParams(KEYSPACE_PARAM)).orElse(defaultKeyspace);
=======
    private String submitConcepts(Request req, Response res) {
        Keyspace keyspace = Keyspace.of(mandatoryQueryParameter(req, KEYSPACE_PARAM));
>>>>>>> 15278094

        // Instances to post process
        TaskState postProcessingTaskState = PostProcessingTask.createTask(this.getClass(), postProcessingDelay);
        TaskConfiguration postProcessingTaskConfiguration = PostProcessingTask.createConfig(keyspace, req.body());

        //Instances to count
        TaskState countingTaskState = UpdatingInstanceCountTask.createTask(this.getClass());
        TaskConfiguration countingTaskConfiguration = UpdatingInstanceCountTask.createConfig(keyspace, req.body());

        // TODO Use an engine wide executor here
        CompletableFuture.allOf(
                CompletableFuture.runAsync(() -> manager.addTask(postProcessingTaskState, postProcessingTaskConfiguration)),
                CompletableFuture.runAsync(() -> manager.addTask(countingTaskState, countingTaskConfiguration)))
                .join();

        return Json.object(
                "postProcessingTaskId", postProcessingTaskState.getId().getValue(),
                "countingTaskId", countingTaskState.getId().getValue(),
                "keyspace", keyspace
        );
    }
}<|MERGE_RESOLUTION|>--- conflicted
+++ resolved
@@ -28,10 +28,7 @@
 import io.swagger.annotations.ApiImplicitParam;
 import io.swagger.annotations.ApiImplicitParams;
 import io.swagger.annotations.ApiOperation;
-<<<<<<< HEAD
 import mjson.Json;
-=======
->>>>>>> 15278094
 import spark.Request;
 import spark.Response;
 import spark.Service;
@@ -39,15 +36,9 @@
 import javax.ws.rs.DELETE;
 import javax.ws.rs.GET;
 import javax.ws.rs.Path;
-<<<<<<< HEAD
-import java.util.Optional;
-import java.util.concurrent.CompletableFuture;
-
-=======
 import java.util.concurrent.CompletableFuture;
 
 import static ai.grakn.engine.controller.util.Requests.mandatoryQueryParameter;
->>>>>>> 15278094
 import static ai.grakn.util.REST.Request.COMMIT_LOG_COUNTING;
 import static ai.grakn.util.REST.Request.COMMIT_LOG_FIXING;
 import static ai.grakn.util.REST.Request.KEYSPACE_PARAM;
@@ -88,13 +79,8 @@
         @ApiImplicitParam(name = COMMIT_LOG_FIXING, value = "A Json Array of IDs representing concepts to be post processed", required = true, dataType = "string", paramType = "body"),
         @ApiImplicitParam(name = COMMIT_LOG_COUNTING, value = "A Json Array types with new and removed instances", required = true, dataType = "string", paramType = "body")
     })
-<<<<<<< HEAD
     private Json submitConcepts(Request req, Response res) {
-        String keyspace = Optional.ofNullable(req.queryParams(KEYSPACE_PARAM)).orElse(defaultKeyspace);
-=======
-    private String submitConcepts(Request req, Response res) {
         Keyspace keyspace = Keyspace.of(mandatoryQueryParameter(req, KEYSPACE_PARAM));
->>>>>>> 15278094
 
         // Instances to post process
         TaskState postProcessingTaskState = PostProcessingTask.createTask(this.getClass(), postProcessingDelay);
