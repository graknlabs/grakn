--- conflicted
+++ resolved
@@ -70,13 +70,8 @@
 
         Keyspace keyspace = Keyspace.of(mandatoryPathParameter(req, REST.Request.KEYSPACE_PARAM));
 
-<<<<<<< HEAD
-        // Instances to post process
+        // Things to post process
         /*TaskState postProcessingTaskState = PostProcessingTask.createTask(this.getClass(), postProcessingDelay);
-=======
-        // Things to post process
-        TaskState postProcessingTaskState = PostProcessingTask.createTask(this.getClass(), postProcessingDelay);
->>>>>>> 845e5a43
         TaskConfiguration postProcessingTaskConfiguration = PostProcessingTask.createConfig(keyspace, req.body());
 
         // TODO Use an engine wide executor here
