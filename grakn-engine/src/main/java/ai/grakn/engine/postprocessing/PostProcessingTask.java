/*
 * Grakn - A Distributed Semantic Database
 * Copyright (C) 2016  Grakn Labs Limited
 *
 * Grakn is free software: you can redistribute it and/or modify
 * it under the terms of the GNU General Public License as published by
 * the Free Software Foundation, either version 3 of the License, or
 * (at your option) any later version.
 *
 * Grakn is distributed in the hope that it will be useful,
 * but WITHOUT ANY WARRANTY; without even the implied warranty of
 * MERCHANTABILITY or FITNESS FOR A PARTICULAR PURPOSE.  See the
 * GNU General Public License for more details.
 *
 * You should have received a copy of the GNU General Public License
 * along with Grakn. If not, see <http://www.gnu.org/licenses/gpl.txt>.
 */

package ai.grakn.engine.postprocessing;

import ai.grakn.GraknGraph;
import ai.grakn.concept.ConceptId;
import ai.grakn.engine.tasks.BackgroundTask;
import ai.grakn.engine.tasks.TaskCheckpoint;
import ai.grakn.engine.tasks.TaskConfiguration;
import ai.grakn.util.Schema;
import java.util.Optional;
import org.apache.tinkerpop.gremlin.util.function.TriFunction;
import org.slf4j.Logger;
import org.slf4j.LoggerFactory;

import java.util.Map;
import java.util.Set;
import java.util.function.Consumer;

import static ai.grakn.util.REST.Request.COMMIT_LOG_FIXING;
import static java.util.stream.Collectors.toMap;
import static java.util.stream.Collectors.toSet;

/**
 * <p>
 *     Task that control when postprocessing starts.
 * </p>
 *
 * <p>
 *     This task begins only if enough time has passed (configurable) since the last time a job was added.
 * </p>
 *
 * @author alexandraorth
 */
public class PostProcessingTask implements BackgroundTask {

    private static final Logger LOG = LoggerFactory.getLogger(PostProcessingTask.class);
    private static final String JOB_FINISHED = "Post processing Job [{}] completed for indeces and ids: [{}]";
    public static final String LOCK_KEY = "/post-processing-lock";

    /**
     * Apply CASTING and RESOURCE post processing jobs the concept ids in the provided configuration
     *
     * @param saveCheckpoint Checkpointing is not implemented in this task, so this parameter is not used.
     * @param configuration Configuration containing the IDs to be post processed.
     * @return True if successful.
     */
    @Override
    public boolean start(Consumer<TaskCheckpoint> saveCheckpoint, TaskConfiguration configuration) {
        runPostProcessingMethod(configuration, Schema.BaseType.CASTING, this::runCastingFix);
        runPostProcessingMethod(configuration, Schema.BaseType.RESOURCE, this::runResourceFix);

        return true;
    }

    @Override
    public boolean stop() {
        throw new UnsupportedOperationException("Delayed task cannot be stopped while in progress");
    }

    @Override
    public void pause() {
        throw new UnsupportedOperationException("Delayed task cannot be paused");
    }

    @Override
    public boolean resume(Consumer<TaskCheckpoint> saveCheckpoint, TaskCheckpoint lastCheckpoint) {
        throw new UnsupportedOperationException("Delayed task cannot be resumed");
    }

    /**
     * Extract a map of concept indices to concept ids from the provided configuration
     *
     * @param type Type of concept to extract. This correlates to the key in the provided configuration.
     * @param configuration Configuration from which to extract the configuration.
     * @return Map of concept indices to ids that has been extracted from the provided configuration.
     */
    private Map<String,Set<ConceptId>> conceptFromConfig(Schema.BaseType type, TaskConfiguration configuration) {
        return configuration.json().at(COMMIT_LOG_FIXING).at(type.name()).asJsonMap().entrySet().stream().collect(toMap(
                Map.Entry::getKey,
                e -> e.getValue().asList().stream().map(ConceptId::of).collect(toSet())
        ));
    }

    /**
     * Main method which attempts to run all post processing jobs.
     *
     * @param postProcessingMethod The post processing job.
     *                      Either {@link ai.grakn.engine.postprocessing.PostProcessingTask#runResourceFix(GraknGraph, String, Set)} or
     *                      {@link ai.grakn.engine.postprocessing.PostProcessingTask#runCastingFix(GraknGraph, String, Set)}.
     *                      This then returns a function which will complete the job after going through validation

     */
    private void runPostProcessingMethod(TaskConfiguration configuration, Schema.BaseType baseType,
                                         TriFunction<GraknGraph, String, Set<ConceptId>, Boolean> postProcessingMethod){

        Map<String, Set<ConceptId>> allToPostProcess = conceptFromConfig(baseType, configuration);

        allToPostProcess.entrySet().forEach(e -> {
            String conceptIndex = e.getKey();
            Set<ConceptId> conceptIds = e.getValue();

            GraphMutators.runGraphMutationWithRetry(configuration,
                    (graph) -> runPostProcessingMethod(graph, conceptIndex, conceptIds, postProcessingMethod));
<<<<<<< HEAD

            LOG.debug(JOB_FINISHED, baseType.name(), conceptIndex, keyspace);
=======
>>>>>>> 38a26bea
        });

        LOG.debug(JOB_FINISHED, baseType.name(), allToPostProcess);
    }

    /**
     * Apply the given post processing method to the provided concept index and set of ids.
     *
     * @param graph
     * @param conceptIndex
     * @param conceptIds
     * @param postProcessingMethod
     */
    public void runPostProcessingMethod(GraknGraph graph, String conceptIndex, Set<ConceptId> conceptIds,
                                         TriFunction<GraknGraph, String, Set<ConceptId>, Boolean> postProcessingMethod){

        if(postProcessingMethod.apply(graph, conceptIndex, conceptIds)) {
            validateMerged(graph, conceptIndex, conceptIds).
                    ifPresent(message -> {
                        throw new RuntimeException(message);
                    });

            graph.admin().commitNoLogs();
        }
    }

    /**
     * Checks that post processing was done successfully by doing two things:
     *  1. That there is only 1 valid conceptID left
     *  2. That the concept Index does not return null
     * @param graph A grakn graph to run the checks against.
     * @param conceptIndex The concept index which MUST return a valid concept
     * @param conceptIds The concpet ids which should only return 1 valid concept
     * @return An error if one of the above rules are not satisfied.
     */
    private Optional<String> validateMerged(GraknGraph graph, String conceptIndex, Set<ConceptId> conceptIds){
        //Check number of valid concept Ids
        int numConceptFound = 0;
        for (ConceptId conceptId : conceptIds) {
            if (graph.getConcept(conceptId) != null) {
                numConceptFound++;
                if (numConceptFound > 1) {
                    StringBuilder conceptIdValues = new StringBuilder();
                    for (ConceptId id : conceptIds) {
                        conceptIdValues.append(id.getValue()).append(",");
                    }
                    return Optional.of("Not all concept were merged. The set of concepts [" + conceptIds.size() + "] with IDs [" + conceptIdValues.toString() + "] matched more than one concept");
                }
            }
        }

        //Check index
        if(graph.admin().getConcept(Schema.ConceptProperty.INDEX, conceptIndex) == null){
            return Optional.of("The concept index [" + conceptIndex + "] did not return any concept");
        }

        return Optional.empty();
    }

    /**
     * Run a a resource duplication merge on the provided concepts
     * @param graph Graph on which to apply the fixes
     * @param index The unique index of the concept which must exist at the end
     * @param conceptIds The conceptIds which effectively need to be merged.
     */
    private boolean runResourceFix(GraknGraph graph, String index, Set<ConceptId> conceptIds) {
        return graph.admin().fixDuplicateResources(index, conceptIds);
    }


    /**
     * Run a casting duplication merge job on the provided concepts
     * @param graph Graph on which to apply the fixes
     * @param index The unique index of the concept which must exist at the end
     * @param conceptIds The conceptIds which effectively need to be merged.
     */
    private boolean runCastingFix(GraknGraph graph, String index, Set<ConceptId> conceptIds) {
        return graph.admin().fixDuplicateCastings(index, conceptIds);
    }
}<|MERGE_RESOLUTION|>--- conflicted
+++ resolved
@@ -118,11 +118,6 @@
 
             GraphMutators.runGraphMutationWithRetry(configuration,
                     (graph) -> runPostProcessingMethod(graph, conceptIndex, conceptIds, postProcessingMethod));
-<<<<<<< HEAD
-
-            LOG.debug(JOB_FINISHED, baseType.name(), conceptIndex, keyspace);
-=======
->>>>>>> 38a26bea
         });
 
         LOG.debug(JOB_FINISHED, baseType.name(), allToPostProcess);
