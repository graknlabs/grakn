/*
 * Grakn - A Distributed Semantic Database
 * Copyright (C) 2016  Grakn Labs Limited
 *
 * Grakn is free software: you can redistribute it and/or modify
 * it under the terms of the GNU General Public License as published by
 * the Free Software Foundation, either version 3 of the License, or
 * (at your option) any later version.
 *
 * Grakn is distributed in the hope that it will be useful,
 * but WITHOUT ANY WARRANTY; without even the implied warranty of
 * MERCHANTABILITY or FITNESS FOR A PARTICULAR PURPOSE.  See the
 * GNU General Public License for more details.
 *
 * You should have received a copy of the GNU General Public License
 * along with Grakn. If not, see <http://www.gnu.org/licenses/gpl.txt>.
 */

package ai.grakn.engine.postprocessing;

import ai.grakn.GraknConfigKey;
import ai.grakn.GraknTx;
import ai.grakn.Keyspace;
import ai.grakn.concept.ConceptId;
import ai.grakn.engine.tasks.BackgroundTask;
import ai.grakn.engine.tasks.manager.TaskConfiguration;
import ai.grakn.engine.tasks.manager.TaskSchedule;
import ai.grakn.engine.tasks.manager.TaskState;
import ai.grakn.util.REST;
import ai.grakn.util.Schema;
import com.codahale.metrics.Timer.Context;
import mjson.Json;
import org.slf4j.Logger;
import org.slf4j.LoggerFactory;

import java.time.Instant;
import java.util.Collections;
import java.util.Map;
import java.util.Optional;
import java.util.Set;
import java.util.concurrent.locks.Lock;
import java.util.stream.Collectors;

import static com.codahale.metrics.MetricRegistry.name;

/**
 * <p>
 *     Task that control when postprocessing starts.
 * </p>
 *
 * <p>
 *     This task begins only if enough time has passed (configurable) since the last time a job was added.
 * </p>
 *
 * @author alexandraorth, fppt
 */
public class PostProcessingTask extends BackgroundTask {
    private static final Logger LOG = LoggerFactory.getLogger(PostProcessingTask.class);
    private static final String JOB_FINISHED = "Post processing Job [{}] completed for indeces and ids: [{}]";
    private static final String ATTRIBUTE_LOCK_KEY = "/post-processing-attribute-lock";
    private static final String RELATIONSHIP_LOCK_KEY = "/post-processing-relationship-lock";

    /**
     * Apply {@link ai.grakn.concept.Attribute} post processing jobs the concept ids in the provided configuration
     *
     * @return True if successful.
     */
    @Override
    public boolean start() {
        try (Context context = metricRegistry().timer(name(PostProcessingTask.class, "execution")).time()) {
            Json logs = configuration().json();
            if(logs.has(REST.Request.COMMIT_LOG_FIXING)){
                logs = logs.at(REST.Request.COMMIT_LOG_FIXING);
                Keyspace keyspace = Keyspace.of(configuration().json().at(REST.Request.KEYSPACE).asString());
                int fixingRetries = engineConfiguration().getPropertyAsInt(GraknEngineConfig.LOADER_REPEAT_COMMITS);

                Context contextSingle = metricRegistry().timer(name(PostProcessingTask.class, "execution-single")).time();
                try {
<<<<<<< HEAD
                    //Merge duplicate attributes if there are any
                    fixDuplicateAttributes(keyspace, logs, fixingRetries);
=======
                    Keyspace keyspace = Keyspace.of(configuration().json().at(REST.Request.KEYSPACE).asString());
                    int maxRetry = engineConfiguration().getProperty(GraknConfigKey.LOADER_REPEAT_COMMITS);
>>>>>>> 369c47e2

                    //Merge Duplicate Role Players if there are any
                    fixDuplicateRolePlayers(keyspace, logs, fixingRetries);
                } finally {
                    contextSingle.stop();
                }
            }
            return true;
        }
    }

    private void fixDuplicateRolePlayers(Keyspace keyspace, Json logs, int retries) {
        Set<ConceptId> relationshipIds = extractRolePlayerMergingJobs(Schema.BaseType.RELATIONSHIP, logs);

        relationshipIds.forEach(relationshipId ->{
            GraknTxMutators.runBatchMutationWithRetry(factory(), keyspace, retries, (tx) -> mergeDuplicateRolePlayers(tx, relationshipId));
        });
    }

    private void mergeDuplicateRolePlayers(GraknTx tx, ConceptId relationshipId) {
        if(tx.admin().relationshipHasDuplicateRolePlayers(relationshipId)){

            // Acquire a lock to make sure we don't have a race condition on deleting duplicate role players
            // and accidentally delete to many.
            Lock indexLock = this.getLockProvider().getLock(PostProcessingTask.RELATIONSHIP_LOCK_KEY + "/" + relationshipId.getValue());
            indexLock.lock();

            try {
                boolean commitNeeded = tx.admin().fixRelationshipWithDuplicateRolePlayers(relationshipId);

                if(commitNeeded){
                    tx.admin().commitNoLogs();
                }
            } finally {
                indexLock.unlock();
            }
        }
    }

    /**
     * Gets the list of {@link ai.grakn.concept.Relationship}s which have recently gotten new role players
     */
    private Set<ConceptId> extractRolePlayerMergingJobs(Schema.BaseType type, Json logs) {
        if(!logs.has(type.name())){
            return Collections.emptySet();
        }

        logs = logs.at(type.name());
        return logs.asList().stream().map(conceptId -> ConceptId.of((String) conceptId)).collect(Collectors.toSet());
    }

    private void fixDuplicateAttributes(Keyspace keyspace, Json logs, int retries){
        Map<String, Set<ConceptId>> attributesToMerge = extractAttributeMergingJobs(Schema.BaseType.ATTRIBUTE, logs);

        attributesToMerge.forEach((conceptIndex, conceptIds) -> {
            GraknTxMutators.runMutationWithRetry(factory(), keyspace, retries,
                    (tx) -> mergeDuplicateAttributes(tx, conceptIndex, conceptIds));
        });

        LOG.debug(JOB_FINISHED, Schema.BaseType.ATTRIBUTE.name(), attributesToMerge);
    }

    /**
     * Gets a map of indices to ids representing new {@link ai.grakn.concept.Attribute}s.
     * Using this map we can merge any potential duplicate attributes
     *
     * @return Map of concept indices to ids that has been extracted from the provided configuration.
     */
    private static Map<String,Set<ConceptId>> extractAttributeMergingJobs(Schema.BaseType type, Json logs) {
        if(!logs.has(type.name())){
            return Collections.emptyMap();
        }

        logs = logs.at(type.name());
        return logs.asJsonMap().entrySet().stream().collect(Collectors.toMap(
                Map.Entry::getKey,
                e -> e.getValue().asList().stream().map(o -> ConceptId.of(o.toString())).collect(Collectors.toSet())
        ));
    }

    /**
     * Apply the given post processing method to the provided concept index and set of ids.
     */
    private void mergeDuplicateAttributes(GraknTx tx, String conceptIndex, Set<ConceptId> conceptIds){
        if(tx.admin().duplicateResourcesExist(conceptIndex, conceptIds)){

            // Acquire a lock when you post process on an index to prevent race conditions
            // Lock is acquired after checking for duplicates to reduce runtime
            Lock indexLock = this.getLockProvider().getLock(PostProcessingTask.ATTRIBUTE_LOCK_KEY + "/" + conceptIndex);
            indexLock.lock();

            try {
                // execute the provided post processing method
                boolean commitNeeded = tx.admin().fixDuplicateResources(conceptIndex, conceptIds);

                // ensure post processing was correctly executed
                if(commitNeeded) {
                    validateMerged(tx, conceptIndex, conceptIds).
                            ifPresent(message -> {
                                throw new RuntimeException(message);
                            });

                    // persist merged concepts
                    tx.admin().commitNoLogs();
                }
            } finally {
                indexLock.unlock();
            }
        }
    }


    /**
     * Checks that post processing was done successfully by doing two things:
     *  1. That there is only 1 valid conceptID left
     *  2. That the concept Index does not return null
     * @param graph A grakn graph to run the checks against.
     * @param conceptIndex The concept index which MUST return a valid concept
     * @param conceptIds The concpet ids which should only return 1 valid concept
     * @return An error if one of the above rules are not satisfied.
     */
    private Optional<String> validateMerged(GraknTx graph, String conceptIndex, Set<ConceptId> conceptIds){
        //Check number of valid concept Ids
        int numConceptFound = 0;
        for (ConceptId conceptId : conceptIds) {
            if (graph.getConcept(conceptId) != null) {
                numConceptFound++;
                if (numConceptFound > 1) {
                    StringBuilder conceptIdValues = new StringBuilder();
                    for (ConceptId id : conceptIds) {
                        conceptIdValues.append(id.getValue()).append(",");
                    }
                    return Optional.of("Not all concept were merged. The set of concepts [" + conceptIds.size() + "] with IDs [" + conceptIdValues.toString() + "] matched more than one concept");
                }
            }
        }

        //Check index
        if(graph.admin().getConcept(Schema.VertexProperty.INDEX, conceptIndex) == null){
            return Optional.of("The concept index [" + conceptIndex + "] did not return any concept");
        }

        return Optional.empty();
    }

    /**
     * Helper method which creates PP Task States.
     *
     * @param creator The class which is creating the task
     * @return The executable postprocessing task state
     */
    public static TaskState createTask(Class creator, int delay) {
        return TaskState.of(PostProcessingTask.class,
                creator.getName(),
                TaskSchedule.at(Instant.now().plusMillis(delay)),
                TaskState.Priority.LOW);
    }

    /**
     * Helper method which creates the task config needed in order to execute a PP task
     *
     * @param keyspace The keyspace of the graph to execute this on.
     * @param config The config which contains the concepts to post process
     * @return The task configuration encapsulating the above details in a manner executable by the task runner
     */
    public static Optional<TaskConfiguration> createConfig(Keyspace keyspace, String config){
        Json jsonConfig = Json.read(config);
        if(!jsonConfig.has(REST.Request.COMMIT_LOG_FIXING)){
            return Optional.empty();
        }

        Json postProcessingConfiguration = Json.object();
        postProcessingConfiguration.set(REST.Request.KEYSPACE, keyspace.getValue());
        postProcessingConfiguration.set(REST.Request.COMMIT_LOG_FIXING, Json.read(config).at(REST.Request.COMMIT_LOG_FIXING));
        return Optional.of(TaskConfiguration.of(postProcessingConfiguration));
    }
}<|MERGE_RESOLUTION|>--- conflicted
+++ resolved
@@ -67,22 +67,19 @@
      */
     @Override
     public boolean start() {
-        try (Context context = metricRegistry().timer(name(PostProcessingTask.class, "execution")).time()) {
+        try (Context context = metricRegistry()
+                .timer(name(PostProcessingTask.class, "execution")).time()) {
             Json logs = configuration().json();
-            if(logs.has(REST.Request.COMMIT_LOG_FIXING)){
-                logs = logs.at(REST.Request.COMMIT_LOG_FIXING);
-                Keyspace keyspace = Keyspace.of(configuration().json().at(REST.Request.KEYSPACE).asString());
-                int fixingRetries = engineConfiguration().getPropertyAsInt(GraknEngineConfig.LOADER_REPEAT_COMMITS);
+if(logs.has(REST.Request.COMMIT_LOG_FIXING)){
+            logs = logs.at(REST.Request.COMMIT_LOG_FIXING);
+                    Keyspace keyspace = Keyspace.of(configuration().json().at(REST.Request.KEYSPACE).asString());
+                    int fixingRetries = engineConfiguration()
+                            .getProperty(GraknConfigKey.LOADER_REPEAT_COMMITS);
 
                 Context contextSingle = metricRegistry().timer(name(PostProcessingTask.class, "execution-single")).time();
                 try {
-<<<<<<< HEAD
                     //Merge duplicate attributes if there are any
                     fixDuplicateAttributes(keyspace, logs, fixingRetries);
-=======
-                    Keyspace keyspace = Keyspace.of(configuration().json().at(REST.Request.KEYSPACE).asString());
-                    int maxRetry = engineConfiguration().getProperty(GraknConfigKey.LOADER_REPEAT_COMMITS);
->>>>>>> 369c47e2
 
                     //Merge Duplicate Role Players if there are any
                     fixDuplicateRolePlayers(keyspace, logs, fixingRetries);
