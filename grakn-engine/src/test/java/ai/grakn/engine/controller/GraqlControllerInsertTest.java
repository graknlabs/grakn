--- conflicted
+++ resolved
@@ -24,19 +24,16 @@
 import ai.grakn.concept.ConceptId;
 import ai.grakn.concept.Label;
 import ai.grakn.engine.factory.EngineGraknTxFactory;
-<<<<<<< HEAD
 import ai.grakn.graql.QueryBuilder;
 import ai.grakn.graql.QueryParser;
 import ai.grakn.test.kbs.MovieKB;
 import ai.grakn.test.rule.SampleKBContext;
-=======
 import ai.grakn.engine.postprocessing.PostProcessor;
 import ai.grakn.engine.tasks.manager.TaskManager;
 import ai.grakn.exception.GraknTxOperationException;
 import ai.grakn.exception.GraqlSyntaxException;
 import ai.grakn.graql.Query;
 import ai.grakn.graql.internal.query.QueryAnswer;
->>>>>>> aee2488a
 import ai.grakn.util.REST;
 import com.codahale.metrics.MetricRegistry;
 import com.google.common.collect.ImmutableList;
@@ -53,11 +50,8 @@
 
 import static ai.grakn.engine.controller.GraqlControllerReadOnlyTest.exception;
 import static ai.grakn.engine.controller.GraqlControllerReadOnlyTest.jsonResponse;
-<<<<<<< HEAD
-=======
 import static ai.grakn.engine.controller.GraqlControllerReadOnlyTest.stringResponse;
 import static ai.grakn.graql.Graql.var;
->>>>>>> aee2488a
 import static ai.grakn.util.ErrorMessage.MISSING_REQUEST_BODY;
 import static ai.grakn.util.REST.Request.Graql.EXECUTE_WITH_INFERENCE;
 import static ai.grakn.util.REST.Response.ContentType.APPLICATION_JSON;
@@ -191,26 +185,7 @@
     }
 
     @Test
-<<<<<<< HEAD
-    public void POSTGraqlDefine_GraphCommitIsCalled(){
-=======
-    public void POSTGraqlInsertWithTextType_ResponseIsTextType(){
-        Response response = sendRequest("insert $x isa person;", APPLICATION_TEXT);
-
-        assertThat(response.contentType(), equalTo(APPLICATION_TEXT));
-    }
-
-    @Test
-    public void POSTGraqlInsertWithTextType_ResponseIsCorrectText(){
-
-        Response response = sendRequest("insert $x isa person;", APPLICATION_TEXT);
-
-        assertThat(stringResponse(response), containsString("isa person"));
-    }
-
-    @Test
     public void POSTGraqlDefine_GraphCommitNeverCalled(){
->>>>>>> aee2488a
         String query = "define thingy sub entity;";
 
         sendRequest(query);
