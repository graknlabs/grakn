/*
 * Grakn - A Distributed Semantic Database
 * Copyright (C) 2016  Grakn Labs Limited
 *
 * Grakn is free software: you can redistribute it and/or modify
 * it under the terms of the GNU General Public License as published by
 * the Free Software Foundation, either version 3 of the License, or
 * (at your option) any later version.
 *
 * Grakn is distributed in the hope that it will be useful,
 * but WITHOUT ANY WARRANTY; without even the implied warranty of
 * MERCHANTABILITY or FITNESS FOR A PARTICULAR PURPOSE.  See the
 * GNU General Public License for more details.
 *
 * You should have received a copy of the GNU General Public License
 * along with Grakn. If not, see <http://www.gnu.org/licenses/gpl.txt>.
 */

package ai.grakn.engine.controller;


import ai.grakn.engine.EngineTestHelper;
import ai.grakn.GraknConfigKey;
import ai.grakn.engine.GraknEngineConfig;
import com.jayway.restassured.RestAssured;
import com.jayway.restassured.builder.RequestSpecBuilder;
import org.junit.rules.ExternalResource;
import spark.Service;

import java.util.Optional;
import java.util.function.BiConsumer;
import java.util.function.Consumer;

import static ai.grakn.engine.HttpHandler.configureSpark;

/**
 * Context that starts spark
 * @author Felix Chapman
 */
public class SparkContext extends ExternalResource {

    private final BiConsumer<Service, GraknEngineConfig> createControllers;
    private final GraknEngineConfig config = GraknEngineConfig.create();

    private Service spark;
    
    private SparkContext(BiConsumer<Service, GraknEngineConfig> createControllers) {
        this.createControllers = createControllers;

        int port = EngineTestHelper.findAvailablePort();
        config.setConfigProperty(GraknConfigKey.SERVER_PORT, port);

        if ("0.0.0.0".equals(config.getProperty(GraknConfigKey.SERVER_HOST_NAME))) {
            config.setConfigProperty(GraknConfigKey.SERVER_HOST_NAME, "localhost");
        }
    }

    private Service startSparkCopyOnNewPort() {
        Service spark = Service.ignite();

        String hostName = config.getProperty(GraknConfigKey.SERVER_HOST_NAME);

<<<<<<< HEAD
        configureSpark(spark, hostName, port(), config.getPath(GraknEngineConfig.STATIC_FILES_PATH),
                64);
=======
        Optional<String> jwtProperty = config.getProperty(GraknConfigKey.JWT_SECRET);

        configureSpark(spark, hostName, port(), config.getPath(GraknConfigKey.STATIC_FILES_PATH),
                        config.getProperty(GraknConfigKey.PASSWORD_PROTECTED), 64,
                        jwtProperty.isPresent() ? JWTHandler.create(jwtProperty.get()) : null);
>>>>>>> 466c89f0

        RestAssured.baseURI = "http://" + hostName + ":" + port();

        RestAssured.requestSpecification = new RequestSpecBuilder().build();

        return spark;
    }
    
    public static SparkContext withControllers(BiConsumer<Service, GraknEngineConfig> createControllers) {
        return new SparkContext(createControllers);
    }

    public static SparkContext withControllers(Consumer<Service> createControllers) {
        return new SparkContext((spark, config) -> createControllers.accept(spark));
    }

    public SparkContext port(int port) {
        config.setConfigProperty(GraknConfigKey.SERVER_PORT, port);
        return this;
    }

    public int port() {
        return config.getProperty(GraknConfigKey.SERVER_PORT);
    }

    public String uri() {
        return config.uri();
    }

    public GraknEngineConfig config() {
        return config;
    }

    public void start() {
        spark = startSparkCopyOnNewPort();

        createControllers.accept(spark, config);

        spark.awaitInitialization();
    }

    public void stop() {
        spark.stop();

        // Block until server is truly stopped
        // This occurs when there is no longer a port assigned to the Spark server
        boolean running = true;
        while (running) {
            try {
                spark.port();
            } catch(IllegalStateException e){
                running = false;
            }
        }
    }

    @Override
    protected void before() throws Throwable {
        start();
    }

    @Override
    protected void after() {
        stop();
    }

}<|MERGE_RESOLUTION|>--- conflicted
+++ resolved
@@ -60,16 +60,8 @@
 
         String hostName = config.getProperty(GraknConfigKey.SERVER_HOST_NAME);
 
-<<<<<<< HEAD
-        configureSpark(spark, hostName, port(), config.getPath(GraknEngineConfig.STATIC_FILES_PATH),
+        configureSpark(spark, hostName, port(), config.getPath(GraknConfigKey.STATIC_FILES_PATH),
                 64);
-=======
-        Optional<String> jwtProperty = config.getProperty(GraknConfigKey.JWT_SECRET);
-
-        configureSpark(spark, hostName, port(), config.getPath(GraknConfigKey.STATIC_FILES_PATH),
-                        config.getProperty(GraknConfigKey.PASSWORD_PROTECTED), 64,
-                        jwtProperty.isPresent() ? JWTHandler.create(jwtProperty.get()) : null);
->>>>>>> 466c89f0
 
         RestAssured.baseURI = "http://" + hostName + ":" + port();
 
