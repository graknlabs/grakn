--- conflicted
+++ resolved
@@ -14,17 +14,10 @@
 import ai.grakn.test.GraknTestSetup;
 import ai.grakn.util.EmbeddedCassandra;
 import ai.grakn.util.ErrorMessage;
-<<<<<<< HEAD
+import org.junit.AfterClass;
+import org.junit.BeforeClass;
 import ai.grakn.util.Redis;
 import org.junit.AfterClass;
-=======
-import org.junit.AfterClass;
-import org.junit.BeforeClass;
-import org.junit.Rule;
-import org.junit.Test;
-import org.junit.rules.ExpectedException;
-
->>>>>>> 1652c4e2
 import static org.junit.Assert.assertEquals;
 import static org.junit.Assert.assertFalse;
 import static org.junit.Assert.assertTrue;
@@ -41,7 +34,6 @@
     @Rule
     public final ExpectedException expectedException = ExpectedException.none();
 
-<<<<<<< HEAD
     private static GraknEngineServer graknEngineServer;
 
     private static EngineGraknGraphFactory graknFactory = EngineGraknGraphFactory.createAndLoadSystemOntology(EngineTestHelper.config().getProperties());
@@ -57,25 +49,12 @@
     public static void beforeClass() {
         graknEngineServer = new GraknEngineServer(EngineTestHelper.config());
         graknEngineServer.start();
-=======
-    private static EngineGraknGraphFactory graknFactory;
-    
-    private String factoryUri = "localhost:" + EngineTestHelper.config().getProperty(GraknEngineConfig.SERVER_PORT_NUMBER);
-
-    @BeforeClass
-    public static void beforeClass() {
-        EngineTestHelper.engineWithGraphs();
->>>>>>> 1652c4e2
         graknFactory = EngineGraknGraphFactory.createAndLoadSystemOntology(EngineTestHelper.config().getProperties());
     }
 
     @AfterClass
     public static void afterClass() {
-<<<<<<< HEAD
         graknEngineServer.close();
-=======
-        EngineTestHelper.noEngine();
->>>>>>> 1652c4e2
     }
 
     @Test
