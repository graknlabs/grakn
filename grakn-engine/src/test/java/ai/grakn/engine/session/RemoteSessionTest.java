--- conflicted
+++ resolved
@@ -76,23 +76,14 @@
     );
 
     @ClassRule
-<<<<<<< HEAD
     public static RuleChain ruleChain = RuleChain
             .outerRule(new EmbeddedCassandra())
-            .around(SparkContext.withControllers(spark -> {
-                Properties properties = GraknEngineConfig.create().getProperties();
-                EngineGraknGraphFactory factory = EngineGraknGraphFactory
-                        .createAndLoadSystemOntology(properties);
-                new SystemController(factory, spark, new GraknEngineStatus(), new MetricRegistry());
-            }).port(4567));
-=======
-    public static SparkContext sparkContext = SparkContext.withControllers(spark -> {
-        EmbeddedCassandra.start();
+            .around( SparkContext.withControllers(spark -> {
+
         Properties properties = GraknEngineConfig.create().getProperties();
         EngineGraknTxFactory factory = EngineGraknTxFactory.createAndLoadSystemSchema(properties);
         new SystemController(factory, spark, new GraknEngineStatus(), new MetricRegistry());
-    }).port(4567);
->>>>>>> c5e9d3e6
+    }).port(4567));
 
     private final BlockingQueue<Json> responses = new LinkedBlockingDeque<>();
     private final RemoteEndpoint remoteEndpoint = mock(RemoteEndpoint.class);
