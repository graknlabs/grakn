/*
 * Grakn - A Distributed Semantic Database
 * Copyright (C) 2016-2018 Grakn Labs Limited
 *
 * Grakn is free software: you can redistribute it and/or modify
 * it under the terms of the GNU Affero General Public License as published by
 * the Free Software Foundation, either version 3 of the License, or
 * (at your option) any later version.
 *
 * Grakn is distributed in the hope that it will be useful,
 * but WITHOUT ANY WARRANTY; without even the implied warranty of
 * MERCHANTABILITY or FITNESS FOR A PARTICULAR PURPOSE.  See the
 * GNU General Public License for more details.
 *
 * You should have received a copy of the GNU General Public License
 * along with Grakn. If not, see <http://www.gnu.org/licenses/gpl.txt>.
 */

package ai.grakn.engine;

import ai.grakn.GraknConfigKey;
import ai.grakn.Keyspace;
<<<<<<< HEAD
import ai.grakn.engine.controller.HttpController;
=======
import ai.grakn.engine.data.QueueSanityCheck;
import ai.grakn.engine.data.RedisSanityCheck;
>>>>>>> 4095d038
import ai.grakn.engine.data.RedisWrapper;
import ai.grakn.engine.factory.EngineGraknTxFactory;
import ai.grakn.engine.lock.JedisLockProvider;
import ai.grakn.engine.lock.LockProvider;
import ai.grakn.engine.rpc.GrpcGraknService;
import ai.grakn.engine.rpc.GrpcOpenRequestExecutorImpl;
import ai.grakn.engine.rpc.GrpcServer;
import ai.grakn.engine.task.postprocessing.CountPostProcessor;
import ai.grakn.engine.task.postprocessing.CountStorage;
import ai.grakn.engine.task.postprocessing.IndexPostProcessor;
import ai.grakn.engine.task.postprocessing.IndexStorage;
import ai.grakn.engine.task.postprocessing.PostProcessingTask;
import ai.grakn.engine.task.postprocessing.PostProcessor;
import ai.grakn.engine.task.postprocessing.redisstorage.RedisCountStorage;
import ai.grakn.engine.task.postprocessing.redisstorage.RedisIndexStorage;
import ai.grakn.engine.util.EngineID;
import ai.grakn.grpc.GrpcOpenRequestExecutor;
import ai.grakn.redismock.RedisServer;
import ai.grakn.test.rule.SessionContext;
import ai.grakn.util.GraknVersion;
import ai.grakn.util.SimpleURI;
import com.codahale.metrics.MetricRegistry;
import com.google.common.collect.Iterables;
import io.grpc.Server;
import io.grpc.ServerBuilder;
import org.junit.After;
import org.junit.Before;
import org.junit.Ignore;
import org.junit.Rule;
import org.junit.Test;
import org.junit.contrib.java.lang.system.SystemOutRule;
import org.junit.rules.ExpectedException;
import redis.clients.jedis.Jedis;
import redis.clients.jedis.JedisPool;
import redis.clients.util.Pool;
import spark.Service;

import java.io.IOException;
import java.util.Collection;
import java.util.Collections;

import static ai.grakn.util.ErrorMessage.VERSION_MISMATCH;
import static junit.framework.TestCase.assertTrue;
import static org.hamcrest.MatcherAssert.assertThat;
import static org.hamcrest.Matchers.containsString;
import static org.hamcrest.Matchers.hasItem;
import static org.hamcrest.Matchers.isA;
import static org.junit.Assert.assertNotNull;
import static org.mockito.ArgumentMatchers.any;
import static org.mockito.ArgumentMatchers.eq;
import static org.mockito.Mockito.mock;
import static org.mockito.Mockito.never;
import static org.mockito.Mockito.verify;
import static org.mockito.Mockito.when;

public class GraknEngineServerTest {
    private static final String VERSION_KEY = "info:version";
    private static final String OLD_VERSION = "0.0.1-ontoit-alpha";

    @Rule
    public final ExpectedException exception = ExpectedException.none();

    @Rule
    public final SystemOutRule stdout = new SystemOutRule();
    @Rule
    public final SessionContext sessionContext = SessionContext.create();

    GraknConfig config = GraknConfig.create();
    Service spark = Service.ignite();
    RedisWrapper mockRedisWrapper = mock(RedisWrapper.class);
    Jedis mockJedis = mock(Jedis.class);

    @Before
    public void setUp() {
        Pool<Jedis> jedisPool = mock(JedisPool.class);
        when(mockRedisWrapper.getJedisPool()).thenReturn(jedisPool);
        when(jedisPool.getResource()).thenReturn(mockJedis);
    }

    @After
    public void tearDown() {
        spark.stop();
    }


    @Test
    public void whenEngineServerIsStarted_SystemKeyspaceIsLoaded() throws IOException {
        SimpleURI uri = new SimpleURI(Iterables.getOnlyElement(config.getProperty(GraknConfigKey.REDIS_HOST)));
        RedisServer redisServer = RedisServer.newRedisServer(uri.getPort());

        redisServer.start();

        try {
            try (GraknEngineServer server = createGraknEngineServer(RedisWrapper.create(config))) {
                server.start();
                assertNotNull(server.factory().systemKeyspace());

                // init a random keyspace
                String keyspaceName = "thisisarandomwhalekeyspace";
                server.factory().systemKeyspace().openKeyspace(Keyspace.of(keyspaceName));

                assertTrue(server.factory().systemKeyspace().containsKeyspace(Keyspace.of(keyspaceName)));
            }
        } finally {
            redisServer.stop();
        }
    }

    @Test
    public void whenStartingEngineServer_EnsureBackgroundTasksAreRegistered() throws IOException {
        try (GraknEngineServer server = createGraknEngineServer(mockRedisWrapper)) {
            assertThat(server.backgroundTaskRunner().tasks(), hasItem(isA(PostProcessingTask.class)));
        }
    }

    @Test
    public void whenEngineServerIsStartedTheFirstTime_TheVersionIsRecordedInRedis() throws IOException {
        when(mockJedis.get(VERSION_KEY)).thenReturn(null);

        try (GraknEngineServer server = createGraknEngineServer(mockRedisWrapper)) {
            server.start();
        }

        verify(mockJedis).set(VERSION_KEY, GraknVersion.VERSION);
    }

    @Test
    public void whenEngineServerIsStartedASecondTime_TheVersionIsNotChanged() throws IOException {
        when(mockJedis.get(VERSION_KEY)).thenReturn(GraknVersion.VERSION);

        try (GraknEngineServer server = createGraknEngineServer(mockRedisWrapper)) {
            server.start();
        }

        verify(mockJedis, never()).set(eq(VERSION_KEY), any());
    }

    @Test
    @Ignore("Printed but not detected")
    public void whenEngineServerIsStartedWithDifferentVersion_PrintWarning() throws IOException {
        when(mockJedis.get(VERSION_KEY)).thenReturn(OLD_VERSION);
        stdout.enableLog();

        try (GraknEngineServer server = createGraknEngineServer(mockRedisWrapper)) {
            server.start();
        }

        verify(mockJedis).get(VERSION_KEY);
        assertThat(stdout.getLog(), containsString(VERSION_MISMATCH.getMessage(GraknVersion.VERSION, OLD_VERSION)));
    }

    @Test
    public void whenEngineServerIsStartedWithDifferentVersion_TheVersionIsNotChanged() throws IOException {
        when(mockJedis.get(VERSION_KEY)).thenReturn(OLD_VERSION);

        try (GraknEngineServer server = createGraknEngineServer(mockRedisWrapper)) {
            server.start();
        }

        verify(mockJedis, never()).set(eq(VERSION_KEY), any());
    }

    private GraknEngineServer createGraknEngineServer(RedisWrapper redisWrapper) {
        // grakn engine configuration
        EngineID engineId = EngineID.me();
        GraknConfig config = GraknConfig.create();
        GraknEngineStatus status = new GraknEngineStatus();

        MetricRegistry metricRegistry = new MetricRegistry();

        // distributed locks
        LockProvider lockProvider = new JedisLockProvider(redisWrapper.getJedisPool());

        // tx-factory
        EngineGraknTxFactory engineGraknTxFactory = EngineGraknTxFactory.create(lockProvider, config);

        // post-processing
        IndexStorage indexStorage =  RedisIndexStorage.create(redisWrapper.getJedisPool(), metricRegistry);
        CountStorage countStorage = RedisCountStorage.create(redisWrapper.getJedisPool(), metricRegistry);
        IndexPostProcessor indexPostProcessor = IndexPostProcessor.create(lockProvider, indexStorage);
        CountPostProcessor countPostProcessor = CountPostProcessor.create(config, engineGraknTxFactory, lockProvider, metricRegistry, countStorage);
        PostProcessor postProcessor = PostProcessor.create(indexPostProcessor, countPostProcessor);

        // http services: spark, http controller, and gRPC server
        Service sparkHttp = Service.ignite();
        Collection<HttpController> httpControllers = Collections.emptyList();
        int grpcPort = config.getProperty(GraknConfigKey.GRPC_PORT);
        GrpcOpenRequestExecutor requestExecutor = new GrpcOpenRequestExecutorImpl(engineGraknTxFactory);
        Server server = ServerBuilder.forPort(grpcPort).addService(new GrpcGraknService(requestExecutor, null)).build();
        GrpcServer grpcServer = GrpcServer.create(server);
<<<<<<< HEAD
        return GraknEngineServerFactory.createGraknEngineServer(engineId, config, status,
                sparkHttp, httpControllers, grpcServer,
                engineGraknTxFactory, metricRegistry,
                redisWrapper, lockProvider, postProcessor);
=======
        QueueSanityCheck queueSanityCheck = new RedisSanityCheck(redisWrapper);

        return GraknEngineServerFactory.createGraknEngineServer(id, spark, status, metricRegistry, config, queueSanityCheck,
                indexStorage, countStorage, lockProvider, Runtime.getRuntime(), Collections.emptyList(), engineGraknTxFactory, grpcServer);
>>>>>>> 4095d038
    }
}<|MERGE_RESOLUTION|>--- conflicted
+++ resolved
@@ -20,12 +20,9 @@
 
 import ai.grakn.GraknConfigKey;
 import ai.grakn.Keyspace;
-<<<<<<< HEAD
-import ai.grakn.engine.controller.HttpController;
-=======
 import ai.grakn.engine.data.QueueSanityCheck;
 import ai.grakn.engine.data.RedisSanityCheck;
->>>>>>> 4095d038
+import ai.grakn.engine.controller.HttpController;
 import ai.grakn.engine.data.RedisWrapper;
 import ai.grakn.engine.factory.EngineGraknTxFactory;
 import ai.grakn.engine.lock.JedisLockProvider;
@@ -216,16 +213,10 @@
         GrpcOpenRequestExecutor requestExecutor = new GrpcOpenRequestExecutorImpl(engineGraknTxFactory);
         Server server = ServerBuilder.forPort(grpcPort).addService(new GrpcGraknService(requestExecutor, null)).build();
         GrpcServer grpcServer = GrpcServer.create(server);
-<<<<<<< HEAD
+        QueueSanityCheck queueSanityCheck = new RedisSanityCheck(redisWrapper);
         return GraknEngineServerFactory.createGraknEngineServer(engineId, config, status,
                 sparkHttp, httpControllers, grpcServer,
                 engineGraknTxFactory, metricRegistry,
-                redisWrapper, lockProvider, postProcessor);
-=======
-        QueueSanityCheck queueSanityCheck = new RedisSanityCheck(redisWrapper);
-
-        return GraknEngineServerFactory.createGraknEngineServer(id, spark, status, metricRegistry, config, queueSanityCheck,
-                indexStorage, countStorage, lockProvider, Runtime.getRuntime(), Collections.emptyList(), engineGraknTxFactory, grpcServer);
->>>>>>> 4095d038
+                queueSanityCheck, lockProvider, postProcessor);
     }
 }