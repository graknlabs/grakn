/*
 * Copyright (C) 2020 Grakn Labs
 *
 * This program is free software: you can redistribute it and/or modify
 * it under the terms of the GNU Affero General Public License as
 * published by the Free Software Foundation, either version 3 of the
 * License, or (at your option) any later version.
 *
 * This program is distributed in the hope that it will be useful,
 * but WITHOUT ANY WARRANTY; without even the implied warranty of
 * MERCHANTABILITY or FITNESS FOR A PARTICULAR PURPOSE.  See the
 * GNU Affero General Public License for more details.
 *
 * You should have received a copy of the GNU Affero General Public License
 * along with this program.  If not, see <https://www.gnu.org/licenses/>.
 *
 */

package grakn.core.pattern.variable;

import grakn.core.common.exception.GraknException;
import grakn.core.common.parameters.Label;
import grakn.core.pattern.Pattern;
import grakn.core.pattern.constraint.Constraint;
import grakn.core.traversal.Traversal;
import grakn.core.traversal.common.Identifier;
import graql.lang.pattern.variable.Reference;

import java.util.HashSet;
import java.util.Objects;
import java.util.Set;

import static grakn.common.util.Objects.className;
import static grakn.core.common.exception.ErrorMessage.Pattern.INVALID_CASTING;

public abstract class Variable implements Pattern {

    private final Identifier.Variable identifier;
    private final int hash;
    private final Set<Label> typeHints;
    private boolean isSatisfiable;

    Variable(Identifier.Variable identifier) {
        this.identifier = identifier;
        this.hash = Objects.hash(identifier);
        this.typeHints = new HashSet<>();
        this.isSatisfiable = true;
    }

    public abstract Set<? extends Constraint> constraints();

    public Identifier.Variable identifier() {
        return identifier;
    }

    public Reference reference() {
        return identifier.reference();
    }

    public void addTo(Traversal traversal) {
<<<<<<< HEAD
        if (!typeHints.isEmpty()) traversal.types(identifier, typeHints);
=======
        // TODO: create vertex properties first, then the vertex itself, then edges
        //       that way, we can make properties to be 'final' objects that are
        //       included in equality and hashCode of vertices
>>>>>>> 38fbdd50
        constraints().forEach(constraint -> constraint.addTo(traversal));
    }

    public boolean isType() {
        return false;
    }

    public boolean isThing() {
        return false;
    }

    public TypeVariable asType() {
        throw GraknException.of(INVALID_CASTING, className(this.getClass()), className(TypeVariable.class));
    }

    public ThingVariable asThing() {
        throw GraknException.of(INVALID_CASTING, className(this.getClass()), className(ThingVariable.class));
    }

    public void addHints(Set<Label> labels) {
        if (typeHints.isEmpty() && isSatisfiable) return;
        typeHints.addAll(labels);
        if (!isSatisfiable && !typeHints.isEmpty()) isSatisfiable = true;
    }

    public void retainHints(Set<Label> labels) {
        if (typeHints.isEmpty() && isSatisfiable) {
            typeHints.addAll(labels);
            return;
        }
        typeHints.retainAll(labels);
        if (typeHints.isEmpty()) isSatisfiable = false;
    }

    public void removeHint(Label label) {
        assert !(typeHints.isEmpty() && isSatisfiable);
        typeHints.remove(label);
    }

    public Set<Label> typeHints() {
        return typeHints;
    }

    public boolean isSatisfiable() {
        return isSatisfiable;
    }

    @Override
    public boolean equals(Object o) {
        if (this == o) return true;
        if (o == null || getClass() != o.getClass()) return false;

        final Variable that = (Variable) o;
        return this.identifier.equals(that.identifier);
    }

    @Override
    public int hashCode() {
        return hash;
    }
}<|MERGE_RESOLUTION|>--- conflicted
+++ resolved
@@ -58,13 +58,10 @@
     }
 
     public void addTo(Traversal traversal) {
-<<<<<<< HEAD
-        if (!typeHints.isEmpty()) traversal.types(identifier, typeHints);
-=======
         // TODO: create vertex properties first, then the vertex itself, then edges
         //       that way, we can make properties to be 'final' objects that are
         //       included in equality and hashCode of vertices
->>>>>>> 38fbdd50
+        if (!typeHints.isEmpty()) traversal.types(identifier, typeHints);
         constraints().forEach(constraint -> constraint.addTo(traversal));
     }
 
