/*
 * Copyright (C) 2020 Grakn Labs
 *
 * This program is free software: you can redistribute it and/or modify
 * it under the terms of the GNU Affero General Public License as
 * published by the Free Software Foundation, either version 3 of the
 * License, or (at your option) any later version.
 *
 * This program is distributed in the hope that it will be useful,
 * but WITHOUT ANY WARRANTY; without even the implied warranty of
 * MERCHANTABILITY or FITNESS FOR A PARTICULAR PURPOSE.  See the
 * GNU Affero General Public License for more details.
 *
 * You should have received a copy of the GNU Affero General Public License
 * along with this program.  If not, see <https://www.gnu.org/licenses/>.
 *
 */

package grakn.core.pattern.constraint.thing;

import grakn.core.common.iterator.Iterators;
import grakn.core.common.parameters.Label;
import grakn.core.pattern.equivalence.AlphaEquivalence;
import grakn.core.pattern.equivalence.AlphaEquivalent;
import grakn.core.pattern.variable.ThingVariable;
import grakn.core.pattern.variable.TypeVariable;
import grakn.core.pattern.variable.Variable;
import grakn.core.pattern.variable.VariableRegistry;
import grakn.core.traversal.Traversal;
import grakn.core.traversal.common.Identifier;

import javax.annotation.Nullable;
import java.util.HashSet;
import java.util.Iterator;
import java.util.LinkedHashSet;
import java.util.Objects;
import java.util.Optional;
import java.util.Set;
import java.util.stream.Collectors;

import static grakn.core.common.iterator.Iterators.iterate;
import static graql.lang.common.GraqlToken.Char.PARAN_CLOSE;
import static graql.lang.common.GraqlToken.Char.PARAN_OPEN;

public class RelationConstraint extends ThingConstraint implements AlphaEquivalent<RelationConstraint> {

    private final LinkedHashSet<RolePlayer> rolePlayers;
    private final int hash;

    public RelationConstraint(ThingVariable owner, LinkedHashSet<RolePlayer> rolePlayers) {
        super(owner, rolePlayerVariables(rolePlayers));
        assert rolePlayers != null && !rolePlayers.isEmpty();
        this.rolePlayers = new LinkedHashSet<>(rolePlayers);
        this.hash = Objects.hash(RelationConstraint.class, this.owner, this.rolePlayers);
    }

    static RelationConstraint of(ThingVariable owner, graql.lang.pattern.constraint.ThingConstraint.Relation constraint,
                                 VariableRegistry register) {
        return new RelationConstraint(owner, iterate(constraint.players()).map(rp -> RolePlayer.of(rp, register)).toLinkedSet());
    }

    public LinkedHashSet<RolePlayer> players() {
        return rolePlayers;
    }

    @Override
    public void addTo(Traversal traversal) {
        for (RolePlayer rolePlayer : rolePlayers) {
            ThingVariable player = rolePlayer.player();
            int rep = rolePlayer.repetition();
            if (rolePlayer.roleType().isPresent()) {
                TypeVariable roleType = rolePlayer.roleType().get();
                if (roleType.reference().isName()) {
                    Identifier.Scoped role = Identifier.Scoped.of(owner.identifier(), roleType.identifier(), player.identifier(), rep);
                    traversal.relating(owner.identifier(), role);
                    traversal.playing(player.identifier(), role);
                    traversal.isa(role, roleType.identifier());
                } else {
                    assert roleType.reference().isLabel() && !roleType.resolvedTypes().isEmpty();
                    traversal.rolePlayer(owner.identifier(), player.identifier(), roleType.resolvedTypes(), rep);
                }
            } else {
                traversal.rolePlayer(owner.identifier(), player.identifier(), rep);
            }
        }
    }

    @Override
    public boolean isRelation() { return true; }

    @Override
    public RelationConstraint asRelation() { return this; }

    @Override
    public boolean equals(Object o) {
        if (this == o) return true;
        if (o == null || getClass() != o.getClass()) return false;
        final RelationConstraint that = (RelationConstraint) o;
        return (this.owner.equals(that.owner) && this.rolePlayers.equals(that.rolePlayers));
    }

    @Override
    public int hashCode() {
        return hash;
    }

    private static Set<Variable> rolePlayerVariables(Set<RolePlayer> rolePlayers) {
        final Set<grakn.core.pattern.variable.Variable> variables = new HashSet<>();
        rolePlayers.forEach(player -> {
            variables.add(player.player());
            if (player.roleType().isPresent()) variables.add(player.roleType().get());
        });
        return variables;
    }

    @Override
    public AlphaEquivalence alphaEquals(RelationConstraint that) {
        return AlphaEquivalence.valid()
                .validIf(players().size() == that.players().size())
                .addOrInvalidate(() -> Iterators.permutation(players()).stream().map(playersPermutation -> {
                    Iterator<RolePlayer> thisRolePlayersIt = playersPermutation.iterator();
                    Iterator<RolePlayer> thatRolePlayersIt = that.players().iterator();
                    AlphaEquivalence permutationMap = AlphaEquivalence.valid();
                    while (thisRolePlayersIt.hasNext() && thatRolePlayersIt.hasNext()) {
                        permutationMap = permutationMap.validIfAlphaEqual(thisRolePlayersIt.next(), thatRolePlayersIt.next());
                        if (!permutationMap.isValid()) return permutationMap;
                    }
                    return permutationMap;
                }).filter(AlphaEquivalence::isValid).findFirst().orElse(AlphaEquivalence.invalid()));
    }

    public static class RolePlayer implements AlphaEquivalent<RolePlayer> {

        private final TypeVariable roleType;
        private final ThingVariable player;
<<<<<<< HEAD
=======
        private final Set<Label> resolvedRoleTypes;
        private final int repetition;
>>>>>>> 4402c717
        private final int hash;

        public RolePlayer(@Nullable TypeVariable roleType, ThingVariable player, int repetition) {
            assert roleType == null || roleType.reference().isName() ||
                    (roleType.label().isPresent() && roleType.label().get().scope().isPresent());
            if (player == null) throw new NullPointerException("Null player");
            this.roleType = roleType;
            this.player = player;
<<<<<<< HEAD
            this.hash = Objects.hash(this.roleType, this.player);
=======
            this.repetition = repetition;
            this.hash = Objects.hash(this.roleType, this.player, this.repetition);
            this.resolvedRoleTypes = new HashSet<>();
>>>>>>> 4402c717
        }

        public static RolePlayer of(graql.lang.pattern.constraint.ThingConstraint.Relation.RolePlayer constraint,
                                    VariableRegistry registry) {
            return new RolePlayer(
                    constraint.roleType().map(registry::register).orElse(null),
                    registry.register(constraint.player()),
                    constraint.repetition()
            );
        }

        public int repetition() {
            return repetition;
        }

        public Optional<TypeVariable> roleType() {
            return Optional.ofNullable(roleType);
        }

        public ThingVariable player() {
            return player;
        }

        @Override
        public boolean equals(Object o) {
            if (this == o) return true;
            if (o == null || getClass() != o.getClass()) return false;
            final RolePlayer that = (RolePlayer) o;
            return (Objects.equals(this.roleType, that.roleType) &&
                    this.player.equals(that.player) &&
                    this.repetition == that.repetition);
        }

        @Override
        public int hashCode() {
            return hash;
        }

        @Override
        public String toString() {
            return (roleType == null ? "" : roleType.referenceSyntax() + ":") + player.reference().toString();
        }

        @Override
        public AlphaEquivalence alphaEquals(RolePlayer that) {
            return AlphaEquivalence.valid()
                    .validIfAlphaEqual(roleType, that.roleType)
                    .validIfAlphaEqual(player, that.player);
        }
    }

    @Override
    public String toString() {
        return rolePlayers.stream().map(RolePlayer::toString)
                .collect(Collectors.joining(", ", PARAN_OPEN.toString(), PARAN_CLOSE.toString()));
    }
}<|MERGE_RESOLUTION|>--- conflicted
+++ resolved
@@ -133,11 +133,7 @@
 
         private final TypeVariable roleType;
         private final ThingVariable player;
-<<<<<<< HEAD
-=======
-        private final Set<Label> resolvedRoleTypes;
         private final int repetition;
->>>>>>> 4402c717
         private final int hash;
 
         public RolePlayer(@Nullable TypeVariable roleType, ThingVariable player, int repetition) {
@@ -146,13 +142,8 @@
             if (player == null) throw new NullPointerException("Null player");
             this.roleType = roleType;
             this.player = player;
-<<<<<<< HEAD
-            this.hash = Objects.hash(this.roleType, this.player);
-=======
             this.repetition = repetition;
             this.hash = Objects.hash(this.roleType, this.player, this.repetition);
-            this.resolvedRoleTypes = new HashSet<>();
->>>>>>> 4402c717
         }
 
         public static RolePlayer of(graql.lang.pattern.constraint.ThingConstraint.Relation.RolePlayer constraint,
