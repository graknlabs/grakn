--- conflicted
+++ resolved
@@ -4,15 +4,4 @@
     srcs = ["KeyspaceTest.java"],
     deps = ["//grakn-graql"],
     size = "small"
-<<<<<<< HEAD
-)
-
-java_test(
-    name = "in-memory-session-test",
-    test_class = "grakn.core.InMemorySessionTest",
-    srcs = ["InMemorySessionTest.java"],
-    deps = ["//grakn-graql", "//dependencies/maven/artifacts/org/apache/tinkerpop:gremlin-core"],
-    size = "small"
-=======
->>>>>>> a3633ea4
 )