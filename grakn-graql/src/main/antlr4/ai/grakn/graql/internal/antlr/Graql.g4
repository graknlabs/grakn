--- conflicted
+++ resolved
@@ -68,26 +68,6 @@
 varPatterns    : (varPattern ';')+ ;
 varPattern     : VARIABLE | variable? property (','? property)* ;
 
-<<<<<<< HEAD
-property       : 'isa' variable                    # isa
-               | 'sub' variable                    # sub
-               | 'relates' variable                # relates
-               | 'plays' variable                  # plays
-               | 'has-scope' VARIABLE              # hasScope
-               | 'id' id                           # propId
-               | 'type-name' name                  # propName
-               | 'val' predicate                   # propValue
-               | 'lhs' '{' patterns '}'            # propLhs
-               | 'rhs' '{' varPatterns '}'         # propRhs
-               | 'has' name (VARIABLE | predicate) # propHas
-               | 'has' variable                    # propResource
-               | 'key' variable                    # propKey
-               | '(' casting (',' casting)* ')'    # propRel
-               | 'is-abstract'                     # isAbstract
-               | 'datatype' DATATYPE               # propDatatype
-               | 'regex' REGEX                     # propRegex
-               | '!=' variable                     # propNeq
-=======
 property       : 'isa' variable                     # isa
                | 'sub' variable                     # sub
                | 'relates' variable                 # relates
@@ -99,14 +79,13 @@
                | 'lhs' '{' patterns '}'             # propLhs
                | 'rhs' '{' varPatterns '}'          # propRhs
                | 'has' label (VARIABLE | predicate) # propHas
-               | 'has-resource' variable            # propResource
-               | 'has-key' variable                 # propKey
+               | 'has' variable                     # propResource
+               | 'key' variable                     # propKey
                | '(' casting (',' casting)* ')'     # propRel
                | 'is-abstract'                      # isAbstract
                | 'datatype' DATATYPE                # propDatatype
                | 'regex' REGEX                      # propRegex
                | '!=' variable                      # propNeq
->>>>>>> 5ae0249a
                ;
 
 casting        : variable (':' VARIABLE)?
