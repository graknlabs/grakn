--- conflicted
+++ resolved
@@ -157,13 +157,8 @@
             return inputQuery.admin().streamWithVarNames();
         Set<VarName> selectVars = inputQuery.admin().getSelectedNames();
         Iterator<Conjunction<VarAdmin>> conjIt = inputQuery.admin().getPattern().getDisjunctiveNormalForm().getPatterns().iterator();
-<<<<<<< HEAD
-        Stream<Map<VarName, Concept>> answerStream = new ReasonerMatchQuery(graph.graql().match(conjIt.next()).select(selectVars), graph)
-                .resolve(materialise);
-=======
         Query conjunctiveQuery = new ReasonerMatchQuery(graph.graql().match(conjIt.next()).select(selectVars), graph);
-        Stream<Map<String, Concept>> answerStream = conjunctiveQuery.resolve(materialise);
->>>>>>> b2fd19c5
+        Stream<Map<VarName, Concept>> answerStream = conjunctiveQuery.resolve(materialise);
         while(conjIt.hasNext()) {
             conjunctiveQuery = new ReasonerMatchQuery(graph.graql().match(conjIt.next()).select(selectVars), graph);
             answerStream = Stream.concat(answerStream, conjunctiveQuery.resolve(materialise));
