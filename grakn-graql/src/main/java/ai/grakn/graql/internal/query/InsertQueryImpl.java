--- conflicted
+++ resolved
@@ -18,13 +18,8 @@
 
 package ai.grakn.graql.internal.query;
 
-<<<<<<< HEAD
-import ai.grakn.GraknGraph;
+import ai.grakn.GraknTx;
 import ai.grakn.concept.SchemaConcept;
-=======
-import ai.grakn.GraknTx;
-import ai.grakn.concept.OntologyConcept;
->>>>>>> b5d98d80
 import ai.grakn.concept.Type;
 import ai.grakn.exception.GraqlQueryException;
 import ai.grakn.graql.InsertQuery;
@@ -131,13 +126,8 @@
     }
 
     @Override
-<<<<<<< HEAD
     public Set<SchemaConcept> getOntologyConcepts() {
-        GraknGraph theGraph = getGraph().orElseThrow(GraqlQueryException::noGraph);
-=======
-    public Set<OntologyConcept> getOntologyConcepts() {
         GraknTx theGraph = getGraph().orElseThrow(GraqlQueryException::noGraph);
->>>>>>> b5d98d80
 
         Set<SchemaConcept> types = vars.stream()
                 .flatMap(v -> v.getInnerVars().stream())
