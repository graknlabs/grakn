--- conflicted
+++ resolved
@@ -86,14 +86,6 @@
     }
 
     @Override
-<<<<<<< HEAD
-=======
-    public final Optional<ConceptId> getId() {
-        return getProperty(IdProperty.class).map(IdProperty::id);
-    }
-
-    @Override
->>>>>>> 9b0426d9
     public final Optional<Label> getTypeLabel() {
         return getProperty(LabelProperty.class).map(LabelProperty::label);
     }
