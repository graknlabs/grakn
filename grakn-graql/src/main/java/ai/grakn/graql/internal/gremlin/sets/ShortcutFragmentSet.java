--- conflicted
+++ resolved
@@ -48,14 +48,6 @@
  */
 class ShortcutFragmentSet extends EquivalentFragmentSet {
 
-<<<<<<< HEAD
-    ShortcutFragmentSet(VarProperty varProperty,
-                        Var relation, Var edge, Var rolePlayer, Optional<Set<TypeLabel>> roleTypes,
-            Optional<Set<TypeLabel>> relationTypes) {
-        super(
-                Fragments.inShortcut(varProperty, rolePlayer, edge, relation, roleTypes, relationTypes),
-                Fragments.outShortcut(varProperty, relation, edge, rolePlayer, roleTypes, relationTypes)
-=======
     private final Var relation;
     private final Var edge;
     private final Var rolePlayer;
@@ -63,13 +55,12 @@
     private final Optional<Set<Label>> roleTypeLabels;
     private final Optional<Set<Label>> relationTypeLabels;
 
-    ShortcutFragmentSet(
+    ShortcutFragmentSet(VarProperty varProperty,
             Var relation, Var edge, Var rolePlayer, Optional<Var> roleType,
             Optional<Set<Label>> roleTypeLabels, Optional<Set<Label>> relationTypeLabels) {
         super(
-                Fragments.inShortcut(rolePlayer, edge, relation, roleType, roleTypeLabels, relationTypeLabels),
-                Fragments.outShortcut(relation, edge, rolePlayer, roleType, roleTypeLabels, relationTypeLabels)
->>>>>>> f9389227
+                Fragments.inShortcut(varProperty, rolePlayer, edge, relation, roleType, roleTypeLabels, relationTypeLabels),
+                Fragments.outShortcut(varProperty, relation, edge, rolePlayer, roleType, roleTypeLabels, relationTypeLabels)
         );
         this.relation = relation;
         this.edge = edge;
@@ -179,14 +170,9 @@
 
         Set<Label> newRoleLabels = subTypes.stream().map(OntologyConcept::getLabel).collect(toSet());
 
-<<<<<<< HEAD
-        fragmentSets.add(new ShortcutFragmentSet(null, relation, casting, rolePlayer, roleTypes, relTypes));
-        return true;
-=======
-        return new ShortcutFragmentSet(
+        return new ShortcutFragmentSet(null,
                 relation, edge, rolePlayer, Optional.empty(), Optional.of(newRoleLabels), relationTypeLabels
         );
->>>>>>> f9389227
     }
 
     /**
@@ -201,7 +187,7 @@
 
         Set<Label> newRelationLabels = subTypes.stream().map(Type::getLabel).collect(toSet());
 
-        return new ShortcutFragmentSet(
+        return new ShortcutFragmentSet(null,
                 relation, edge, rolePlayer, roleType, roleTypeLabels, Optional.of(newRelationLabels)
         );
     }
