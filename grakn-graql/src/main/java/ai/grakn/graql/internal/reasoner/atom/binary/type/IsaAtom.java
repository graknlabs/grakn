--- conflicted
+++ resolved
@@ -116,11 +116,7 @@
     private ImmutableList<Type> inferPossibleEntityTypes(Answer sub){
         if (getSchemaConcept() != null) return ImmutableList.of(this.getSchemaConcept().asType());
         if (sub.containsVar(getPredicateVariable())) return ImmutableList.of(sub.get(getPredicateVariable()).asType());
-<<<<<<< HEAD
-        return ImmutableList.copyOf(tx().admin().getMetaConcept().subs().iterator());
-=======
         return tx().admin().getMetaConcept().subs().collect(toImmutableList());
->>>>>>> f1b10f1b
     }
 
     @Override
