/*
 * Grakn - A Distributed Semantic Database
 * Copyright (C) 2016-2018 Grakn Labs Limited
 *
 * Grakn is free software: you can redistribute it and/or modify
 * it under the terms of the GNU Affero General Public License as published by
 * the Free Software Foundation, either version 3 of the License, or
 * (at your option) any later version.
 *
 * Grakn is distributed in the hope that it will be useful,
 * but WITHOUT ANY WARRANTY; without even the implied warranty of
 * MERCHANTABILITY or FITNESS FOR A PARTICULAR PURPOSE.  See the
 * GNU General Public License for more details.
 *
 * You should have received a copy of the GNU General Public License
 * along with Grakn. If not, see <http://www.gnu.org/licenses/gpl.txt>.
 */

package ai.grakn.graql.internal.query.analytics;

import ai.grakn.ComputeJob;
import ai.grakn.GraknTx;
import ai.grakn.concept.Concept;
import ai.grakn.concept.ConceptId;
import ai.grakn.exception.GraqlQueryException;
import ai.grakn.graql.analytics.PathQuery;

import javax.annotation.Nullable;
import java.util.List;
import java.util.Optional;

import static ai.grakn.graql.internal.util.StringConverter.nullableIdToString;

class PathQueryImpl extends AbstractComputeQuery<Optional<List<Concept>>, PathQuery> implements PathQuery {

    private @Nullable ConceptId sourceId = null;
    private @Nullable ConceptId destinationId = null;

    PathQueryImpl(Optional<GraknTx> tx) {
        super(tx);
    }

    @Override
    public final ComputeJob<Optional<List<Concept>>> createJob() {
        return queryRunner().run(this);
    }

    @Override
    public PathQuery from(ConceptId sourceId) {
        this.sourceId = sourceId;
        return this;
    }

    @Override
    public final ConceptId from() {
        if (sourceId == null) throw GraqlQueryException.noPathSource();
        return sourceId;
    }

    @Override
    public PathQuery to(ConceptId destinationId) {
        this.destinationId = destinationId;
        return this;
    }

    @Override
<<<<<<< HEAD
    String graqlString() {
        return "path from " + idToString(sourceId) + " to " + idToString(destinationId) + subtypeString();
=======
    public final ConceptId to() {
        if (destinationId == null) throw GraqlQueryException.noPathDestination();
        return destinationId;
    }

    @Override
    final String graqlString() {
        return "path from " + nullableIdToString(sourceId) + " to " + nullableIdToString(destinationId)
                + subtypeString();
>>>>>>> 3ecd5fcc
    }

    @Override
    public boolean equals(Object o) {
        if (this == o) return true;
        if (o == null || getClass() != o.getClass()) return false;
        if (!super.equals(o)) return false;

        PathQueryImpl pathQuery = (PathQueryImpl) o;

        if (sourceId != null ? !sourceId.equals(pathQuery.sourceId) : pathQuery.sourceId != null) return false;
        return destinationId != null ? destinationId.equals(pathQuery.destinationId) : pathQuery.destinationId == null;
    }

    @Override
    public int hashCode() {
        int result = super.hashCode();
        result = 31 * result + (sourceId != null ? sourceId.hashCode() : 0);
        result = 31 * result + (destinationId != null ? destinationId.hashCode() : 0);
        return result;
    }
}<|MERGE_RESOLUTION|>--- conflicted
+++ resolved
@@ -64,10 +64,6 @@
     }
 
     @Override
-<<<<<<< HEAD
-    String graqlString() {
-        return "path from " + idToString(sourceId) + " to " + idToString(destinationId) + subtypeString();
-=======
     public final ConceptId to() {
         if (destinationId == null) throw GraqlQueryException.noPathDestination();
         return destinationId;
@@ -77,7 +73,6 @@
     final String graqlString() {
         return "path from " + nullableIdToString(sourceId) + " to " + nullableIdToString(destinationId)
                 + subtypeString();
->>>>>>> 3ecd5fcc
     }
 
     @Override
