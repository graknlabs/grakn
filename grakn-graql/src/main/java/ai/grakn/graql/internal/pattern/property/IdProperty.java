--- conflicted
+++ resolved
@@ -47,17 +47,10 @@
 @AutoValue
 public abstract class IdProperty extends AbstractVarProperty implements NamedProperty, UniqueVarProperty {
 
-<<<<<<< HEAD
+    public static final String NAME = "id";
+
     public static IdProperty of(ConceptId id) {
         return new AutoValue_IdProperty(id);
-=======
-    public static final String NAME = "id";
-
-    private final ConceptId id;
-
-    public IdProperty(ConceptId id) {
-        this.id = id;
->>>>>>> 79f25f29
     }
 
     public abstract ConceptId id();
@@ -74,15 +67,12 @@
 
     @Override
     public Collection<EquivalentFragmentSet> match(Var start) {
-<<<<<<< HEAD
         return ImmutableSet.of(EquivalentFragmentSets.id(this, start, id()));
-=======
-        return ImmutableSet.of(EquivalentFragmentSets.id(this, start, id));
     }
 
     @Override
     public void insert(Var var, InsertQueryExecutor executor) throws GraqlQueryException {
-        executor.builder(var).id(id);
+        executor.builder(var).id(id());
     }
 
     @Override
@@ -101,23 +91,6 @@
     }
 
     @Override
-    public boolean equals(Object o) {
-        if (this == o) return true;
-        if (o == null || getClass() != o.getClass()) return false;
-
-        IdProperty that = (IdProperty) o;
-
-        return id.equals(that.id);
-
-    }
-
-    @Override
-    public int hashCode() {
-        return id.hashCode();
->>>>>>> 79f25f29
-    }
-
-    @Override
     public Atomic mapToAtom(VarPatternAdmin var, Set<VarPatternAdmin> vars, ReasonerQuery parent) {
         return new IdPredicate(var.getVarName(), this, parent);
     }
