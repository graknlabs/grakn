--- conflicted
+++ resolved
@@ -81,20 +81,14 @@
     }
 
     @Override
-<<<<<<< HEAD
-    public void insert(InsertQueryExecutor insertQueryExecutor, Concept concept) throws GraqlQueryException {
-        Thing scopeThing = insertQueryExecutor.getConcept(scope()).asThing();
-        concept.asType().scope(scopeThing);
-=======
     public void insert(Var var, InsertQueryExecutor executor) throws GraqlQueryException {
-        Thing scopeThing = executor.get(scope.getVarName()).asThing();
+        Thing scopeThing = executor.get(scope().getVarName()).asThing();
         executor.get(var).asType().scope(scopeThing);
     }
 
     @Override
     public Set<Var> requiredVars(Var var) {
-        return ImmutableSet.of(var, scope.getVarName());
->>>>>>> 79f25f29
+        return ImmutableSet.of(var, scope().getVarName());
     }
 
     @Override
