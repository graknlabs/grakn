/*
 * Grakn - A Distributed Semantic Database
 * Copyright (C) 2016  Grakn Labs Limited
 *
 * Grakn is free software: you can redistribute it and/or modify
 * it under the terms of the GNU General Public License as published by
 * the Free Software Foundation, either version 3 of the License, or
 * (at your option) any later version.
 *
 * Grakn is distributed in the hope that it will be useful,
 * but WITHOUT ANY WARRANTY; without even the implied warranty of
 * MERCHANTABILITY or FITNESS FOR A PARTICULAR PURPOSE.  See the
 * GNU General Public License for more details.
 *
 * You should have received a copy of the GNU General Public License
 * along with Grakn. If not, see <http://www.gnu.org/licenses/gpl.txt>.
 */

package ai.grakn.graql.internal.pattern.property;

import ai.grakn.GraknGraph;
import ai.grakn.concept.Concept;
import ai.grakn.concept.Relation;
import ai.grakn.concept.Thing;
import ai.grakn.exception.GraqlQueryException;
import ai.grakn.graql.Var;
import ai.grakn.graql.admin.Atomic;
import ai.grakn.graql.admin.ReasonerQuery;
import ai.grakn.graql.admin.VarPatternAdmin;
import ai.grakn.graql.internal.gremlin.EquivalentFragmentSet;
import ai.grakn.graql.internal.query.InsertQueryExecutor;
import ai.grakn.graql.internal.reasoner.atom.binary.type.ScopeAtom;
import ai.grakn.graql.internal.reasoner.atom.predicate.IdPredicate;
import com.google.auto.value.AutoValue;
import com.google.common.collect.ImmutableSet;

import java.util.Collection;
import java.util.Set;
import java.util.stream.Stream;

import static ai.grakn.graql.internal.gremlin.sets.EquivalentFragmentSets.hasScope;
import static ai.grakn.graql.internal.reasoner.utils.ReasonerUtils.getIdPredicate;

/**
 * Represents the {@code has-scope} property on a {@link Relation}.
 *
 * This property can be queried, inserted or deleted.
 *
 * This property relates a {@link Relation} and an {@link Thing}, where the instance behaves as the "scope".
 *
 * @author Felix Chapman
 */
@AutoValue
public abstract class HasScopeProperty extends AbstractVarProperty implements NamedProperty {

    public static HasScopeProperty of(VarPatternAdmin scope) {
        return new AutoValue_HasScopeProperty(scope);
    }

    abstract VarPatternAdmin scope();

    @Override
    public String getName() {
        return "has-scope";
    }

    @Override
    public String getProperty() {
        return scope().getPrintableName();
    }

    @Override
    public Collection<EquivalentFragmentSet> match(Var start) {
<<<<<<< HEAD
        return ImmutableSet.of(hasScope(this, start, scope.var()));
    }

    @Override
    public Stream<VarPatternAdmin> innerVarPatterns() {
        return Stream.of(scope);
=======
        return ImmutableSet.of(hasScope(this, start, scope().getVarName()));
    }

    @Override
    public Stream<VarPatternAdmin> getInnerVars() {
        return Stream.of(scope());
>>>>>>> 9b0426d9
    }

    @Override
    public void insert(Var var, InsertQueryExecutor executor) throws GraqlQueryException {
<<<<<<< HEAD
        Thing scopeThing = executor.get(scope.var()).asThing();
=======
        Thing scopeThing = executor.get(scope().getVarName()).asThing();
>>>>>>> 9b0426d9
        executor.get(var).asType().scope(scopeThing);
    }

    @Override
    public Set<Var> requiredVars(Var var) {
<<<<<<< HEAD
        return ImmutableSet.of(var, scope.var());
=======
        return ImmutableSet.of(var, scope().getVarName());
>>>>>>> 9b0426d9
    }

    @Override
    public void delete(GraknGraph graph, Concept concept) {
<<<<<<< HEAD
        IdProperty scopeId =
                scope.getProperty(IdProperty.class).orElseThrow(() -> GraqlQueryException.failDelete(this));
        concept.asType().deleteScope(graph.getConcept(scopeId.getId()));
=======
        ConceptId scopeId = scope().getId().orElseThrow(() -> GraqlQueryException.failDelete(this));
        concept.asType().deleteScope(graph.getConcept(scopeId));
>>>>>>> 9b0426d9
    }

    @Override
    public Atomic mapToAtom(VarPatternAdmin var, Set<VarPatternAdmin> vars, ReasonerQuery parent) {
<<<<<<< HEAD
        Var varName = var.var().asUserDefined();
        VarPatternAdmin scopeVar = this.getScope();
        Var scopeVariable = scopeVar.var().asUserDefined();
=======
        Var varName = var.getVarName().asUserDefined();
        VarPatternAdmin scopeVar = this.scope();
        Var scopeVariable = scopeVar.getVarName().asUserDefined();
>>>>>>> 9b0426d9
        IdPredicate predicate = getIdPredicate(scopeVariable, scopeVar, vars, parent);

        //isa part
        VarPatternAdmin scVar = varName.hasScope(scopeVariable).admin();
        return new ScopeAtom(scVar, scopeVariable, predicate, parent);
    }
}<|MERGE_RESOLUTION|>--- conflicted
+++ resolved
@@ -71,65 +71,37 @@
 
     @Override
     public Collection<EquivalentFragmentSet> match(Var start) {
-<<<<<<< HEAD
-        return ImmutableSet.of(hasScope(this, start, scope.var()));
+        return ImmutableSet.of(hasScope(this, start, scope().var()));
     }
 
     @Override
     public Stream<VarPatternAdmin> innerVarPatterns() {
-        return Stream.of(scope);
-=======
-        return ImmutableSet.of(hasScope(this, start, scope().getVarName()));
-    }
-
-    @Override
-    public Stream<VarPatternAdmin> getInnerVars() {
         return Stream.of(scope());
->>>>>>> 9b0426d9
     }
 
     @Override
     public void insert(Var var, InsertQueryExecutor executor) throws GraqlQueryException {
-<<<<<<< HEAD
-        Thing scopeThing = executor.get(scope.var()).asThing();
-=======
-        Thing scopeThing = executor.get(scope().getVarName()).asThing();
->>>>>>> 9b0426d9
+        Thing scopeThing = executor.get(scope().var()).asThing();
         executor.get(var).asType().scope(scopeThing);
     }
 
     @Override
     public Set<Var> requiredVars(Var var) {
-<<<<<<< HEAD
-        return ImmutableSet.of(var, scope.var());
-=======
-        return ImmutableSet.of(var, scope().getVarName());
->>>>>>> 9b0426d9
+        return ImmutableSet.of(var, scope().var());
     }
 
     @Override
     public void delete(GraknGraph graph, Concept concept) {
-<<<<<<< HEAD
         IdProperty scopeId =
-                scope.getProperty(IdProperty.class).orElseThrow(() -> GraqlQueryException.failDelete(this));
-        concept.asType().deleteScope(graph.getConcept(scopeId.getId()));
-=======
-        ConceptId scopeId = scope().getId().orElseThrow(() -> GraqlQueryException.failDelete(this));
-        concept.asType().deleteScope(graph.getConcept(scopeId));
->>>>>>> 9b0426d9
+                scope().getProperty(IdProperty.class).orElseThrow(() -> GraqlQueryException.failDelete(this));
+        concept.asType().deleteScope(graph.getConcept(scopeId.id()));
     }
 
     @Override
     public Atomic mapToAtom(VarPatternAdmin var, Set<VarPatternAdmin> vars, ReasonerQuery parent) {
-<<<<<<< HEAD
         Var varName = var.var().asUserDefined();
-        VarPatternAdmin scopeVar = this.getScope();
+        VarPatternAdmin scopeVar = this.scope();
         Var scopeVariable = scopeVar.var().asUserDefined();
-=======
-        Var varName = var.getVarName().asUserDefined();
-        VarPatternAdmin scopeVar = this.scope();
-        Var scopeVariable = scopeVar.getVarName().asUserDefined();
->>>>>>> 9b0426d9
         IdPredicate predicate = getIdPredicate(scopeVariable, scopeVar, vars, parent);
 
         //isa part
