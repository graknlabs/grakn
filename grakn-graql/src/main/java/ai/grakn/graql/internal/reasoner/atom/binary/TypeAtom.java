--- conflicted
+++ resolved
@@ -28,12 +28,7 @@
 import ai.grakn.graql.internal.reasoner.atom.predicate.IdPredicate;
 import ai.grakn.graql.internal.reasoner.rule.InferenceRule;
 
-<<<<<<< HEAD
 import javax.annotation.Nullable;
-import java.util.Collection;
-import java.util.Collections;
-=======
->>>>>>> fce98e9f
 import java.util.Objects;
 import java.util.Set;
 
@@ -58,12 +53,7 @@
  */
 public abstract class TypeAtom extends Binary{
 
-<<<<<<< HEAD
-    public TypeAtom(VarPatternAdmin pattern, ReasonerQuery par) { this(pattern, Graql.var().asUserDefined(), null, par);}
     public TypeAtom(VarPatternAdmin pattern, Var predicateVar, @Nullable IdPredicate p, ReasonerQuery par) {
-=======
-    public TypeAtom(VarPatternAdmin pattern, Var predicateVar, IdPredicate p, ReasonerQuery par) {
->>>>>>> fce98e9f
         super(pattern, predicateVar, p, par);}
     protected TypeAtom(TypeAtom a) { super(a);}
 
