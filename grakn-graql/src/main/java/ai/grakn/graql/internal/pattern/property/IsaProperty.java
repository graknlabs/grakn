/*
 * Grakn - A Distributed Semantic Database
 * Copyright (C) 2016  Grakn Labs Limited
 *
 * Grakn is free software: you can redistribute it and/or modify
 * it under the terms of the GNU General Public License as published by
 * the Free Software Foundation, either version 3 of the License, or
 * (at your option) any later version.
 *
 * Grakn is distributed in the hope that it will be useful,
 * but WITHOUT ANY WARRANTY; without even the implied warranty of
 * MERCHANTABILITY or FITNESS FOR A PARTICULAR PURPOSE.  See the
 * GNU General Public License for more details.
 *
 * You should have received a copy of the GNU General Public License
 * along with Grakn. If not, see <http://www.gnu.org/licenses/gpl.txt>.
 */

package ai.grakn.graql.internal.pattern.property;

import ai.grakn.GraknGraph;
import ai.grakn.concept.OntologyConcept;
import ai.grakn.concept.Thing;
import ai.grakn.concept.Type;
import ai.grakn.exception.GraqlQueryException;
import ai.grakn.graql.Var;
import ai.grakn.graql.admin.Atomic;
import ai.grakn.graql.admin.ReasonerQuery;
import ai.grakn.graql.admin.UniqueVarProperty;
import ai.grakn.graql.admin.VarPatternAdmin;
import ai.grakn.graql.internal.gremlin.EquivalentFragmentSet;
import ai.grakn.graql.internal.gremlin.sets.EquivalentFragmentSets;
import ai.grakn.graql.internal.query.InsertQueryExecutor;
import ai.grakn.graql.internal.reasoner.atom.binary.type.IsaAtom;
import ai.grakn.graql.internal.reasoner.atom.predicate.IdPredicate;
import com.google.auto.value.AutoValue;
import com.google.common.collect.ImmutableSet;

import javax.annotation.Nullable;
import java.util.Collection;
import java.util.Set;
import java.util.stream.Stream;

import static ai.grakn.graql.internal.reasoner.utils.ReasonerUtils.getIdPredicate;

/**
 * Represents the {@code isa} property on a {@link Thing}.
 *
 * This property can be queried and inserted.
 *
 * THe property is defined as a relationship between an {@link Thing} and a {@link Type}.
 *
 * When matching, any subtyping is respected. For example, if we have {@code $bob isa man}, {@code man sub person},
 * {@code person sub entity} then it follows that {@code $bob isa person} and {@code bob isa entity}.
 *
 * @author Felix Chapman
 */
@AutoValue
public abstract class IsaProperty extends AbstractVarProperty implements UniqueVarProperty, NamedProperty {

    public static final String NAME = "isa";

    public static IsaProperty of(VarPatternAdmin type) {
        return new AutoValue_IsaProperty(type);
    }

    public abstract VarPatternAdmin type();

    @Override
    public String getName() {
        return NAME;
    }

    @Override
    public String getProperty() {
        return type().getPrintableName();
    }

    @Override
    public Collection<EquivalentFragmentSet> match(Var start) {
<<<<<<< HEAD
        return ImmutableSet.of(EquivalentFragmentSets.isa(this, start, type.var()));
=======
        return ImmutableSet.of(EquivalentFragmentSets.isa(this, start, type().getVarName()));
>>>>>>> 9b0426d9
    }

    @Override
    public Stream<VarPatternAdmin> getTypes() {
        return Stream.of(type());
    }

    @Override
<<<<<<< HEAD
    public Stream<VarPatternAdmin> innerVarPatterns() {
        return Stream.of(type);
=======
    public Stream<VarPatternAdmin> getInnerVars() {
        return Stream.of(type());
>>>>>>> 9b0426d9
    }

    @Override
    public void insert(Var var, InsertQueryExecutor executor) throws GraqlQueryException {
<<<<<<< HEAD
        Type type = executor.get(this.type.var()).asType();
=======
        Type type = executor.get(this.type().getVarName()).asType();
>>>>>>> 9b0426d9
        executor.builder(var).isa(type);
    }

    @Override
    public Set<Var> requiredVars(Var var) {
<<<<<<< HEAD
        return ImmutableSet.of(type.var());
=======
        return ImmutableSet.of(type().getVarName());
>>>>>>> 9b0426d9
    }

    @Override
    public Set<Var> producedVars(Var var) {
        return ImmutableSet.of(var);
    }

    @Override
    public void checkValidProperty(GraknGraph graph, VarPatternAdmin var) throws GraqlQueryException {
        type().getTypeLabel().ifPresent(typeLabel -> {
            OntologyConcept theOntologyConcept = graph.getOntologyConcept(typeLabel);
            if (theOntologyConcept != null && theOntologyConcept.isRole()) {
                throw GraqlQueryException.queryInstanceOfRoleType(typeLabel);
            }
        });
    }

    @Nullable
    @Override
    public Atomic mapToAtom(VarPatternAdmin var, Set<VarPatternAdmin> vars, ReasonerQuery parent) {
        //IsaProperty is unique within a var, so skip if this is a relation
        if (var.hasProperty(RelationProperty.class)) return null;

<<<<<<< HEAD
        Var varName = var.var().asUserDefined();
        VarPatternAdmin typeVar = this.getType();
        Var typeVariable = typeVar.var().asUserDefined();
=======
        Var varName = var.getVarName().asUserDefined();
        VarPatternAdmin typeVar = this.type();
        Var typeVariable = typeVar.getVarName().asUserDefined();
>>>>>>> 9b0426d9
        IdPredicate predicate = getIdPredicate(typeVariable, typeVar, vars, parent);

        //isa part
        VarPatternAdmin isaVar = varName.isa(typeVariable).admin();
        return new IsaAtom(isaVar, typeVariable, predicate, parent);
    }
}<|MERGE_RESOLUTION|>--- conflicted
+++ resolved
@@ -78,11 +78,7 @@
 
     @Override
     public Collection<EquivalentFragmentSet> match(Var start) {
-<<<<<<< HEAD
-        return ImmutableSet.of(EquivalentFragmentSets.isa(this, start, type.var()));
-=======
-        return ImmutableSet.of(EquivalentFragmentSets.isa(this, start, type().getVarName()));
->>>>>>> 9b0426d9
+        return ImmutableSet.of(EquivalentFragmentSets.isa(this, start, type().var()));
     }
 
     @Override
@@ -91,32 +87,19 @@
     }
 
     @Override
-<<<<<<< HEAD
     public Stream<VarPatternAdmin> innerVarPatterns() {
-        return Stream.of(type);
-=======
-    public Stream<VarPatternAdmin> getInnerVars() {
         return Stream.of(type());
->>>>>>> 9b0426d9
     }
 
     @Override
     public void insert(Var var, InsertQueryExecutor executor) throws GraqlQueryException {
-<<<<<<< HEAD
-        Type type = executor.get(this.type.var()).asType();
-=======
-        Type type = executor.get(this.type().getVarName()).asType();
->>>>>>> 9b0426d9
+        Type type = executor.get(this.type().var()).asType();
         executor.builder(var).isa(type);
     }
 
     @Override
     public Set<Var> requiredVars(Var var) {
-<<<<<<< HEAD
-        return ImmutableSet.of(type.var());
-=======
-        return ImmutableSet.of(type().getVarName());
->>>>>>> 9b0426d9
+        return ImmutableSet.of(type().var());
     }
 
     @Override
@@ -140,15 +123,9 @@
         //IsaProperty is unique within a var, so skip if this is a relation
         if (var.hasProperty(RelationProperty.class)) return null;
 
-<<<<<<< HEAD
         Var varName = var.var().asUserDefined();
-        VarPatternAdmin typeVar = this.getType();
+        VarPatternAdmin typeVar = this.type();
         Var typeVariable = typeVar.var().asUserDefined();
-=======
-        Var varName = var.getVarName().asUserDefined();
-        VarPatternAdmin typeVar = this.type();
-        Var typeVariable = typeVar.getVarName().asUserDefined();
->>>>>>> 9b0426d9
         IdPredicate predicate = getIdPredicate(typeVariable, typeVar, vars, parent);
 
         //isa part
