/*
 * Grakn - A Distributed Semantic Database
 * Copyright (C) 2016  Grakn Labs Limited
 *
 * Grakn is free software: you can redistribute it and/or modify
 * it under the terms of the GNU General Public License as published by
 * the Free Software Foundation, either version 3 of the License, or
 * (at your option) any later version.
 *
 * Grakn is distributed in the hope that it will be useful,
 * but WITHOUT ANY WARRANTY; without even the implied warranty of
 * MERCHANTABILITY or FITNESS FOR A PARTICULAR PURPOSE.  See the
 * GNU General Public License for more details.
 *
 * You should have received a copy of the GNU General Public License
 * along with Grakn. If not, see <http://www.gnu.org/licenses/gpl.txt>.
 */

package ai.grakn.graql.internal.pattern.property;

import ai.grakn.GraknGraph;
import ai.grakn.concept.OntologyConcept;
import ai.grakn.concept.Thing;
import ai.grakn.concept.Type;
import ai.grakn.exception.GraqlQueryException;
import ai.grakn.graql.Var;
import ai.grakn.graql.admin.Atomic;
import ai.grakn.graql.admin.ReasonerQuery;
import ai.grakn.graql.admin.UniqueVarProperty;
import ai.grakn.graql.admin.VarPatternAdmin;
import ai.grakn.graql.internal.gremlin.EquivalentFragmentSet;
import ai.grakn.graql.internal.gremlin.sets.EquivalentFragmentSets;
import ai.grakn.graql.internal.query.InsertQueryExecutor;
import ai.grakn.graql.internal.reasoner.atom.binary.type.IsaAtom;
import ai.grakn.graql.internal.reasoner.atom.predicate.IdPredicate;
import com.google.auto.value.AutoValue;
import com.google.common.collect.ImmutableSet;

import javax.annotation.Nullable;
import java.util.Collection;
import java.util.Set;
import java.util.stream.Stream;

import static ai.grakn.graql.internal.reasoner.utils.ReasonerUtils.getIdPredicate;

/**
 * Represents the {@code isa} property on a {@link Thing}.
 *
 * This property can be queried and inserted.
 *
 * THe property is defined as a relationship between an {@link Thing} and a {@link Type}.
 *
 * When matching, any subtyping is respected. For example, if we have {@code $bob isa man}, {@code man sub person},
 * {@code person sub entity} then it follows that {@code $bob isa person} and {@code bob isa entity}.
 *
 * @author Felix Chapman
 */
@AutoValue
public abstract class IsaProperty extends AbstractVarProperty implements UniqueVarProperty, NamedProperty {

<<<<<<< HEAD
    public static IsaProperty of(VarPatternAdmin type) {
        return new AutoValue_IsaProperty(type);
=======
    public static final String NAME = "isa";

    private final VarPatternAdmin type;

    public IsaProperty(VarPatternAdmin type) {
        this.type = type;
>>>>>>> 79f25f29
    }

    public abstract VarPatternAdmin type();

    @Override
    public String getName() {
        return NAME;
    }

    @Override
    public String getProperty() {
        return type().getPrintableName();
    }

    @Override
    public Collection<EquivalentFragmentSet> match(Var start) {
        return ImmutableSet.of(EquivalentFragmentSets.isa(this, start, type().getVarName()));
    }

    @Override
    public Stream<VarPatternAdmin> getTypes() {
        return Stream.of(type());
    }

    @Override
    public Stream<VarPatternAdmin> getInnerVars() {
        return Stream.of(type());
    }

    @Override
<<<<<<< HEAD
    public void insert(InsertQueryExecutor insertQueryExecutor, Concept concept) throws GraqlQueryException {
        Type type = insertQueryExecutor.getConcept(this.type()).asType();
        Thing thing = concept.asThing();
        if (!thing.type().equals(type)) {
            throw GraqlQueryException.insertNewType(thing, type);
        }
=======
    public void insert(Var var, InsertQueryExecutor executor) throws GraqlQueryException {
        Type type = executor.get(this.type.getVarName()).asType();
        executor.builder(var).isa(type);
    }

    @Override
    public Set<Var> requiredVars(Var var) {
        return ImmutableSet.of(type.getVarName());
    }

    @Override
    public Set<Var> producedVars(Var var) {
        return ImmutableSet.of(var);
>>>>>>> 79f25f29
    }

    @Override
    public void checkValidProperty(GraknGraph graph, VarPatternAdmin var) throws GraqlQueryException {
        type().getTypeLabel().ifPresent(typeLabel -> {
            OntologyConcept theOntologyConcept = graph.getOntologyConcept(typeLabel);
            if (theOntologyConcept != null && theOntologyConcept.isRole()) {
                throw GraqlQueryException.queryInstanceOfRoleType(typeLabel);
            }
        });
    }

    @Nullable
    @Override
    public Atomic mapToAtom(VarPatternAdmin var, Set<VarPatternAdmin> vars, ReasonerQuery parent) {
        //IsaProperty is unique within a var, so skip if this is a relation
        if (var.hasProperty(RelationProperty.class)) return null;

        Var varName = var.getVarName().asUserDefined();
        VarPatternAdmin typeVar = this.type();
        Var typeVariable = typeVar.getVarName().asUserDefined();
        IdPredicate predicate = getIdPredicate(typeVariable, typeVar, vars, parent);

        //isa part
        VarPatternAdmin isaVar = varName.isa(typeVariable).admin();
        return new IsaAtom(isaVar, typeVariable, predicate, parent);
    }
}<|MERGE_RESOLUTION|>--- conflicted
+++ resolved
@@ -58,17 +58,10 @@
 @AutoValue
 public abstract class IsaProperty extends AbstractVarProperty implements UniqueVarProperty, NamedProperty {
 
-<<<<<<< HEAD
+    public static final String NAME = "isa";
+
     public static IsaProperty of(VarPatternAdmin type) {
         return new AutoValue_IsaProperty(type);
-=======
-    public static final String NAME = "isa";
-
-    private final VarPatternAdmin type;
-
-    public IsaProperty(VarPatternAdmin type) {
-        this.type = type;
->>>>>>> 79f25f29
     }
 
     public abstract VarPatternAdmin type();
@@ -99,28 +92,19 @@
     }
 
     @Override
-<<<<<<< HEAD
-    public void insert(InsertQueryExecutor insertQueryExecutor, Concept concept) throws GraqlQueryException {
-        Type type = insertQueryExecutor.getConcept(this.type()).asType();
-        Thing thing = concept.asThing();
-        if (!thing.type().equals(type)) {
-            throw GraqlQueryException.insertNewType(thing, type);
-        }
-=======
     public void insert(Var var, InsertQueryExecutor executor) throws GraqlQueryException {
-        Type type = executor.get(this.type.getVarName()).asType();
+        Type type = executor.get(this.type().getVarName()).asType();
         executor.builder(var).isa(type);
     }
 
     @Override
     public Set<Var> requiredVars(Var var) {
-        return ImmutableSet.of(type.getVarName());
+        return ImmutableSet.of(type().getVarName());
     }
 
     @Override
     public Set<Var> producedVars(Var var) {
         return ImmutableSet.of(var);
->>>>>>> 79f25f29
     }
 
     @Override
