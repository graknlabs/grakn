--- conflicted
+++ resolved
@@ -28,11 +28,7 @@
 import ai.grakn.graql.internal.reasoner.iterator.ReasonerQueryIterator;
 import ai.grakn.graql.internal.reasoner.rule.InferenceRule;
 import ai.grakn.graql.internal.reasoner.rule.RuleTuple;
-<<<<<<< HEAD
 
-=======
-import com.google.common.collect.Iterators;
->>>>>>> d69413aa
 import java.util.Collections;
 import java.util.Iterator;
 import java.util.Set;
@@ -101,35 +97,24 @@
         if (ruleIterator.hasNext()) subGoals.add(query);
     }
 
-<<<<<<< HEAD
-    private Iterator<Answer> getRuleQueryIterator(RuleTuple rc) {
-=======
     private Iterator<Answer> getRuleQueryIterator(RuleTuple rc){
->>>>>>> d69413aa
 
         InferenceRule rule = rc.getRule();
         Unifier ruleUnifier = rc.getRuleUnifier();
         Unifier permutationUnifier = rc.getPermutationUnifier();
-<<<<<<< HEAD
 
-=======
->>>>>>> d69413aa
         LOG.trace("Applying rule to: " + query +
                 rule + "\n" +
                 "t = " + ruleUnifier + "\n" +
                 "tp = " + permutationUnifier);
 
         //delta' = theta . thetaP . delta
-<<<<<<< HEAD
         Answer sub = query.getSubstitution();
-=======
->>>>>>> d69413aa
         Unifier uInv = ruleUnifier.inverse();
         Answer partialSubPrime = query.getSubstitution()
                 .unify(permutationUnifier)
                 .unify(uInv);
 
-<<<<<<< HEAD
         Set<VarName> queryVars = query.getVarNames();
         Set<VarName> headVars = rule.getHead().getVarNames();
         ReasonerQueryIterator baseIterator = rule.getBody().iterator(partialSubPrime, subGoals, cache);
@@ -143,26 +128,6 @@
                 .map(a -> a.filterVars(queryVars))
                 .map(a -> a.explain(new RuleExplanation(rule)))
                 .iterator();
-=======
-        Set<VarName> headVars = rule.getHead().getVarNames();
-        Iterator<Answer> baseIterator = rule.getBody().iterator(partialSubPrime, subGoals, cache);
-
-        //transform the rule answer to the answer to the query
-        return Iterators.transform(
-                baseIterator,
-                a -> {
-                    if (a == null) return null;
-                    else {
-                        return a
-                                .filterVars(headVars)
-                                .unify(ruleUnifier)
-                                .unify(permutationUnifier)
-                                .merge(query.getSubstitution())
-                                .filterVars(query.getVarNames())
-                                .explain(new RuleExplanation(rule));
-                    }
-                });
->>>>>>> d69413aa
     }
 
     @Override
