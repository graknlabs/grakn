/*
 * Grakn - A Distributed Semantic Database
 * Copyright (C) 2016  Grakn Labs Limited
 *
 * Grakn is free software: you can redistribute it and/or modify
 * it under the terms of the GNU General Public License as published by
 * the Free Software Foundation, either version 3 of the License, or
 * (at your option) any later version.
 *
 * Grakn is distributed in the hope that it will be useful,
 * but WITHOUT ANY WARRANTY; without even the implied warranty of
 * MERCHANTABILITY or FITNESS FOR A PARTICULAR PURPOSE.  See the
 * GNU General Public License for more details.
 *
 * You should have received a copy of the GNU General Public License
 * along with Grakn. If not, see <http://www.gnu.org/licenses/gpl.txt>.
 */

package ai.grakn.graql.internal.reasoner.query;

import ai.grakn.graql.VarName;
import ai.grakn.graql.admin.Answer;
import ai.grakn.graql.admin.ReasonerQuery;
import ai.grakn.graql.admin.Unifier;
import com.google.common.collect.Maps;
import java.util.Collection;
import java.util.HashSet;
import java.util.Iterator;
import java.util.Map;
import java.util.Set;
import java.util.stream.Collectors;
import java.util.stream.Stream;

/**
 *
 * <p>
 * Wrapper class for a set of answers providing higher level filtering facilities
 * as well as unification operation.
 * </p>
 *
 * @author Kasper Piskorski
 *
 */
public class QueryAnswers implements Iterable<Answer>{

    private static final long serialVersionUID = -8092703897236995422L;

    private final HashSet<Answer> set = new HashSet<>();

    @Override
    public Iterator<Answer> iterator() { return set.iterator();}

    @Override
    public boolean equals(Object obj){
        if (obj == this) return true;
        if (obj == null || !(obj instanceof QueryAnswers)) return false;
        QueryAnswers a2 = (QueryAnswers) obj;
        return set.equals(a2.set);
    }

    @Override
    public int hashCode(){return set.hashCode();}

    public Stream<Answer> stream(){ return set.stream();}

    public QueryAnswers(){}
    public QueryAnswers(Collection<Answer> ans){ ans.forEach(set::add);}
    public QueryAnswers(QueryAnswers ans){ ans.forEach(set::add);}

    public boolean add(Answer a){ return set.add(a);}
    public boolean addAll(QueryAnswers ans){ return set.addAll(ans.set);}
    public boolean remove(Answer a){ return set.remove(a);}
    public boolean removeAll(QueryAnswers ans){ return set.removeAll(ans.set);}

    public boolean containsAll(QueryAnswers ans){ return set.containsAll(ans.set);}

    public int size(){ return set.size();}
    public boolean isEmpty(){ return set.isEmpty();}

    /**
     * filter answers by constraining the variable set to the provided one
     * @param vars set of variable names
     * @return filtered answers
     */
    public QueryAnswers filterVars(Set<VarName> vars) {
        return new QueryAnswers(this.stream().map(result -> Maps.filterKeys(result.map(), vars::contains))
                .map(QueryAnswer::new)
                .collect(Collectors.toSet()));
    }

    /**
     * unify the answers by applying unifiers to variable set
     * @param unifier map of [key: from/value: to] unifiers
     * @return unified query answers
     */
    public QueryAnswers unify(Unifier unifier){
        if (unifier.isEmpty()) return new QueryAnswers(this);
        QueryAnswers unifiedAnswers = new QueryAnswers();
        this.forEach(answer -> {
<<<<<<< HEAD
            Answer unifiedAnswer = answer.unify(unifiers);
=======
            Map<VarName, Concept> unifiedAnswer = unify(answer, unifier);
>>>>>>> cf1d4014
            unifiedAnswers.add(unifiedAnswer);
        });

        return unifiedAnswers;
    }

<<<<<<< HEAD
=======
    public static Map<VarName, Concept> unify(Map<VarName, Concept> answer, Unifier unifier){
        if (unifier.isEmpty()) return answer;
        return answer.entrySet().stream()
                .collect(Collectors.toMap(e -> unifier.containsKey(e.getKey())?  unifier.get(e.getKey()) : e.getKey(), Map.Entry::getValue));
    }

>>>>>>> cf1d4014
    /**
     * unify answers of childQuery with parentQuery
     * @param parentQuery parent atomic query containing target variables
     * @return unified answers
     */
    public static <T extends ReasonerQuery> QueryAnswers getUnifiedAnswers(T parentQuery, T childQuery, QueryAnswers answers){
        if (parentQuery == childQuery) return new QueryAnswers(answers);
        return answers.unify(childQuery.getUnifier(parentQuery));
    }
}<|MERGE_RESOLUTION|>--- conflicted
+++ resolved
@@ -26,7 +26,6 @@
 import java.util.Collection;
 import java.util.HashSet;
 import java.util.Iterator;
-import java.util.Map;
 import java.util.Set;
 import java.util.stream.Collectors;
 import java.util.stream.Stream;
@@ -97,26 +96,13 @@
         if (unifier.isEmpty()) return new QueryAnswers(this);
         QueryAnswers unifiedAnswers = new QueryAnswers();
         this.forEach(answer -> {
-<<<<<<< HEAD
-            Answer unifiedAnswer = answer.unify(unifiers);
-=======
-            Map<VarName, Concept> unifiedAnswer = unify(answer, unifier);
->>>>>>> cf1d4014
+            Answer unifiedAnswer = answer.unify(unifier);
             unifiedAnswers.add(unifiedAnswer);
         });
 
         return unifiedAnswers;
     }
 
-<<<<<<< HEAD
-=======
-    public static Map<VarName, Concept> unify(Map<VarName, Concept> answer, Unifier unifier){
-        if (unifier.isEmpty()) return answer;
-        return answer.entrySet().stream()
-                .collect(Collectors.toMap(e -> unifier.containsKey(e.getKey())?  unifier.get(e.getKey()) : e.getKey(), Map.Entry::getValue));
-    }
-
->>>>>>> cf1d4014
     /**
      * unify answers of childQuery with parentQuery
      * @param parentQuery parent atomic query containing target variables
