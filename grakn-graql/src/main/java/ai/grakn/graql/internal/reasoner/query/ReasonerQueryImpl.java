/*
 * Grakn - A Distributed Semantic Database
 * Copyright (C) 2016  Grakn Labs Limited
 *
 * Grakn is free software: you can redistribute it and/or modify
 * it under the terms of the GNU General Public License as published by
 * the Free Software Foundation, either version 3 of the License, or
 * (at your option) any later version.
 *
 * Grakn is distributed in the hope that it will be useful,
 * but WITHOUT ANY WARRANTY; without even the implied warranty of
 * MERCHANTABILITY or FITNESS FOR A PARTICULAR PURPOSE.  See the
 * GNU General Public License for more details.
 *
 * You should have received a copy of the GNU General Public License
 * along with Grakn. If not, see <http://www.gnu.org/licenses/gpl.txt>.
 */

package ai.grakn.graql.internal.reasoner.query;

import ai.grakn.GraknGraph;
import ai.grakn.concept.Concept;
import ai.grakn.concept.Type;
import ai.grakn.graql.MatchQuery;
import ai.grakn.graql.VarName;
import ai.grakn.graql.admin.Answer;
import ai.grakn.graql.admin.Atomic;
import ai.grakn.graql.admin.Conjunction;
import ai.grakn.graql.admin.PatternAdmin;
import ai.grakn.graql.admin.ReasonerQuery;
import ai.grakn.graql.admin.Unifier;
import ai.grakn.graql.admin.VarAdmin;
import ai.grakn.graql.internal.pattern.Patterns;
import ai.grakn.graql.internal.query.QueryAnswer;
import ai.grakn.graql.internal.reasoner.Utility;
import ai.grakn.graql.internal.reasoner.atom.Atom;
import ai.grakn.graql.internal.reasoner.atom.AtomicFactory;
import ai.grakn.graql.internal.reasoner.atom.NotEquals;
import ai.grakn.graql.internal.reasoner.atom.binary.BinaryBase;
import ai.grakn.graql.internal.reasoner.atom.binary.TypeAtom;
import ai.grakn.graql.internal.reasoner.atom.predicate.IdPredicate;
import ai.grakn.graql.internal.reasoner.atom.predicate.Predicate;
import ai.grakn.graql.internal.reasoner.atom.predicate.ValuePredicate;
import ai.grakn.graql.internal.reasoner.cache.Cache;
import ai.grakn.graql.internal.reasoner.cache.LazyQueryCache;
import ai.grakn.graql.internal.reasoner.cache.QueryCache;
import ai.grakn.graql.internal.reasoner.iterator.ReasonerQueryIterator;
import ai.grakn.graql.internal.reasoner.rule.InferenceRule;
import ai.grakn.util.ErrorMessage;
import com.google.common.collect.ImmutableMap;
import com.google.common.collect.ImmutableSet;
import com.google.common.collect.Lists;
import com.google.common.collect.Sets;
import org.slf4j.Logger;
import org.slf4j.LoggerFactory;

import java.util.Comparator;
import java.util.HashMap;
import java.util.HashSet;
import java.util.Iterator;
import java.util.LinkedHashSet;
import java.util.List;
import java.util.Map;
import java.util.Objects;
import java.util.Set;
import java.util.SortedSet;
import java.util.TreeSet;
import java.util.function.Function;
import java.util.stream.Collectors;
import java.util.stream.Stream;

import static ai.grakn.graql.internal.reasoner.Utility.uncapture;
import static ai.grakn.graql.internal.reasoner.query.QueryAnswerStream.join;
import static ai.grakn.graql.internal.reasoner.query.QueryAnswerStream.joinWithInverse;
import static ai.grakn.graql.internal.reasoner.query.QueryAnswerStream.nonEqualsFilter;
import static ai.grakn.graql.internal.reasoner.query.QueryAnswerStream.varFilterFunction;

/**
 *
 * <p>
 * Base reasoner query providing resolution and atom handling facilities for conjunctive graql queries.
 * </p>
 *
 * @author Kasper Piskorski
 *
 */
public class ReasonerQueryImpl implements ReasonerQuery {

    private final GraknGraph graph;
    private final Set<Atomic> atomSet = new HashSet<>();
    private static final Logger LOG = LoggerFactory.getLogger(ReasonerQueryImpl.class);

    public ReasonerQueryImpl(Conjunction<VarAdmin> pattern, GraknGraph graph) {
        this.graph = graph;
        atomSet.addAll(AtomicFactory.createAtomSet(pattern, this));
        inferTypes();
    }

    public ReasonerQueryImpl(ReasonerQueryImpl q) {
        this.graph = q.graph;
        q.getAtoms().forEach(at -> addAtomic(AtomicFactory.create(at, this)));
        inferTypes();
    }

    protected ReasonerQueryImpl(Atom atom) {
        if (atom.getParentQuery() == null) {
            throw new IllegalArgumentException(ErrorMessage.PARENT_MISSING.getMessage(atom.toString()));
        }
        this.graph = atom.getParentQuery().graph();
        addAtomic(AtomicFactory.create(atom, this));
        addAtomConstraints(atom.getNonSelectableConstraints());
        inferTypes();
    }

    @Override
    public String toString(){
        return getAtoms().stream().filter(Atomic::isAtom).map(Atomic::toString).collect(Collectors.joining(", "));
    }

    @Override
    public ReasonerQuery copy() {
        return new ReasonerQueryImpl(this);
    }

    //alpha-equivalence equality
    @Override
    public boolean equals(Object obj) {
        if (obj == null || this.getClass() != obj.getClass()) return false;
        if (obj == this) return true;
        ReasonerQueryImpl a2 = (ReasonerQueryImpl) obj;
        return this.isEquivalent(a2);
    }

    @Override
    public int hashCode() {
        int hashCode = 1;
        SortedSet<Integer> hashes = new TreeSet<>();
        atomSet.forEach(atom -> hashes.add(atom.equivalenceHashCode()));
        for (Integer hash : hashes) hashCode = hashCode * 37 + hash;
        return hashCode;
    }

    private void inferTypes() {
        getAtoms().stream()
                .filter(Atomic::isAtom).map(at -> (Atom) at)
                .forEach(Atom::inferTypes);
    }

    public GraknGraph graph() {
        return graph;
    }

    public Conjunction<PatternAdmin> getPattern() {
        Set<PatternAdmin> patterns = new HashSet<>();
        atomSet.stream()
                .map(Atomic::getCombinedPattern)
                .flatMap(p -> p.getVars().stream())
                .forEach(patterns::add);
        return Patterns.conjunction(patterns);
    }

    /**
     * @return true if any of the atoms constituting the query can be resolved through a rule
     */
    @Override
    public boolean isRuleResolvable() {
        Iterator<Atom> it = atomSet.stream().filter(Atomic::isAtom).map(at -> (Atom) at).iterator();
        while (it.hasNext()) {
            if (it.next().isRuleResolvable()) {
                return true;
            }
        }
        return false;
    }

    private boolean isTransitive() {
        return getAtoms().stream().filter(this::containsEquivalentAtom).count() == 2;
    }

    boolean isAtomic() {
        return selectAtoms().size() == 1;
    }

    /**
     * @return atom set constituting this query
     */
    @Override
    public Set<Atomic> getAtoms() {
        return Sets.newHashSet(atomSet);
    }

    private List<Atom> getPrioritisedAtoms(){
        return selectAtoms().stream()
                .sorted(Comparator.comparing(Atom::resolutionPriority).reversed())
                .collect(Collectors.toList());
    }

    /**
     * @return atom that should be prioritised for resolution
     */
    Atom getTopAtom() {
        return getPrioritisedAtoms().stream().findFirst().orElse(null);
    }

    /**
     * @return resolution plan in a form a atom[priority]->... string
     */
    String getResolutionPlan(){
        return getPrioritisedAtoms().stream().map(at -> at + "[" + at.resolutionPriority()+ "]").collect(Collectors.joining(" -> "));
    }

    /**
     * @return set of id predicates contained in this query
     */
    public Set<IdPredicate> getIdPredicates() {
        return getAtoms().stream()
                .filter(Atomic::isPredicate).map(at -> (Predicate) at)
                .filter(Predicate::isIdPredicate).map(predicate -> (IdPredicate) predicate)
                .collect(Collectors.toSet());
    }

    /**
     * @return set of value predicates contained in this query
     */
    public Set<ValuePredicate> getValuePredicates() {
        return getAtoms().stream()
                .filter(Atomic::isPredicate).map(at -> (Predicate) at)
                .filter(Predicate::isValuePredicate).map(at -> (ValuePredicate) at)
                .collect(Collectors.toSet());
    }

    /**
     * @return set of atoms constituting constraints (by means of types) for this atom
     */
    public Set<TypeAtom> getTypeConstraints() {
        return getAtoms().stream()
                .filter(Atomic::isAtom).map(at -> (Atom) at)
                .filter(Atom::isType).map(at -> (TypeAtom) at)
                .collect(Collectors.toSet());
    }

    /**
     * @return set of filter atoms (currently only NotEquals) contained in this query
     */
    public Set<NotEquals> getFilters() {
        return getAtoms().stream()
                .filter(at -> at.getClass() == NotEquals.class)
                .map(at -> (NotEquals) at)
                .collect(Collectors.toSet());
    }

    /**
     * @return set of variables appearing in this query
     */
    @Override
    public Set<VarName> getVarNames() {
        Set<VarName> vars = new HashSet<>();
        atomSet.forEach(atom -> vars.addAll(atom.getVarNames()));
        return vars;
    }

    /**
     * @param atom in question
     * @return true if query contains an equivalent atom
     */
    public boolean containsEquivalentAtom(Atomic atom) {
        return !getEquivalentAtoms(atom).isEmpty();
    }

    Set<Atomic> getEquivalentAtoms(Atomic atom) {
        return atomSet.stream().filter(at -> at.isEquivalent(atom)).collect(Collectors.toSet());
    }

    private void exchangeRelVarNames(VarName from, VarName to) {
        unify(to, VarName.of("temp"));
        unify(from, to);
        unify(VarName.of("temp"), from);
    }

    @Override
    public Unifier getUnifier(ReasonerQuery parent) {
        throw new IllegalStateException("Attempted to obtain unifiers on non-atomic queries.");
    }

    /**
     * change each variable occurrence in the query (apply unifier [from/to])
     *
     * @param from variable name to be changed
     * @param to   new variable name
     */
    @Override
    public void unify(VarName from, VarName to) {
        Set<Atomic> toRemove = new HashSet<>();
        Set<Atomic> toAdd = new HashSet<>();

        atomSet.stream().filter(atom -> atom.getVarNames().contains(from)).forEach(toRemove::add);
        toRemove.forEach(atom -> toAdd.add(AtomicFactory.create(atom, this)));
        toRemove.forEach(this::removeAtomic);
        toAdd.forEach(atom -> atom.unify(new UnifierImpl(ImmutableMap.of(from, to))));
        toAdd.forEach(this::addAtomic);
    }

    /**
     * change each variable occurrence according to provided mappings (apply unifiers {[from, to]_i})
     * @param unifier (variable mappings) to be applied
     */
    @Override
    public void unify(Unifier unifier) {
        if (unifier.size() == 0) return;
        Unifier mappings = new UnifierImpl(unifier);
        Unifier appliedMappings = new UnifierImpl();
        //do bidirectional mappings if any
        for (Map.Entry<VarName, VarName> mapping: mappings.getMappings()) {
            VarName varToReplace = mapping.getKey();
            VarName replacementVar = mapping.getValue();
            //bidirectional mapping
            if (!replacementVar.equals(appliedMappings.get(varToReplace)) && varToReplace.equals(mappings.get(replacementVar))) {
                exchangeRelVarNames(varToReplace, replacementVar);
                appliedMappings.addMapping(varToReplace, replacementVar);
                appliedMappings.addMapping(replacementVar, varToReplace);
            }
        }
        mappings.getMappings().removeIf(e ->
                appliedMappings.containsKey(e.getKey()) && appliedMappings.get(e.getKey()).equals(e.getValue()));

        Set<Atomic> toRemove = new HashSet<>();
        Set<Atomic> toAdd = new HashSet<>();

        atomSet.stream()
                .filter(atom -> {
                    Set<VarName> keyIntersection = atom.getVarNames();
                    Set<VarName> valIntersection = atom.getVarNames();
                    keyIntersection.retainAll(mappings.keySet());
                    valIntersection.retainAll(mappings.values());
                    return (!keyIntersection.isEmpty() || !valIntersection.isEmpty());
                })
                .forEach(toRemove::add);
        toRemove.forEach(atom -> toAdd.add(AtomicFactory.create(atom, this)));
        toRemove.forEach(this::removeAtomic);
        toAdd.forEach(atom -> atom.unify(mappings));
        toAdd.forEach(this::addAtomic);

        //NB:captures not resolved in place as resolution in-place alters respective atom hash
        mappings.merge(resolveCaptures());
    }

    /**
     * finds captured variable occurrences in a query and replaces them with fresh variables
     *
     * @return new mappings resulting from capture resolution
     */
    private Unifier resolveCaptures() {
        Unifier newMappings = new UnifierImpl();
        //find and resolve captures
        // TODO: This could cause bugs if a user has a variable including the word "capture"
        getVarNames().stream().filter(Utility::isCaptured)
                .forEach(cap -> {
                    VarName old = uncapture(cap);
                    VarName fresh = VarName.anon();
                    unify(cap, fresh);
                    newMappings.addMapping(old, fresh);
                });
        return newMappings;
    }

    /**
     * @return corresponding MatchQuery
     */
    @Override
    public MatchQuery getMatchQuery() {
        return graph.graql().infer(false).match(getPattern());
    }

    /**
     * @return map of variable name - type pairs
     */
    @Override
    public Map<VarName, Type> getVarTypeMap() {
        Map<VarName, Type> typeMap = new HashMap<>();
        getTypeConstraints().stream()
                .filter(at -> Objects.nonNull(at.getType()))
                .forEach(atom -> typeMap.putIfAbsent(atom.getVarName(), atom.getType()));
        return typeMap;
    }

    /**
     * @param var variable name
     * @return id predicate for the specified var name if any
     */
    public IdPredicate getIdPredicate(VarName var) {
        Set<IdPredicate> relevantSubs = getIdPredicates().stream()
                .filter(sub -> sub.getVarName().equals(var))
                .collect(Collectors.toSet());
        return relevantSubs.isEmpty() ? null : relevantSubs.iterator().next();
    }

    /**
     * @param atom to be added
     * @return true if the atom set did not already contain the specified atom
     */
    public boolean addAtomic(Atomic atom) {
        if (atomSet.add(atom)) {
            atom.setParentQuery(this);
            return true;
        } else return false;
    }

    /**
     * @param atom to be removed
     * @return true if the atom set contained the specified atom
     */
    public boolean removeAtomic(Atomic atom) {
        return atomSet.remove(atom);
    }

    /**
     * remove given atom together with its disjoint neighbours (atoms it is connected to)
     * @param atom to be removed
     * @return modified query
     */
    ReasonerQueryImpl removeAtom(Atom atom){
        //selectability may change after removing the top atom so determine first
        Set<TypeAtom> nonSelectableTypes = atom.getTypeConstraints().stream()
                .filter(at -> !at.isSelectable())
                .collect(Collectors.toSet());

        //remove atom of interest
        removeAtomic(atom);

        //remove disjoint type constraints
        nonSelectableTypes.stream()
                .filter(at -> findNextJoinable(at) == null)
                .forEach(this::removeAtomic);

        //remove dangling predicates
        atom.getPredicates().stream()
                .filter(pred -> getVarNames().contains(pred.getVarName()))
                .forEach(this::removeAtomic);
        return this;
    }

    /**
     * adds a set of constraints (types, predicates) to the atom set
     * @param cstrs set of constraints
     */
    public void addAtomConstraints(Set<? extends Atomic> cstrs){
        cstrs.forEach(con -> addAtomic(AtomicFactory.create(con, this)));
    }

    private Atom findFirstJoinable(Set<Atom> atoms){
        for (Atom next : atoms) {
            Atom atom = findNextJoinable(Sets.difference(atoms, Sets.newHashSet(next)), next.getVarNames());
            if (atom != null) return atom;
        }
        return atoms.iterator().next();
    }

    private Atom findNextJoinable(Set<Atom> atoms, Set<VarName> vars){
        for (Atom next : atoms) {
            if (!Sets.intersection(vars, next.getVarNames()).isEmpty()) return next;
        }
        return null;
    }

    //TODO move to Atom?
    /**
     * @param atom for which the neighbour is to be found
     * @return neighbour or null if disjoint
     */
    public Atom findNextJoinable(Atom atom){
        Set<Atom> atoms = getAtoms().stream()
                .filter(Atomic::isAtom).map(at -> (Atom) at)
                .filter(at -> at != atom)
                .collect(Collectors.toSet());
        return findNextJoinable(atoms, atom.getVarNames());
    }

    /**
     * atom selection function
     * @return selected atoms
     */
    public Set<Atom> selectAtoms() {
        Set<Atom> atoms = new HashSet<>(atomSet).stream()
                .filter(Atomic::isAtom).map(at -> (Atom) at)
                .collect(Collectors.toSet());
        if (atoms.size() == 1) return atoms;

        //pass relations or rule-resolvable types and resources
        Set<Atom> atomsToSelect = atoms.stream()
                .filter(Atomic::isSelectable)
                .collect(Collectors.toSet());

        Set<Atom> orderedSelection = new LinkedHashSet<>();

        Atom atom = findFirstJoinable(atomsToSelect);
        Set<VarName> joinedVars = new HashSet<>();
        while(!atomsToSelect.isEmpty() && atom != null) {
            orderedSelection.add(atom);
            atomsToSelect.remove(atom);
            joinedVars.addAll(atom.getVarNames());
            atom = findNextJoinable(atomsToSelect, joinedVars);
        }
        //if disjoint select at random
        if (!atomsToSelect.isEmpty()) atomsToSelect.forEach(orderedSelection::add);

        if (orderedSelection.isEmpty()) {
            throw new IllegalStateException(ErrorMessage.NO_ATOMS_SELECTED.getMessage(this.toString()));
        }
        return orderedSelection;
    }

    /**
     * @param q query to be compared with
     * @return true if two queries are alpha-equivalent
     */
    public boolean isEquivalent(ReasonerQueryImpl q) {
        Set<Atom> atoms = atomSet.stream()
                .filter(Atomic::isAtom).map(at -> (Atom) at)
                .collect(Collectors.toSet());
        if(atoms.size() != q.getAtoms().stream().filter(Atomic::isAtom).count()) return false;
        for (Atom atom : atoms){
            if(!q.containsEquivalentAtom(atom)){
                return false;
            }
        }
        return true;
    }

    private Answer getSubstitution(){
        Set<IdPredicate> predicates = this.getTypeConstraints().stream()
                .map(TypeAtom::getPredicate)
                .filter(Objects::nonNull)
                .collect(Collectors.toSet());
        predicates.addAll(getIdPredicates());

        // the mapping function is declared separately to please the Eclipse compiler
        Function<IdPredicate, Concept> f = p -> graph().getConcept(p.getPredicate());

        return new QueryAnswer(predicates.stream()
                .collect(Collectors.toMap(IdPredicate::getVarName, f))
        );
    }

    ReasonerQueryImpl addSubstitution(Answer sub){
        Set<VarName> varNames = getVarNames();

        //skip predicates from types
        getTypeConstraints().stream().map(BinaryBase::getValueVariable).forEach(varNames::remove);

        Set<IdPredicate> predicates = sub.entrySet().stream()
                .filter(e -> varNames.contains(e.getKey()))
                .map(e -> new IdPredicate(e.getKey(), e.getValue(), this))
                .collect(Collectors.toSet());
        atomSet.addAll(predicates);
        return this;
    }

    boolean hasFullSubstitution(){
        return getSubstitution().keySet().containsAll(getVarNames());
    }

    private boolean requiresMaterialisation(){
        for(Atom atom : selectAtoms()){
            for (InferenceRule rule : atom.getApplicableRules())
                if (rule.requiresMaterialisation(atom)){
                    return true;
                }
        }
        return false;
    }

    private Stream<Answer> fullJoin(Set<ReasonerAtomicQuery> subGoals,
                                    Cache<ReasonerAtomicQuery, ?> cache,
                                    Cache<ReasonerAtomicQuery, ?> dCache,
                                    boolean materialise,
                                    boolean explanation){
        List<ReasonerAtomicQuery> queries = selectAtoms().stream().map(ReasonerAtomicQuery::new).collect(Collectors.toList());
        Iterator<ReasonerAtomicQuery> qit = queries.iterator();
        ReasonerAtomicQuery childAtomicQuery = qit.next();
        Stream<Answer> join = childAtomicQuery.answerStream(subGoals, cache, dCache, materialise, explanation, false);
        Set<VarName> joinedVars = childAtomicQuery.getVarNames();
        while(qit.hasNext()){
            childAtomicQuery = qit.next();
            Set<VarName> joinVars = Sets.intersection(joinedVars, childAtomicQuery.getVarNames());
            Stream<Answer> localSubs = childAtomicQuery.answerStream(subGoals, cache, dCache, materialise, explanation, false);
            join = join(join, localSubs, ImmutableSet.copyOf(joinVars), explanation);
            joinedVars.addAll(childAtomicQuery.getVarNames());
        }
        return join;
    }

    private Stream<Answer> differentialJoin(Set<ReasonerAtomicQuery> subGoals,
                                            Cache<ReasonerAtomicQuery, ?> cache,
                                            Cache<ReasonerAtomicQuery, ?> dCache,
                                            boolean materialise,
                                            boolean explanation){
        Stream<Answer> join = Stream.empty();
        List<ReasonerAtomicQuery> queries = selectAtoms().stream().map(ReasonerAtomicQuery::new).collect(Collectors.toList());
        Set<ReasonerAtomicQuery> uniqueQueries = queries.stream().collect(Collectors.toSet());
        //only do one join for transitive queries
        List<ReasonerAtomicQuery> queriesToJoin  = isTransitive()? Lists.newArrayList(uniqueQueries) : queries;

        for(ReasonerAtomicQuery qi : queriesToJoin){
            Stream<Answer> subs = qi.answerStream(subGoals, cache, dCache, materialise, explanation, true);
            Set<VarName> joinedVars = qi.getVarNames();
            for(ReasonerAtomicQuery qj : queries){
                if ( qj != qi ){
                    Set<VarName> joinVars = Sets.intersection(joinedVars, qj.getVarNames());
                    subs = joinWithInverse(
                            subs,
                            cache.getAnswerStream(qj),
                            cache.getInverseAnswerMap(qj, joinVars),
                            ImmutableSet.copyOf(joinVars),
                            explanation);
                    joinedVars.addAll(qj.getVarNames());
                }
            }
            join = Stream.concat(join, subs);
        }
        return join;
    }

    Stream<Answer> computeJoin(Set<ReasonerAtomicQuery> subGoals,
                               Cache<ReasonerAtomicQuery, ?> cache,
                               Cache<ReasonerAtomicQuery, ?> dCache,
                               boolean materialise,
                               boolean explanation,
                               boolean differentialJoin) {
        Stream<Answer> join = differentialJoin?
                differentialJoin(subGoals, cache, dCache, materialise, explanation) :
                fullJoin(subGoals, cache, dCache, materialise, explanation);

        Set<NotEquals> filters = getFilters();
        return join
                .filter(a -> nonEqualsFilter(a, filters));
    }

    @Override
    public Stream<Answer> resolve(boolean materialise, boolean explanation) {
        if (materialise || requiresMaterialisation()) {
            return resolve(materialise, explanation, new LazyQueryCache<>(explanation), new LazyQueryCache<>(explanation));
        } else {
            return new QueryAnswerIterator().hasStream();
        }
    }

    /**
     * resolves the query
     * @param materialise materialisation flag
     * @return stream of answers
     */
    public Stream<Answer> resolve(boolean materialise, boolean explanation, LazyQueryCache<ReasonerAtomicQuery> cache, LazyQueryCache<ReasonerAtomicQuery> dCache) {

        Iterator<Atom> atIt = this.selectAtoms().iterator();
        ReasonerAtomicQuery atomicQuery = new ReasonerAtomicQuery(atIt.next());
        Stream<Answer> answerStream = atomicQuery.resolve(materialise, explanation, cache, dCache);
        Set<VarName> joinedVars = atomicQuery.getVarNames();
        while (atIt.hasNext()) {
            atomicQuery = new ReasonerAtomicQuery(atIt.next());
            Stream<Answer> subAnswerStream = atomicQuery.resolve(materialise, explanation, cache, dCache);
            Set<VarName> joinVars = Sets.intersection(joinedVars, atomicQuery.getVarNames());
            answerStream = join(answerStream, subAnswerStream, ImmutableSet.copyOf(joinVars), explanation);
            joinedVars.addAll(atomicQuery.getVarNames());
        }

        Set<NotEquals> filters = this.getFilters();
        Set<VarName> vars = this.getVarNames();
        return answerStream
                .filter(a -> nonEqualsFilter(a, filters))
                .flatMap(a -> varFilterFunction.apply(a, vars));
    }

    public ReasonerQueryIterator iterator(Answer sub, Set<ReasonerAtomicQuery> subGoals, QueryCache<ReasonerAtomicQuery> cache){
        return new ReasonerQueryImplIterator(this, sub, subGoals, cache);
    }

    private class QueryAnswerIterator extends ReasonerQueryIterator {

        private int iter = 0;
        private long oldAns = 0;
        private final Set<Answer> answers = new HashSet<>();

        private final QueryCache<ReasonerAtomicQuery> cache;
        private Iterator<Answer> answerIterator;

        QueryAnswerIterator(){
            this.cache = new QueryCache<>();
<<<<<<< HEAD
            LOG.debug(ReasonerQueryImpl.this.getResolutionPlan());
            this.answerIterator = new ReasonerQueryImplIterator(ReasonerQueryImpl.this, new QueryAnswer(), new HashSet<>(), cache);
=======
            this.answerIterator = new ReasonerQueryImplIterator(ReasonerQueryImpl.this, new QueryAnswer(), new HashSet<>(), cache);
            LOG.trace(ReasonerQueryImpl.this.getResolutionPlan());
>>>>>>> 6a907168
        }

        /**
         * check whether answers available, if answers not fully computed compute more answers
         * @return true if answers available
         */
        @Override
        public boolean hasNext() {
            if (answerIterator.hasNext()) return true;
                //iter finished
            else {
                long dAns = answers.size() - oldAns;
                if (dAns != 0 || iter == 0) {
                    LOG.debug("iter: " + iter + " answers: " + answers.size() + " dAns = " + dAns);
                    iter++;
                    answerIterator = new ReasonerQueryImplIterator(ReasonerQueryImpl.this, new QueryAnswer(), new HashSet<>(), cache);
                    oldAns = answers.size();
                    return answerIterator.hasNext();
                }
                else return false;
            }
        }

        /**
         * @return single answer to the query
         */
        @Override
        public Answer next() {
            Answer ans = answerIterator.next();
            answers.add(ans);
            return ans;
        }
    }
}<|MERGE_RESOLUTION|>--- conflicted
+++ resolved
@@ -685,13 +685,8 @@
 
         QueryAnswerIterator(){
             this.cache = new QueryCache<>();
-<<<<<<< HEAD
-            LOG.debug(ReasonerQueryImpl.this.getResolutionPlan());
+            LOG.trace(ReasonerQueryImpl.this.getResolutionPlan());
             this.answerIterator = new ReasonerQueryImplIterator(ReasonerQueryImpl.this, new QueryAnswer(), new HashSet<>(), cache);
-=======
-            this.answerIterator = new ReasonerQueryImplIterator(ReasonerQueryImpl.this, new QueryAnswer(), new HashSet<>(), cache);
-            LOG.trace(ReasonerQueryImpl.this.getResolutionPlan());
->>>>>>> 6a907168
         }
 
         /**
