--- conflicted
+++ resolved
@@ -21,6 +21,7 @@
 import ai.grakn.GraknTx;
 import ai.grakn.concept.Concept;
 import ai.grakn.concept.SchemaConcept;
+import ai.grakn.concept.Type;
 import ai.grakn.exception.GraqlQueryException;
 import ai.grakn.graql.GetQuery;
 import ai.grakn.graql.Var;
@@ -50,10 +51,7 @@
 import ai.grakn.graql.internal.reasoner.rule.RuleUtils;
 import ai.grakn.graql.internal.reasoner.state.ConjunctiveState;
 import ai.grakn.graql.internal.reasoner.state.QueryState;
-<<<<<<< HEAD
 import ai.grakn.graql.internal.reasoner.utils.Pair;
-=======
->>>>>>> fda550ba
 import ai.grakn.util.Schema;
 import com.google.common.collect.ImmutableSet;
 import com.google.common.collect.Lists;
@@ -95,6 +93,7 @@
     private final GraknTx tx;
     private final ImmutableSet<Atomic> atomSet;
     private Answer substitution = null;
+    private Map<Var, Type> varTypeMap = null;
 
     ReasonerQueryImpl(Conjunction<VarPatternAdmin> pattern, GraknTx tx) {
         this.tx = tx;
@@ -130,15 +129,14 @@
                 .build();
     }
 
-    Set<IsaAtom> inferEntityTypes() {
-        Set<Var> typedVars = getAtoms(TypeAtom.class).map(AtomicBase::getVarName).collect(Collectors.toSet());
+    private Stream<IsaAtom> inferEntityTypes() {
+        Set<Var> typedVars = getAtoms(IsaAtom.class).map(AtomicBase::getVarName).collect(Collectors.toSet());
         return getAtoms(IdPredicate.class)
                 .filter(p -> !typedVars.contains(p.getVarName()))
                 .map(p -> new Pair<>(p, tx().<Concept>getConcept(p.getPredicate())))
-                .filter(p -> p.getValue().isThing())
-                .map(p -> new IsaAtom(p.getKey().getVarName(), var(), p.getValue().asEntity().type(), this))
-                //.map(p -> new IsaAtom(p.getKey(), var(), p.getValue().asEntity().type(), this))
-                .collect(Collectors.toSet());
+                .filter(p -> Objects.nonNull(p.getValue()))
+                .filter(p -> p.getValue().isEntity())
+                .map(p -> new IsaAtom(p.getKey().getVarName(), var(), p.getValue().asEntity().type(), this));
     }
 
     /**
@@ -324,15 +322,19 @@
      * @return map of variable name - type pairs
      */
     @Override
-    public Map<Var, SchemaConcept> getVarSchemaConceptMap() {
-        Map<Var, SchemaConcept> typeMap = new HashMap<>();
-        Stream.concat(
-                getAtoms(TypeAtom.class),
-                inferEntityTypes().stream()
-        )
-                .filter(at -> Objects.nonNull(at.getSchemaConcept()))
-                .forEach(atom -> typeMap.putIfAbsent(atom.getVarName(), atom.getSchemaConcept()));
-        return typeMap;
+    public Map<Var, Type> getVarTypeMap() {
+        if (varTypeMap == null) {
+            varTypeMap = new HashMap<>();
+            Stream.concat(
+                    getAtoms(TypeAtom.class),
+                    inferEntityTypes()
+            )
+                    .map(at -> new Pair<>(at.getVarName(), at.getSchemaConcept()))
+                    .filter(p -> Objects.nonNull(p.getValue()))
+                    .filter(p -> p.getValue().isType())
+                    .forEach(p -> varTypeMap.putIfAbsent(p.getKey(), p.getValue().asType()));
+        }
+        return varTypeMap;
     }
 
     /**
@@ -390,9 +392,6 @@
 
             // the mapping function is declared separately to please the Eclipse compiler
             Function<IdPredicate, Concept> f = p -> tx().getConcept(p.getPredicate());
-            if (predicates.stream().map(AtomicBase::getVarName).distinct().count() < predicates.size()){
-                System.out.println();
-            }
             substitution = new QueryAnswer(predicates.stream().collect(Collectors.toMap(IdPredicate::getVarName, f)));
         }
         return substitution;
