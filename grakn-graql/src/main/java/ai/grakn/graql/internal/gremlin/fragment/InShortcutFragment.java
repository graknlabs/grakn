/*
 * Grakn - A Distributed Semantic Database
 * Copyright (C) 2016  Grakn Labs Limited
 *
 * Grakn is free software: you can redistribute it and/or modify
 * it under the terms of the GNU General Public License as published by
 * the Free Software Foundation, either version 3 of the License, or
 * (at your option) any later version.
 *
 * Grakn is distributed in the hope that it will be useful,
 * but WITHOUT ANY WARRANTY; without even the implied warranty of
 * MERCHANTABILITY or FITNESS FOR A PARTICULAR PURPOSE.  See the
 * GNU General Public License for more details.
 *
 * You should have received a copy of the GNU General Public License
 * along with Grakn. If not, see <http://www.gnu.org/licenses/gpl.txt>.
 *
 */

package ai.grakn.graql.internal.gremlin.fragment;

import ai.grakn.GraknGraph;
import ai.grakn.concept.Label;
import ai.grakn.graql.Var;
import ai.grakn.graql.admin.VarProperty;
import org.apache.tinkerpop.gremlin.process.traversal.dsl.graph.GraphTraversal;
import org.apache.tinkerpop.gremlin.structure.Edge;
import org.apache.tinkerpop.gremlin.structure.Vertex;

import java.util.Optional;
import java.util.Set;

import static ai.grakn.graql.internal.gremlin.fragment.Fragments.applyTypeLabelsToTraversal;
import static ai.grakn.graql.internal.gremlin.fragment.Fragments.displayOptionalTypeLabels;
import static ai.grakn.graql.internal.gremlin.fragment.Fragments.traverseRoleTypeFromShortcutEdge;
import static ai.grakn.util.Schema.EdgeLabel.SHORTCUT;
import static ai.grakn.util.Schema.EdgeProperty.RELATION_TYPE_ID;
import static ai.grakn.util.Schema.EdgeProperty.ROLE_TYPE_ID;

/**
 * A fragment representing traversing a {@link ai.grakn.util.Schema.EdgeLabel#SHORTCUT} edge from the role-player to
 * the relation.
 * <p>
 * Part of a {@link ai.grakn.graql.internal.gremlin.EquivalentFragmentSet}, along with {@link OutShortcutFragment}.
 *
 * @author Felix Chapman
 */
class InShortcutFragment extends AbstractFragment {

    private final Var edge;
    private final Optional<Var> role;
    private final Optional<Set<Label>> roleLabels;
    private final Optional<Set<Label>> relationTypeLabels;

<<<<<<< HEAD
    InShortcutFragment(
            Var rolePlayer, Var edge, Var relation, Optional<Var> role, Optional<Set<Label>> roleLabels,
            Optional<Set<Label>> relationTypeLabels) {
        super(rolePlayer, relation, edge, optionalVarToArray(role));
=======
    InShortcutFragment(VarProperty varProperty,
            Var rolePlayer, Var edge, Var relation, Optional<Var> roleType, Optional<Set<Label>> roleTypeLabels,
            Optional<Set<Label>> relationTypeLabels) {
        super(varProperty, rolePlayer, relation, edge, optionalVarToArray(roleType));
>>>>>>> f78ef5b4
        this.edge = edge;
        this.role = role;
        this.roleLabels = roleLabels;
        this.relationTypeLabels = relationTypeLabels;
    }

    @Override
    public void applyTraversal(GraphTraversal<Vertex, Vertex> traversal, GraknGraph graph) {
        GraphTraversal<Vertex, Edge> edgeTraversal = traversal.inE(SHORTCUT.getLabel()).as(edge.getValue());

        // Filter by any provided type labels
        applyTypeLabelsToTraversal(edgeTraversal, ROLE_TYPE_ID, roleLabels, graph);
        applyTypeLabelsToTraversal(edgeTraversal, RELATION_TYPE_ID, relationTypeLabels, graph);

        traverseRoleTypeFromShortcutEdge(edgeTraversal, role);

        edgeTraversal.outV();
    }

    @Override
    public String getName() {
        String role = this.role.map(rt -> " role:" + rt.shortName()).orElse("");
        String rels = displayOptionalTypeLabels("rels", relationTypeLabels);
        String roles = displayOptionalTypeLabels("roles", roleLabels);
        return "<-[shortcut:" + edge.shortName() + role + rels + roles + "]-";
    }

    @Override
    public double fragmentCost(double previousCost) {
        return previousCost * NUM_RELATIONS_PER_INSTANCE;
    }

    @Override
    public boolean equals(Object o) {
        if (this == o) return true;
        if (o == null || getClass() != o.getClass()) return false;
        if (!super.equals(o)) return false;

        InShortcutFragment that = (InShortcutFragment) o;

        if (!edge.equals(that.edge)) return false;
        if (!roleLabels.equals(that.roleLabels)) return false;
        return relationTypeLabels.equals(that.relationTypeLabels);
    }

    @Override
    public int hashCode() {
        int result = super.hashCode();
        result = 31 * result + edge.hashCode();
        result = 31 * result + roleLabels.hashCode();
        result = 31 * result + relationTypeLabels.hashCode();
        return result;
    }
}<|MERGE_RESOLUTION|>--- conflicted
+++ resolved
@@ -52,17 +52,10 @@
     private final Optional<Set<Label>> roleLabels;
     private final Optional<Set<Label>> relationTypeLabels;
 
-<<<<<<< HEAD
-    InShortcutFragment(
+    InShortcutFragment(VarProperty varProperty,
             Var rolePlayer, Var edge, Var relation, Optional<Var> role, Optional<Set<Label>> roleLabels,
             Optional<Set<Label>> relationTypeLabels) {
-        super(rolePlayer, relation, edge, optionalVarToArray(role));
-=======
-    InShortcutFragment(VarProperty varProperty,
-            Var rolePlayer, Var edge, Var relation, Optional<Var> roleType, Optional<Set<Label>> roleTypeLabels,
-            Optional<Set<Label>> relationTypeLabels) {
-        super(varProperty, rolePlayer, relation, edge, optionalVarToArray(roleType));
->>>>>>> f78ef5b4
+        super(varProperty, rolePlayer, relation, edge, optionalVarToArray(role));
         this.edge = edge;
         this.role = role;
         this.roleLabels = roleLabels;
