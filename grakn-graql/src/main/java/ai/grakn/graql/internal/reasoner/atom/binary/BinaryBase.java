/*
 * Grakn - A Distributed Semantic Database
 * Copyright (C) 2016  Grakn Labs Limited
 *
 * Grakn is free software: you can redistribute it and/or modify
 * it under the terms of the GNU General Public License as published by
 * the Free Software Foundation, either version 3 of the License, or
 * (at your option) any later version.
 *
 * Grakn is distributed in the hope that it will be useful,
 * but WITHOUT ANY WARRANTY; without even the implied warranty of
 * MERCHANTABILITY or FITNESS FOR A PARTICULAR PURPOSE.  See the
 * GNU General Public License for more details.
 *
 * You should have received a copy of the GNU General Public License
 * along with Grakn. If not, see <http://www.gnu.org/licenses/gpl.txt>.
 */

package ai.grakn.graql.internal.reasoner.atom.binary;

import ai.grakn.graql.VarName;
import ai.grakn.graql.admin.Atomic;
import ai.grakn.graql.admin.ReasonerQuery;
import ai.grakn.graql.admin.VarAdmin;
import ai.grakn.graql.internal.reasoner.atom.Atom;
<<<<<<< HEAD
import ai.grakn.graql.internal.reasoner.atom.predicate.IdPredicate;
import ai.grakn.graql.internal.reasoner.atom.predicate.Predicate;
import ai.grakn.graql.internal.reasoner.atom.predicate.ValuePredicate;
import ai.grakn.graql.internal.reasoner.query.ReasonerQueryImpl;
=======
>>>>>>> 3fb7abcd
import ai.grakn.graql.internal.reasoner.rule.InferenceRule;
import ai.grakn.util.ErrorMessage;

import java.util.HashMap;
import java.util.HashSet;
import java.util.Map;
import java.util.Objects;
import java.util.Set;

import static ai.grakn.graql.internal.reasoner.Utility.capture;

/**
 *
 * <p>
 * Base implementationfor binary atoms of the type ($varName, $valueVariable), where value variable
 * references predicates.
 * </p>
 *
 * @author Kasper Piskorski
 *
 */
public abstract class BinaryBase extends Atom {
    private VarName valueVariable;

    protected BinaryBase(VarAdmin pattern, ReasonerQuery par) {
        super(pattern, par);
        this.valueVariable = extractValueVariableName(pattern);
    }

    protected BinaryBase(BinaryBase a) {
        super(a);
        this.valueVariable = a.getValueVariable();
    }

    protected abstract VarName extractValueVariableName(VarAdmin var);
    protected abstract boolean predicatesEquivalent(BinaryBase atom);

    public VarName getValueVariable() {
        return valueVariable;
    }
    protected void setValueVariable(VarName var) {
        valueVariable = var;
    }

    @Override
    public boolean isBinary() { return true;}

    @Override
    protected boolean isRuleApplicable(InferenceRule child) {
        //TODO rule applicability for types should be disabled
        Atom ruleAtom = child.getHead().getAtom();
        return (ruleAtom instanceof BinaryBase) && this.getType().equals(ruleAtom.getType());
    }

    @Override
    public boolean requiresMaterialisation(){
        return isUserDefinedName() && getType() != null && getType().isRelationType();
    }

    @Override
    public int hashCode() {
        int hashCode = 1;
        hashCode = hashCode * 37 + (this.typeId != null? this.typeId.hashCode() : 0);
        hashCode = hashCode * 37 + this.varName.hashCode();
        hashCode = hashCode * 37 + this.valueVariable.hashCode();
        return hashCode;
    }

    @Override
    public boolean equals(Object obj) {
        if (obj == null || this.getClass() != obj.getClass()) return false;
        if (obj == this) return true;
        BinaryBase a2 = (BinaryBase) obj;
        return Objects.equals(this.typeId, a2.getTypeId())
                && this.varName.equals(a2.getVarName())
                && this.valueVariable.equals(a2.getValueVariable());
    }

    @Override
    public boolean isEquivalent(Object obj) {
        if (obj == null || this.getClass() != obj.getClass()) return false;
        if (obj == this) return true;
        BinaryBase a2 = (BinaryBase) obj;
        return Objects.equals(this.typeId, a2.getTypeId())
                && predicatesEquivalent(a2);
    }

<<<<<<< HEAD
    @Override
    public Set<IdPredicate> getIdPredicates() {
        //direct predicates
        return ((ReasonerQueryImpl) getParentQuery()).getIdPredicates().stream()
                .filter(atom -> containsVar(atom.getVarName()))
                .collect(Collectors.toSet());
    }

    @Override
    public Set<ValuePredicate> getValuePredicates(){ return new HashSet<>();}

    @Override
    public Set<Predicate> getPredicates() {
        Set<Predicate> predicates = new HashSet<>();
        predicates.addAll(getValuePredicates());
        predicates.addAll(getIdPredicates());
        return predicates;
    }

=======
>>>>>>> 3fb7abcd
    /**
     * @return set of atoms that are (potentially indirectly) linked to this atom via valueVariable
     */
    public Set<Atom> getLinkedAtoms(){
        Set<Atom> atoms = new HashSet<>();
        getParentQuery().getAtoms().stream()
                .filter(Atomic::isAtom).map(atom -> (Atom) atom)
                .filter(Atom::isBinary).map(atom -> (BinaryBase) atom)
                .filter(atom -> atom.getVarName().equals(valueVariable))
                .forEach(atom -> {
                    atoms.add(atom);
                    atoms.addAll(atom.getLinkedAtoms());
                });
        return atoms;
    }

    @Override
    public Set<VarName> getVarNames() {
        Set<VarName> vars = new HashSet<>();
        if (isUserDefinedName()) vars.add(getVarName());
        if (!valueVariable.getValue().isEmpty()) vars.add(valueVariable);
        return vars;
    }

    @Override
    public Set<VarName> getSelectedNames(){
        Set<VarName> vars = super.getSelectedNames();
        if(isUserDefinedName()) vars.add(getVarName());
        if(isValueUserDefinedName()) vars.add(getValueVariable());
        return vars;
    }

    @Override
    public void unify (Map<VarName, VarName> unifiers) {
        super.unify(unifiers);
        VarName var = valueVariable;
        if (unifiers.containsKey(var)) {
            setValueVariable(unifiers.get(var));
        } else if (unifiers.containsValue(var)) {
            setValueVariable(capture(var));
        }
    }

    @Override
    public Map<VarName, VarName> getUnifiers(Atomic parentAtom) {
        if (!(parentAtom instanceof BinaryBase)) {
            throw new IllegalArgumentException(ErrorMessage.UNIFICATION_ATOM_INCOMPATIBILITY.getMessage());
        }

        Map<VarName, VarName> unifiers = new HashMap<>();
        VarName childValVarName = this.getValueVariable();
        VarName parentValVarName = ((BinaryBase) parentAtom).getValueVariable();

        if (parentAtom.isUserDefinedName()){
            VarName childVarName = this.getVarName();
            VarName parentVarName = parentAtom.getVarName();
            if (!childVarName.equals(parentVarName)) {
                unifiers.put(childVarName, parentVarName);
            }
        }
        if (!parentValVarName.getValue().isEmpty()
                && !childValVarName.equals(parentValVarName)) {
            unifiers.put(childValVarName, parentValVarName);
        }
        return unifiers;
    }
}<|MERGE_RESOLUTION|>--- conflicted
+++ resolved
@@ -23,13 +23,6 @@
 import ai.grakn.graql.admin.ReasonerQuery;
 import ai.grakn.graql.admin.VarAdmin;
 import ai.grakn.graql.internal.reasoner.atom.Atom;
-<<<<<<< HEAD
-import ai.grakn.graql.internal.reasoner.atom.predicate.IdPredicate;
-import ai.grakn.graql.internal.reasoner.atom.predicate.Predicate;
-import ai.grakn.graql.internal.reasoner.atom.predicate.ValuePredicate;
-import ai.grakn.graql.internal.reasoner.query.ReasonerQueryImpl;
-=======
->>>>>>> 3fb7abcd
 import ai.grakn.graql.internal.reasoner.rule.InferenceRule;
 import ai.grakn.util.ErrorMessage;
 
@@ -117,28 +110,6 @@
                 && predicatesEquivalent(a2);
     }
 
-<<<<<<< HEAD
-    @Override
-    public Set<IdPredicate> getIdPredicates() {
-        //direct predicates
-        return ((ReasonerQueryImpl) getParentQuery()).getIdPredicates().stream()
-                .filter(atom -> containsVar(atom.getVarName()))
-                .collect(Collectors.toSet());
-    }
-
-    @Override
-    public Set<ValuePredicate> getValuePredicates(){ return new HashSet<>();}
-
-    @Override
-    public Set<Predicate> getPredicates() {
-        Set<Predicate> predicates = new HashSet<>();
-        predicates.addAll(getValuePredicates());
-        predicates.addAll(getIdPredicates());
-        return predicates;
-    }
-
-=======
->>>>>>> 3fb7abcd
     /**
      * @return set of atoms that are (potentially indirectly) linked to this atom via valueVariable
      */
