--- conflicted
+++ resolved
@@ -64,13 +64,8 @@
     private final static String ASSERTION_URL = "?keyspace=%s&query=match %s %s %s %s; %s &limitEmbedded=%s&infer=false&materialise=false";
 
 
-<<<<<<< HEAD
-    public static Json renderHALArrayData(MatchQuery matchQuery, int offset, int limit){
+    public static Json renderHALArrayData(MatchQuery matchQuery, int offset, int limit) {
         Collection<Answer> answers = matchQuery.admin().stream().collect(toSet());
-=======
-    public static Json renderHALArrayData(MatchQuery matchQuery, int offset, int limit) {
-        Collection<Answer> answers = matchQuery.admin().streamWithAnswers().collect(toSet());
->>>>>>> e474383c
         return renderHALArrayData(matchQuery, answers, offset, limit, false);
     }
 
