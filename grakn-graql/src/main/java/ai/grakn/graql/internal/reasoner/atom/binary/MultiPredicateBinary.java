--- conflicted
+++ resolved
@@ -65,13 +65,8 @@
 
     @Override
     public PatternAdmin getCombinedPattern() {
-<<<<<<< HEAD
         Set<VarPatternAdmin> vars = getMultiPredicate().stream()
-                .map(AtomBase::getPattern)
-=======
-        Set<VarAdmin> vars = getMultiPredicate().stream()
                 .map(Atomic::getPattern)
->>>>>>> 98c33fa7
                 .map(PatternAdmin::asVar)
                 .collect(Collectors.toSet());
         vars.add(super.getPattern().asVar());
