/*
 * Grakn - A Distributed Semantic Database
 * Copyright (C) 2016  Grakn Labs Limited
 *
 * Grakn is free software: you can redistribute it and/or modify
 * it under the terms of the GNU General Public License as published by
 * the Free Software Foundation, either version 3 of the License, or
 * (at your option) any later version.
 *
 * Grakn is distributed in the hope that it will be useful,
 * but WITHOUT ANY WARRANTY; without even the implied warranty of
 * MERCHANTABILITY or FITNESS FOR A PARTICULAR PURPOSE.  See the
 * GNU General Public License for more details.
 *
 * You should have received a copy of the GNU General Public License
 * along with Grakn. If not, see <http://www.gnu.org/licenses/gpl.txt>.
 */

package ai.grakn.graql.internal.reasoner.query;

import ai.grakn.GraknGraph;
import ai.grakn.concept.Concept;
import ai.grakn.concept.Instance;
import ai.grakn.concept.RelationType;
import ai.grakn.concept.RoleType;
import ai.grakn.concept.Rule;
import ai.grakn.concept.Type;
import ai.grakn.graql.Graql;
import ai.grakn.graql.InsertQuery;
import ai.grakn.graql.MatchQuery;
import ai.grakn.graql.VarName;
import ai.grakn.graql.Var;
import ai.grakn.graql.internal.reasoner.Utility;
import ai.grakn.graql.internal.reasoner.atom.Atom;
import ai.grakn.graql.internal.reasoner.atom.Atomic;
import ai.grakn.graql.internal.reasoner.atom.binary.Relation;
import ai.grakn.graql.internal.reasoner.atom.predicate.IdPredicate;
import ai.grakn.util.ErrorMessage;
import com.google.common.collect.Sets;
import java.util.Objects;
import javafx.util.Pair;

import java.util.HashMap;
import java.util.HashSet;
import java.util.Map;
import java.util.Set;
import java.util.stream.Collectors;

/**
 *
 * <p>
 * Base reasoner atomic query. An atomic query is a query constrained to having at most one rule-resolvable atom
 * together with its accompanying constraints (predicates and types)
 * </p>
 *
 * @author Kasper Piskorski
 *
 */
public class AtomicQuery extends Query{

    private Atom atom;
    private AtomicQuery parent = null;
    final private Set<AtomicQuery> children = new HashSet<>();

    public AtomicQuery(String rhs, GraknGraph graph){
        super(rhs, graph);
        atom = selectAtoms().iterator().next();
    }

    public AtomicQuery(MatchQuery query, GraknGraph graph){
        super(query, graph);
        atom = selectAtoms().iterator().next();
    }

    public AtomicQuery(AtomicQuery q){
        super(q);
        atom = selectAtoms().stream().findFirst().orElse(null);
        parent = q.getParent();
        children.addAll(q.getChildren());
    }

    public AtomicQuery(Atom at, Set<VarName> vars) {
        super(at, vars);
        atom = selectAtoms().stream().findFirst().orElse(null);
    }

    @Override
    public boolean equals(Object obj){
        if (obj == null || this.getClass() != obj.getClass()) return false;
        if (obj == this) return true;
        AtomicQuery a2 = (AtomicQuery) obj;
        return this.isEquivalent(a2);
    }

    private void addChild(AtomicQuery q){
        if (!this.isEquivalent(q) && Objects.equals(atom.getTypeId(), q.getAtom().getTypeId())){
            children.add(q);
            q.setParent(this);
        }
    }
    private void setParent(AtomicQuery q){ parent = q;}

    /**
     * @return the parent (more specific related query) of this query
     */
    public AtomicQuery getParent(){ return parent;}

    /**
     * establishes parent-child (if there is one) relation between this and aq query
     * the relation expresses the relative level of specificity between queries with the parent being more specific
     * @param aq query to compare
     */
    public void establishRelation(AtomicQuery aq){
        Atom aqAtom = aq.getAtom();
<<<<<<< HEAD
        if(atom.getTypeId().equals(aqAtom.getTypeId())) {
            if (atom.isRelation() && aqAtom.getRoleVarTypeMap().size() > atom.getRoleVarTypeMap().size()) {
=======
        if(Objects.equals(atom.getTypeId(), aq.getAtom().getTypeId())) {
            if (atom.isRelation() && aqAtom.getRoleVarTypeMap().size() > atom.getRoleVarTypeMap().size())
>>>>>>> 50e1b292
                aq.addChild(this);
            } else {
                this.addChild(aq);
            }
        }
    }

    /**
     * @return the atom constituting this atomic query
     */
    public Atom getAtom(){ return atom;}

    /**
     * @return set of related, more general queries to this query
     */
    public Set<AtomicQuery> getChildren(){ return children;}

    @Override
    public boolean addAtom(Atomic at) {
        if(super.addAtom(at)){
            if(atom == null && at.isSelectable()) atom = (Atom) at;
            return true;
        }
        else return false;
    }

    @Override
    public boolean removeAtom(Atomic at) {
        if( super.removeAtom(at)) {
            if (atom != null & at.equals(atom)) atom = null;
            return true;
        }
        else return false;
    }

    /**
     * materialise the query provided all variables are mapped
     */
    private QueryAnswers materialiseComplete() {
        QueryAnswers insertAnswers = new QueryAnswers(getMatchQuery().admin().streamWithVarNames().collect(Collectors.toList()));
        if(insertAnswers.isEmpty()){
            Atom atom = getAtom();
            InsertQuery insert = Graql.insert(getPattern().getVars()).withGraph(graph());
            Set<Concept> insertedConcepts = insert.stream().flatMap(result -> result.values().stream()).collect(Collectors.toSet());
            //extract resource/relation id if needed
            if (atom.isUserDefinedName()) {
                insertedConcepts.stream()
                        .filter(c -> c.isResource() || c.isRelation())
                        .forEach(c -> {
                            Map<VarName, Concept> answer = new HashMap<>();
                            if (c.isResource()) {
                                answer.put(atom.getVarName(), graph().getConcept(getIdPredicate(atom.getVarName()).getPredicate()));
                                answer.put(atom.getValueVariable(), c);
                            } else if (c.isRelation()) {
                                answer.put(atom.getVarName(), c);
                                Map<RoleType, Pair<VarName, Type>> roleMap = atom.getRoleVarTypeMap();
                                Map<RoleType, Instance> roleplayers = ((ai.grakn.concept.Relation) c).rolePlayers()
                                        .entrySet().stream()
                                        .filter(entry -> entry.getValue() != null)
                                        .filter(entry -> roleMap.containsKey(entry.getKey()))
                                        .collect(Collectors.toMap(Map.Entry::getKey, Map.Entry::getValue));

                                roleplayers.entrySet().forEach(entry ->
                                        answer.put(roleMap.get(entry.getKey()).getKey(), entry.getValue()));
                            }
                            insertAnswers.add(answer);
                        });
            }
       }
       return insertAnswers;
    }

    /**
     * @return inserted concepts if the atom required materialisation in order to be referencable
     */
    public QueryAnswers materialise(){ return materialiseComplete();}

    /**
     * Add explicit IdPredicates and materialise
     * @param subs IdPredicates of variables
     * @return Materialised answers
     */
    public QueryAnswers materialise(Set<IdPredicate> subs) {
        QueryAnswers insertAnswers = new QueryAnswers();
        AtomicQuery queryToMaterialise = new AtomicQuery(this);
        subs.forEach(queryToMaterialise::addAtom);

        //extrapolate if needed
        Atom at = queryToMaterialise.getAtom();
        if(at.isRelation()){
            Relation relAtom = (Relation) at;
            Set<VarName> rolePlayers = relAtom.getRolePlayers();
            if (relAtom.getRoleVarTypeMap().size() != rolePlayers.size()) {
                RelationType relType = (RelationType) atom.getType();
                Set<RoleType> roles = Sets.newHashSet(relType.hasRoles());
                Set<Map<VarName, Var>> roleMaps = new HashSet<>();
                Utility.computeRoleCombinations(rolePlayers , roles, new HashMap<>(), roleMaps);

                queryToMaterialise.removeAtom(relAtom);
                roleMaps.forEach(roleMap -> {
                    Relation relationWithRoles = new Relation(atom.getVarName(), relAtom.getValueVariable(),
                            roleMap, relAtom.getPredicate(), queryToMaterialise);
                    queryToMaterialise.addAtom(relationWithRoles);
                    insertAnswers.addAll(queryToMaterialise.materialiseComplete());
                    queryToMaterialise.removeAtom(relationWithRoles);
                });
            } else {
                insertAnswers.addAll(queryToMaterialise.materialiseComplete());
            }
        } else {
            insertAnswers.addAll(queryToMaterialise.materialiseComplete());
        }
        return insertAnswers;
    }

    @Override
    public void unify(Map<VarName, VarName> unifiers) {
        super.unify(unifiers);
        atom = selectAtoms().iterator().next();
    }

    @Override
    public Set<Atom> selectAtoms() {
        Set<Atom> selectedAtoms = super.selectAtoms();
        if (selectedAtoms.size() != 1) {
            throw new IllegalStateException(ErrorMessage.NON_ATOMIC_QUERY.getMessage(this.toString()));
        }
        return selectedAtoms;
    }

    /**
     * attempt query resolution via application of a specific rule
     * @param rl rule through which to resolve the query
     * @param subGoals set of visited subqueries
     * @param cache collection of performed query resolutions
     * @param materialise materialisation flag
     */
    public void resolveViaRule(Rule rl, Set<AtomicQuery> subGoals, QueryCache cache, boolean materialise){
        throw new IllegalStateException(ErrorMessage.ANSWER_ERROR.getMessage());
    }

    /**
     * answer the query by providing combined lookup/rule resolutions
     * @param subGoals set of visited subqueries
     * @param cache collection of performed query resolutions
     * @param materialise materialisation flag
     * @return answers to the query
     */
    public QueryAnswers answer(Set<AtomicQuery> subGoals, QueryCache cache, boolean materialise){
        throw new IllegalStateException(ErrorMessage.ANSWER_ERROR.getMessage());
    }
}<|MERGE_RESOLUTION|>--- conflicted
+++ resolved
@@ -112,13 +112,8 @@
      */
     public void establishRelation(AtomicQuery aq){
         Atom aqAtom = aq.getAtom();
-<<<<<<< HEAD
-        if(atom.getTypeId().equals(aqAtom.getTypeId())) {
+        if(Objects.equals(atom.getTypeId(), aq.getAtom().getTypeId())) {
             if (atom.isRelation() && aqAtom.getRoleVarTypeMap().size() > atom.getRoleVarTypeMap().size()) {
-=======
-        if(Objects.equals(atom.getTypeId(), aq.getAtom().getTypeId())) {
-            if (atom.isRelation() && aqAtom.getRoleVarTypeMap().size() > atom.getRoleVarTypeMap().size())
->>>>>>> 50e1b292
                 aq.addChild(this);
             } else {
                 this.addChild(aq);
