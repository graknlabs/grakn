/*
 * Grakn - A Distributed Semantic Database
 * Copyright (C) 2016  Grakn Labs Limited
 *
 * Grakn is free software: you can redistribute it and/or modify
 * it under the terms of the GNU General Public License as published by
 * the Free Software Foundation, either version 3 of the License, or
 * (at your option) any later version.
 *
 * Grakn is distributed in the hope that it will be useful,
 * but WITHOUT ANY WARRANTY; without even the implied warranty of
 * MERCHANTABILITY or FITNESS FOR A PARTICULAR PURPOSE.  See the
 * GNU General Public License for more details.
 *
 * You should have received a copy of the GNU General Public License
 * along with Grakn. If not, see <http://www.gnu.org/licenses/gpl.txt>.
 */

package ai.grakn.graql.internal.query.match;

import ai.grakn.concept.Concept;
import ai.grakn.graql.VarName;
import ai.grakn.util.ErrorMessage;
import com.google.common.collect.ImmutableSet;
import com.google.common.collect.Maps;

import java.util.Map;
import java.util.Set;
import java.util.stream.Stream;

import static java.util.stream.Collectors.joining;

/**
 * "Select" modifier for a match query that selects particular variables from the result.
 */
class MatchQuerySelect extends MatchQueryModifier {

    private final ImmutableSet<VarName> names;

<<<<<<< HEAD
    MatchQuerySelect(AbstractMatchQuery inner, ImmutableSet<String> names) {
=======
    MatchQuerySelect(MatchQueryInternal inner, ImmutableSet<VarName> names) {
>>>>>>> 20b2f918
        super(inner);

        if (names.isEmpty()) {
            throw new IllegalArgumentException(ErrorMessage.SELECT_NONE_SELECTED.getMessage());
        }

        this.names = names;
    }

    @Override
    public Stream<Map<VarName, Concept>> transformStream(Stream<Map<VarName, Concept>> stream) {
        return stream.map(result -> Maps.filterKeys(result, names::contains));
    }

    @Override
    protected String modifierString() {
        return "select " + names.stream().map(Object::toString).collect(joining(", "));
    }

    @Override
    public Set<VarName> getSelectedNames() {
        return names;
    }
}<|MERGE_RESOLUTION|>--- conflicted
+++ resolved
@@ -37,11 +37,7 @@
 
     private final ImmutableSet<VarName> names;
 
-<<<<<<< HEAD
-    MatchQuerySelect(AbstractMatchQuery inner, ImmutableSet<String> names) {
-=======
-    MatchQuerySelect(MatchQueryInternal inner, ImmutableSet<VarName> names) {
->>>>>>> 20b2f918
+    MatchQuerySelect(AbstractMatchQuery inner, ImmutableSet<VarName> names) {
         super(inner);
 
         if (names.isEmpty()) {
