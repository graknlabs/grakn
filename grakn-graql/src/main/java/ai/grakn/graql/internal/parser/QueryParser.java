--- conflicted
+++ resolved
@@ -293,26 +293,15 @@
     // This is unavoidable in the parser.
     @SuppressWarnings("unchecked")
     private void registerDefaultAggregates() {
-<<<<<<< HEAD
-        registerAggregate("count", args -> Graql.count());
-        registerAggregate("sum", args -> Aggregates.sum((VarName) args.get(0)));
-        registerAggregate("max", args -> Aggregates.max((VarName) args.get(0)));
-        registerAggregate("min", args -> Aggregates.min((VarName) args.get(0)));
-        registerAggregate("mean", args -> Aggregates.mean((VarName) args.get(0)));
-        registerAggregate("median", args -> Aggregates.median((VarName) args.get(0)));
-        registerAggregate("std", args -> Aggregates.std((VarName) args.get(0)));
-
-        registerAggregate("group", args -> {
-=======
         registerAggregate("count", 0, args -> Graql.count());
         registerAggregate("sum", 1, args -> Aggregates.sum((VarName) args.get(0)));
         registerAggregate("max", 1, args -> Aggregates.max((VarName) args.get(0)));
         registerAggregate("min", 1, args -> Aggregates.min((VarName) args.get(0)));
         registerAggregate("mean", 1, args -> Aggregates.mean((VarName) args.get(0)));
         registerAggregate("median", 1, args -> Aggregates.median((VarName) args.get(0)));
+        registerAggregate("std", 1, args -> Aggregates.std((VarName) args.get(0)));
 
         registerAggregate("group", 1, 2, args -> {
->>>>>>> b2b87a27
             if (args.size() < 2) {
                 return Aggregates.group((VarName) args.get(0));
             } else {
