--- conflicted
+++ resolved
@@ -56,20 +56,6 @@
      * @return set of atoms
      */
     public static Stream<Atomic> createAtoms(Conjunction<VarPatternAdmin> pattern, ReasonerQuery parent) {
-<<<<<<< HEAD
-        Set<Atomic> atoms = new HashSet<>();
-        pattern.varPatterns().stream()
-                .flatMap(var -> var.getProperties()
-                        .map(vp -> vp.mapToAtom(var, pattern.varPatterns(), parent))
-                        .filter(Objects::nonNull))
-                .forEach(atoms::add);
-
-        Set<Atomic> innerPredicates = atoms.stream()
-                .filter(Atom.class::isInstance)
-                .map(Atom.class::cast)
-                .flatMap(Atom::getInnerPredicates).collect(Collectors.toSet());
-        return atoms.stream().filter(at -> !innerPredicates.contains(at));
-=======
         Set<Atomic> atoms = pattern.varPatterns().stream()
                 .flatMap(var -> var.getProperties()
                         .map(vp -> vp.mapToAtom(var, pattern.varPatterns(), parent))
@@ -84,7 +70,6 @@
                         .filter(at::equals)
                         .findFirst().isPresent()
                 );
->>>>>>> ba0c713b
     }
 
 }