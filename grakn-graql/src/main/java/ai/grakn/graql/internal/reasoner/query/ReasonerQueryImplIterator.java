/*
 * Grakn - A Distributed Semantic Database
 * Copyright (C) 2016  Grakn Labs Limited
 *
 * Grakn is free software: you can redistribute it and/or modify
 * it under the terms of the GNU General Public License as published by
 * the Free Software Foundation, either version 3 of the License, or
 * (at your option) any later version.
 *
 * Grakn is distributed in the hope that it will be useful,
 * but WITHOUT ANY WARRANTY; without even the implied warranty of
 * MERCHANTABILITY or FITNESS FOR A PARTICULAR PURPOSE.  See the
 * GNU General Public License for more details.
 *
 * You should have received a copy of the GNU General Public License
 * along with Grakn. If not, see <http://www.gnu.org/licenses/gpl.txt>.
 */

package ai.grakn.graql.internal.reasoner.query;

import ai.grakn.graql.admin.Answer;
import ai.grakn.graql.internal.query.QueryAnswer;
import ai.grakn.graql.internal.reasoner.cache.QueryCache;
import ai.grakn.graql.internal.reasoner.explanation.JoinExplanation;
import ai.grakn.graql.internal.reasoner.iterator.ReasonerQueryIterator;
import java.util.Iterator;
import java.util.LinkedList;
import java.util.Set;
import java.util.stream.Collectors;
import org.slf4j.Logger;
import org.slf4j.LoggerFactory;

/**
 *
 * <p>
 * Tuple-at-a-time iterator for {@link ReasonerQueryImpl}, wraps around a {@link ReasonerQueryImplCumulativeIterator}.
 * For a starting conjunctive query Q it constructs a resolution plan by decomposing it to atomic queries {@link ReasonerAtomicQuery}
 * ordering them by their resolution priority. The ordered list is then passed to {@link ReasonerQueryImplCumulativeIterator}
 * which takes care of substitution propagation leading to a final answer.
 * </p>
 *
 * @author Kasper Piskorski
 *
 */
class ReasonerQueryImplIterator extends ReasonerQueryIterator {

    private final Iterator<Answer> queryIterator;
    private static final Logger LOG = LoggerFactory.getLogger(ReasonerQueryImpl.class);

    ReasonerQueryImplIterator(ReasonerQueryImpl q,
                              Answer sub,
                              Set<ReasonerAtomicQuery> subGoals,
                              QueryCache<ReasonerAtomicQuery> cache){

        ReasonerQueryImpl query = new ReasonerQueryImpl(q);
        query.addSubstitution(sub);

        LOG.trace("CQ: " + query);

        queryIterator = getQueryIterator(query, subGoals, cache);
    }

    private Iterator<Answer> getQueryIterator(ReasonerQueryImpl query,
                                              Set<ReasonerAtomicQuery> subGoals,
                                              QueryCache<ReasonerAtomicQuery> cache){
        if (!query.isRuleResolvable()){
            return query.getMatchQuery().stream()
                    .map(at -> at.explain(new JoinExplanation(query, at)))
                    .iterator();
        }

        LinkedList<ReasonerQueryImpl> queries = query.getResolutionPlan();

<<<<<<< HEAD
        LOG.debug("CQ plan:\n" + queries.stream()
                .map(aq -> aq.toString() + (aq.isRuleResolvable()? "*" : ""))
                .collect(Collectors.joining("\n"))
        );

        return new ReasonerQueryImplCumulativeIterator(new QueryAnswer(), queries, subGoals, cache);
=======
        LOG.trace("CQ plan:\n" + queries.stream()
                .map(aq -> aq.getAtom().toString() + (aq.isRuleResolvable()? "*" : ""))
                .collect(Collectors.joining("\n"))
        );
        queryIterator = new ReasonerQueryImplCumulativeIterator(new QueryAnswer(), queries, subGoals, cache);
>>>>>>> a472e42e
    }

    @Override
    public boolean hasNext() {
        return queryIterator.hasNext();
    }

    @Override
    public Answer next() {
        return queryIterator.next();
    }
}<|MERGE_RESOLUTION|>--- conflicted
+++ resolved
@@ -71,20 +71,12 @@
 
         LinkedList<ReasonerQueryImpl> queries = query.getResolutionPlan();
 
-<<<<<<< HEAD
-        LOG.debug("CQ plan:\n" + queries.stream()
+        LOG.trace("CQ plan:\n" + queries.stream()
                 .map(aq -> aq.toString() + (aq.isRuleResolvable()? "*" : ""))
                 .collect(Collectors.joining("\n"))
         );
 
         return new ReasonerQueryImplCumulativeIterator(new QueryAnswer(), queries, subGoals, cache);
-=======
-        LOG.trace("CQ plan:\n" + queries.stream()
-                .map(aq -> aq.getAtom().toString() + (aq.isRuleResolvable()? "*" : ""))
-                .collect(Collectors.joining("\n"))
-        );
-        queryIterator = new ReasonerQueryImplCumulativeIterator(new QueryAnswer(), queries, subGoals, cache);
->>>>>>> a472e42e
     }
 
     @Override
