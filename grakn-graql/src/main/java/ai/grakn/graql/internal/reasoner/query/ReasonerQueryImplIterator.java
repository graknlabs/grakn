/*
 * Grakn - A Distributed Semantic Database
 * Copyright (C) 2016  Grakn Labs Limited
 *
 * Grakn is free software: you can redistribute it and/or modify
 * it under the terms of the GNU General Public License as published by
 * the Free Software Foundation, either version 3 of the License, or
 * (at your option) any later version.
 *
 * Grakn is distributed in the hope that it will be useful,
 * but WITHOUT ANY WARRANTY; without even the implied warranty of
 * MERCHANTABILITY or FITNESS FOR A PARTICULAR PURPOSE.  See the
 * GNU General Public License for more details.
 *
 * You should have received a copy of the GNU General Public License
 * along with Grakn. If not, see <http://www.gnu.org/licenses/gpl.txt>.
 */

package ai.grakn.graql.internal.reasoner.query;

import ai.grakn.graql.admin.Answer;
import ai.grakn.graql.internal.query.QueryAnswer;
import ai.grakn.graql.internal.reasoner.atom.Atom;
import ai.grakn.graql.internal.reasoner.cache.QueryCache;
import ai.grakn.graql.internal.reasoner.iterator.ReasonerQueryIterator;
import com.google.common.collect.Iterators;
import com.google.common.collect.Lists;
import java.util.Collections;
import java.util.Iterator;
import java.util.LinkedList;
import java.util.List;
import java.util.Set;
import java.util.stream.Collectors;
import java.util.stream.Stream;
import javafx.util.Pair;
import org.slf4j.Logger;
import org.slf4j.LoggerFactory;

/**
 *
 * <p>
 * Tuple-at-a-time iterator for {@link ReasonerQueryImpl}.
 * For a starting query Q it removes the top (highest priority) atom A, constructs a corresponding atomic query
 * AQ and uses it to feed the the remaining query Q' = Q\AQ with partial substitutions. The behaviour proceeds
 * in recursive fashion.
 * </p>
 *
 * @author Kasper Piskorski
 *
 */
class ReasonerQueryImplIterator extends ReasonerQueryIterator {

    private final Iterator<Answer> queryIterator;
    private static final Logger LOG = LoggerFactory.getLogger(ReasonerQueryImpl.class);

    ReasonerQueryImplIterator(ReasonerQueryImpl q,
                              Answer sub,
                              Set<ReasonerAtomicQuery> subGoals,
                              QueryCache<ReasonerAtomicQuery> cache){

        ReasonerQueryImpl query = new ReasonerQueryImpl(q);
        query.addSubstitution(sub);

        LOG.trace("CQ: " + query);
        //LOG.trace("CQ plan: " + query.getResolutionPlan());

        LinkedList<ReasonerAtomicQuery> queries = query.getResolutionPlan();
        this.queryIterator = new ReasonerAtomicQueryCumulativeIterator(new QueryAnswer(), queries, subGoals, cache);
    }

    @Override
    public boolean hasNext() {
<<<<<<< HEAD
        return queryIterator.hasNext();
=======
        if (queryIterator.hasNext()) return true;

        if (atomicQueryIterator.hasNext()) {
            partialSub = atomicQueryIterator.next();
            queryIterator = queryPrime.iterator(partialSub, subGoals, cache);
            return hasNext();
        }
        return false;
>>>>>>> 5b0bf2e9
    }

    @Override
    public Answer next() {
        return queryIterator.next();
    }
}<|MERGE_RESOLUTION|>--- conflicted
+++ resolved
@@ -61,7 +61,7 @@
         ReasonerQueryImpl query = new ReasonerQueryImpl(q);
         query.addSubstitution(sub);
 
-        LOG.trace("CQ: " + query);
+        //LOG.trace("CQ: " + query);
         //LOG.trace("CQ plan: " + query.getResolutionPlan());
 
         LinkedList<ReasonerAtomicQuery> queries = query.getResolutionPlan();
@@ -70,18 +70,7 @@
 
     @Override
     public boolean hasNext() {
-<<<<<<< HEAD
         return queryIterator.hasNext();
-=======
-        if (queryIterator.hasNext()) return true;
-
-        if (atomicQueryIterator.hasNext()) {
-            partialSub = atomicQueryIterator.next();
-            queryIterator = queryPrime.iterator(partialSub, subGoals, cache);
-            return hasNext();
-        }
-        return false;
->>>>>>> 5b0bf2e9
     }
 
     @Override
