--- conflicted
+++ resolved
@@ -18,17 +18,11 @@
 
 package ai.grakn.graql.internal.reasoner.iterator;
 
-import ai.grakn.graql.VarName;
-<<<<<<< HEAD
 import ai.grakn.graql.admin.Answer;
 import ai.grakn.graql.admin.AnswerExplanation;
-=======
 import ai.grakn.graql.admin.Unifier;
-import ai.grakn.graql.internal.reasoner.query.QueryAnswers;
->>>>>>> cf1d4014
 import com.google.common.collect.Iterators;
 import java.util.Iterator;
-import java.util.Map;
 import java.util.stream.Stream;
 
 /**
@@ -45,18 +39,12 @@
     public LazyAnswerIterator(Stream<Answer> stream){ super(stream);}
     private LazyAnswerIterator(Iterator<Answer> iterator){ super(iterator);}
 
-<<<<<<< HEAD
-    public LazyAnswerIterator unify(Map<VarName, VarName> unifiers){
-        if (unifiers.isEmpty()) return this;
+    public LazyAnswerIterator unify(Unifier unifier){
+        if (unifier.isEmpty()) return this;
         Iterator<Answer> transform = Iterators.transform(iterator(), input -> {
             if (input == null) return null;
-            return input.unify(unifiers);
+            return input.unify(unifier);
         });
-=======
-    public LazyAnswerIterator unify(Unifier unifier){
-        if (unifier.isEmpty()) return this;
-        Iterator<Map<VarName, Concept>> transform = Iterators.transform(iterator(), input -> QueryAnswers.unify(input, unifier));
->>>>>>> cf1d4014
         return new LazyAnswerIterator(transform);
     }
 
