/*
 * Grakn - A Distributed Semantic Database
 * Copyright (C) 2016  Grakn Labs Limited
 *
 * Grakn is free software: you can redistribute it and/or modify
 * it under the terms of the GNU General Public License as published by
 * the Free Software Foundation, either version 3 of the License, or
 * (at your option) any later version.
 *
 * Grakn is distributed in the hope that it will be useful,
 * but WITHOUT ANY WARRANTY; without even the implied warranty of
 * MERCHANTABILITY or FITNESS FOR A PARTICULAR PURPOSE.  See the
 * GNU General Public License for more details.
 *
 * You should have received a copy of the GNU General Public License
 * along with Grakn. If not, see <http://www.gnu.org/licenses/gpl.txt>.
 */

package ai.grakn.graql.internal.hal;

import ai.grakn.concept.Concept;
import ai.grakn.concept.Entity;
import ai.grakn.concept.Instance;
import ai.grakn.concept.Relation;
import ai.grakn.concept.Resource;
import ai.grakn.concept.RoleType;
import ai.grakn.concept.Rule;
import ai.grakn.concept.Type;
import ai.grakn.concept.TypeName;
import ai.grakn.util.REST;
import ai.grakn.util.Schema;
import com.theoryinpractise.halbuilder.api.Representation;
import com.theoryinpractise.halbuilder.api.RepresentationFactory;
import com.theoryinpractise.halbuilder.standard.StandardRepresentationFactory;

import java.util.Collection;
import java.util.Map;
import java.util.Set;
import java.util.stream.Stream;

import static ai.grakn.graql.internal.hal.HALConceptRepresentationBuilder.generateConceptState;

/**
 * Class used to build the HAL representation of a given concept.
 */

class HALConceptData {

    private final RepresentationFactory factory;

    private final Representation halResource;

    private final String resourceLinkPrefix;
    private final String resourceLinkOntologyPrefix;
    private final String keyspace;
    private final static String ISA_EDGE = "isa";
    private final static String SUB_EDGE = "sub";
    private final static String ONTOLOGY_LINK = "ontology";
    private final static String OUTBOUND_EDGE = "OUT";
    private final static String INBOUND_EDGE = "IN";


    // - State properties

    private final static String ID_PROPERTY = "_id";
    private final static String TYPE_PROPERTY = "_type";
    private final static String BASETYPE_PROPERTY = "_baseType";
    private final static String DIRECTION_PROPERTY = "_direction";
    private final static String VALUE_PROPERTY = "_value";

    private final boolean embedType;
    private final Set<TypeName> typesInQuery;

    private final int offset;
    private final int limit;

    HALConceptData(Concept concept, int separationDegree, boolean embedTypeParam, Set<TypeName> typesInQuery, String keyspace, int offset, int limit) {

        embedType = embedTypeParam;
        this.typesInQuery = typesInQuery;
        this.offset = offset;
        this.limit = limit;
        this.keyspace = keyspace;
        //building HAL concepts using: https://github.com/HalBuilder/halbuilder-core
        resourceLinkPrefix = REST.WebPath.CONCEPT_BY_ID_URI;
        resourceLinkOntologyPrefix = REST.WebPath.CONCEPT_BY_ID_ONTOLOGY_URI;

        factory = new StandardRepresentationFactory();

        //If we will include embedded nodes and limit is >=0 we increase the offset to prepare URI for next request
        int uriOffset = (separationDegree > 0 && limit >= 0) ? (offset + limit) : offset;

        halResource = factory.newRepresentation(resourceLinkPrefix + concept.getId() + getURIParams(uriOffset));

        handleConcept(halResource, concept, separationDegree);

    }

    private String getURIParams(int offset) {
        // If limit -1, we don't append the limit parameter to the URI string
        String limitParam = (this.limit >= 0) ? "&limit=" + this.limit : "";

        return "?keyspace=" + this.keyspace + "&offset=" + offset + limitParam;
    }


    private void handleConcept(Representation halResource, Concept concept, int separationDegree) {

        generateStateAndLinks(halResource, concept);

        if (embedType && concept.isInstance()) {
            Instance instance = concept.asInstance();
            if (typesInQuery.contains(instance.type().getName())
                    || (instance.type().superType() != null &&
                    typesInQuery.contains(instance.type().superType().getName()))) {
                embedType(halResource, instance);
            }
        }

        if (concept.isType() && concept.asType().superType() != null) {
            embedSuperType(halResource, concept.asType());
        }

        //If a match query contains an assertion we always embed the role players
        if (concept.isRelation() && separationDegree == 0) {
            generateRelationEmbedded(halResource, concept.asRelation(), 1);
        }

        if (concept.isRule()) {
            generateRuleLHS(halResource, concept.asRule());
            generateRuleRHS(halResource, concept.asRule());
        }

        if (separationDegree == 0) return;

        if (concept.isEntity()) {
            generateEntityEmbedded(halResource, concept.asEntity(), separationDegree);
        }

        if (concept.isRelation()) {
            generateRelationEmbedded(halResource, concept.asRelation(), separationDegree);
            //Only when double clicking on a specific relation we want to fetch also the other relations the current one plays a role into.
            embedRelationsPlaysRole(halResource, concept.asRelation());
        }
        if (concept.isResource()) {
            generateOwnerInstances(halResource, concept.asResource(), separationDegree);
        }

        if (concept.isType()) {
            generateTypeEmbedded(halResource, concept.asType(), separationDegree);
        }

    }

    private void generateRuleRHS(Representation halResource, Rule rule) {
        Representation RHS = factory.newRepresentation(resourceLinkPrefix + "RHS-" + rule.getId() + getURIParams(0))
                .withProperty(DIRECTION_PROPERTY, OUTBOUND_EDGE)
                .withLink(ONTOLOGY_LINK, resourceLinkOntologyPrefix)
                .withProperty(ID_PROPERTY, "RHS-" + rule.getId().getValue())
                .withProperty(TYPE_PROPERTY, "RHS")
                .withProperty(BASETYPE_PROPERTY, Schema.BaseType.RESOURCE_TYPE.name())
                .withProperty(VALUE_PROPERTY, rule.getRHS().admin().toString());
        halResource.withRepresentation("RHS", RHS);
    }

    private void generateRuleLHS(Representation halResource, Rule rule) {
        Representation LHS = factory.newRepresentation(resourceLinkPrefix + "LHS-" + rule.getId() + getURIParams(0))
                .withProperty(DIRECTION_PROPERTY, OUTBOUND_EDGE)
                .withLink(ONTOLOGY_LINK, resourceLinkOntologyPrefix)
                .withProperty(ID_PROPERTY, "LHS-" + rule.getId().getValue())
                .withProperty(TYPE_PROPERTY, "LHS")
                .withProperty(BASETYPE_PROPERTY, Schema.BaseType.RESOURCE_TYPE.name())
                .withProperty(VALUE_PROPERTY, rule.getLHS().admin().toString());
        halResource.withRepresentation("LHS", LHS);
    }

    private void generateOwnerInstances(Representation halResource, Resource<?> conceptResource, int separationDegree) {
        final TypeName roleType = conceptResource.type().getName();
        conceptResource.ownerInstances().forEach(instance -> {
            Representation instanceResource = factory.newRepresentation(resourceLinkPrefix + instance.getId() + getURIParams(0))
                    .withProperty(DIRECTION_PROPERTY, INBOUND_EDGE);
            handleConcept(instanceResource, instance, separationDegree - 1);
            halResource.withRepresentation(roleType.getValue(), instanceResource);
        });
    }

    private void embedSuperType(Representation halResource, Type type) {
        Representation HALType = factory.newRepresentation(resourceLinkPrefix + type.superType().getId() + getURIParams(0))
                .withProperty(DIRECTION_PROPERTY, OUTBOUND_EDGE);
        generateStateAndLinks(HALType, type.superType());
        halResource.withRepresentation(SUB_EDGE, HALType);
    }

    private void embedType(Representation halResource, Instance instance) {

        // temp fix until a new behaviour is defined
        Representation HALType = factory.newRepresentation(resourceLinkPrefix + instance.type().getId() + getURIParams(0))
                .withProperty(DIRECTION_PROPERTY, OUTBOUND_EDGE);

        generateStateAndLinks(HALType, instance.type());
        halResource.withRepresentation(ISA_EDGE, HALType);
    }

    private void generateStateAndLinks(Representation resource, Concept concept) {

        resource.withLink(ONTOLOGY_LINK, resourceLinkOntologyPrefix + concept.getId() + getURIParams(0));

        generateConceptState(resource, concept);

        //Resources and links
        if (concept.isInstance()) {
            generateResources(resource, concept.asInstance().resources());
        }
    }

    // ================================ resources as HAL state properties ========================= //

    private void generateResources(Representation resource, Collection<Resource<?>> resourcesCollection) {
        resourcesCollection.forEach(currentResource -> {
            Representation embeddedResource = factory.newRepresentation(resourceLinkPrefix + currentResource.getId() + getURIParams(0))
                    .withProperty(DIRECTION_PROPERTY, OUTBOUND_EDGE);
            generateStateAndLinks(embeddedResource, currentResource);
            resource.withRepresentation(currentResource.type().getName().getValue(), embeddedResource);
        });
    }

    // ======================================= _embedded ================================================//


    private void generateEntityEmbedded(Representation halResource, Entity entity, int separationDegree) {

<<<<<<< HEAD
        entity.relations().forEach(rel -> {
=======
        Stream<Relation> relationStream = entity.relations().stream().skip(offset);
        if (limit >= 0) relationStream = relationStream.limit(limit);
        relationStream.forEach(rel -> {

>>>>>>> ce1faeeb
            //find the role played by the current instance in the current relation and use the role type as key in the embedded
            for (Map.Entry<RoleType, Set<Instance>> entry : rel.allRolePlayers().entrySet()) {
                //Some role players can be null
                boolean relationAttached = false;
                for (Instance instance : entry.getValue()) {
                    if (instance != null && !instance.isResource() && instance.getId().equals(entity.getId())) {
                        attachRelation(halResource, rel, entry.getKey().getName(), separationDegree);
                        relationAttached = true;
                        break;
                    }
                }
                if(relationAttached) break;
            }
<<<<<<< HEAD
=======
            if (!isResource) {
                attachRelation(halResource, rel, rolePlayedByCurrentConcept, separationDegree);
            }
>>>>>>> ce1faeeb
        });
    }

    private void attachRelation(Representation halResource, Concept rel, TypeName role, int separationDegree) {
        Representation relationResource = factory.newRepresentation(resourceLinkPrefix + rel.getId() + getURIParams(0))
                .withProperty(DIRECTION_PROPERTY, INBOUND_EDGE);
        handleConcept(relationResource, rel, separationDegree - 1);
        halResource.withRepresentation(role.getValue(), relationResource);
    }


    private void generateRelationEmbedded(Representation halResource, Relation rel, int separationDegree) {

<<<<<<< HEAD
        rel.allRolePlayers().forEach((roleType, instanceSet) -> {
            instanceSet.forEach(instance -> {
                if (instance != null) {
                    Representation roleResource = factory.newRepresentation(resourceLinkPrefix + instance.getId() + this.keyspace)
                            .withProperty(DIRECTION_PROPERTY, OUTBOUND_EDGE);
                    handleConcept(roleResource, instance, separationDegree - 1);
                    halResource.withRepresentation(roleType.getName().getValue(), roleResource);
                }
            });
=======
        rel.rolePlayers().forEach((roleType, instance) -> {
            if (instance != null) {
                Representation roleResource = factory.newRepresentation(resourceLinkPrefix + instance.getId() + getURIParams(0))
                        .withProperty(DIRECTION_PROPERTY, OUTBOUND_EDGE);
                handleConcept(roleResource, instance, separationDegree - 1);
                halResource.withRepresentation(roleType.getName().getValue(), roleResource);
            }
>>>>>>> ce1faeeb
        });
    }

    private void embedRelationsPlaysRole(Representation halResource, Relation rel) {
        rel.playsRoles().forEach(roleTypeRel -> {
            rel.relations(roleTypeRel).forEach(relation -> {
                Representation relationRepresentation = factory.newRepresentation(resourceLinkPrefix + relation.getId() + getURIParams(0))
                        .withProperty(DIRECTION_PROPERTY, INBOUND_EDGE);
                handleConcept(relationRepresentation, relation, 0);
                halResource.withRepresentation(roleTypeRel.getName().getValue(), relationRepresentation);
            });
        });
    }

    private void generateTypeEmbedded(Representation halResource, Type type, int separationDegree) {
        if (!type.getName().equals(Schema.MetaSchema.CONCEPT.getName())) {
            Stream<? extends Instance> instancesStream = type.instances().stream().filter(instance -> (!instance.isType() || !instance.asType().isImplicit())).skip(offset);
            if (limit >= 0) instancesStream = instancesStream.limit(limit);
            instancesStream.forEach(instance -> {
                Representation instanceResource = factory.newRepresentation(resourceLinkPrefix + instance.getId() + getURIParams(0))
                        .withProperty(DIRECTION_PROPERTY, INBOUND_EDGE);
                handleConcept(instanceResource, instance, separationDegree - 1);
                halResource.withRepresentation(ISA_EDGE, instanceResource);
            });
        }
        // We only limit the number of instances and not subtypes.
        type.subTypes().stream().filter(instance -> (!instance.getName().equals(type.getName()))).forEach(instance -> {
            Representation instanceResource = factory.newRepresentation(resourceLinkPrefix + instance.getId() + getURIParams(0))
                    .withProperty(DIRECTION_PROPERTY, INBOUND_EDGE);
            handleConcept(instanceResource, instance, separationDegree - 1);
            halResource.withRepresentation(SUB_EDGE, instanceResource);
        });
    }

    public String render() {
        return halResource.toString(RepresentationFactory.HAL_JSON);
    }

    Representation getRepresentation() {
        return halResource;
    }
}<|MERGE_RESOLUTION|>--- conflicted
+++ resolved
@@ -229,14 +229,7 @@
 
     private void generateEntityEmbedded(Representation halResource, Entity entity, int separationDegree) {
 
-<<<<<<< HEAD
         entity.relations().forEach(rel -> {
-=======
-        Stream<Relation> relationStream = entity.relations().stream().skip(offset);
-        if (limit >= 0) relationStream = relationStream.limit(limit);
-        relationStream.forEach(rel -> {
-
->>>>>>> ce1faeeb
             //find the role played by the current instance in the current relation and use the role type as key in the embedded
             for (Map.Entry<RoleType, Set<Instance>> entry : rel.allRolePlayers().entrySet()) {
                 //Some role players can be null
@@ -250,12 +243,6 @@
                 }
                 if(relationAttached) break;
             }
-<<<<<<< HEAD
-=======
-            if (!isResource) {
-                attachRelation(halResource, rel, rolePlayedByCurrentConcept, separationDegree);
-            }
->>>>>>> ce1faeeb
         });
     }
 
@@ -268,8 +255,7 @@
 
 
     private void generateRelationEmbedded(Representation halResource, Relation rel, int separationDegree) {
-
-<<<<<<< HEAD
+        
         rel.allRolePlayers().forEach((roleType, instanceSet) -> {
             instanceSet.forEach(instance -> {
                 if (instance != null) {
@@ -279,15 +265,6 @@
                     halResource.withRepresentation(roleType.getName().getValue(), roleResource);
                 }
             });
-=======
-        rel.rolePlayers().forEach((roleType, instance) -> {
-            if (instance != null) {
-                Representation roleResource = factory.newRepresentation(resourceLinkPrefix + instance.getId() + getURIParams(0))
-                        .withProperty(DIRECTION_PROPERTY, OUTBOUND_EDGE);
-                handleConcept(roleResource, instance, separationDegree - 1);
-                halResource.withRepresentation(roleType.getName().getValue(), roleResource);
-            }
->>>>>>> ce1faeeb
         });
     }
 
