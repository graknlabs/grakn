/*
 * Grakn - A Distributed Semantic Database
 * Copyright (C) 2016  Grakn Labs Limited
 *
 * Grakn is free software: you can redistribute it and/or modify
 * it under the terms of the GNU General Public License as published by
 * the Free Software Foundation, either version 3 of the License, or
 * (at your option) any later version.
 *
 * Grakn is distributed in the hope that it will be useful,
 * but WITHOUT ANY WARRANTY; without even the implied warranty of
 * MERCHANTABILITY or FITNESS FOR A PARTICULAR PURPOSE.  See the
 * GNU General Public License for more details.
 *
 * You should have received a copy of the GNU General Public License
 * along with Grakn. If not, see <http://www.gnu.org/licenses/gpl.txt>.
 */

package ai.grakn.graql.internal.reasoner.rule;

import ai.grakn.GraknTx;
import ai.grakn.concept.Label;
import ai.grakn.concept.SchemaConcept;
import ai.grakn.concept.Rule;
import ai.grakn.concept.Type;
import ai.grakn.graql.Graql;
import ai.grakn.graql.internal.reasoner.atom.Atom;
import ai.grakn.graql.internal.reasoner.query.ReasonerQueryImpl;
import ai.grakn.util.Schema;
import java.util.HashSet;
import java.util.Set;
import java.util.Stack;
import java.util.stream.Stream;

import static ai.grakn.graql.Graql.var;

/**
 *
 * <p>
 * Convenience class providing methods for operating with the rule graph.
 * </p>
 *
 * @author Kasper Piskorski
 *
 */
public class RuleGraph {

    /**
     * @return set of inference rule contained in the graph
     */
    public static Stream<Rule> getRules(GraknTx graph) {
        return graph.admin().getMetaRuleInference().instances();
    }

    /**
     * @return true if at least one inference rule is present in the graph
     */
    public static boolean hasRules(GraknTx graph) {
        Label inferenceRule = Schema.MetaSchema.INFERENCE_RULE.getLabel();
        return graph.graql().infer(false).match(var("x").isa(Graql.label(inferenceRule))).ask().execute();
    }

    /**
     * @param type for which rules containing it in the head are sought
     * @return rules containing specified type in the head
     */
<<<<<<< HEAD
    public static Stream<Rule> getRulesWithType(SchemaConcept type, GraknGraph graph){
=======
    public static Stream<Rule> getRulesWithType(OntologyConcept type, GraknTx graph){
>>>>>>> b5d98d80
        return type != null ?
                type.subs().flatMap(SchemaConcept::getRulesOfConclusion) :
                getRules(graph);
    }

    /**
     * @param rules set of rules of interest forming a rule subgraph
     * @return true if the rule subgraph formed from provided rules contains loops with negative net flux (appears in more rule heads than bodies)
     */
    public static boolean subGraphHasLoopsWithNegativeFlux(Set<InferenceRule> rules, GraknTx graph){
        return rules.stream()
                .map(r -> graph.<Rule>getConcept(r.getRuleId()))
                .flatMap(Rule::getConclusionTypes)
                .distinct()
                .filter(type -> {
                    long outflux = type.getRulesOfHypothesis().count();
                    long influx = type.getRulesOfConclusion().count();
                    return outflux > 0 && influx > outflux;
                })
                .findFirst().isPresent();
    }

    /**
     * @param rules set of rules of interest forming a rule subgraph
     * @return true if the rule subgraph formed from provided rules contains any rule with head satisfying the body pattern
     */
    public static boolean subGraphHasRulesWithHeadSatisfyingBody(Set<InferenceRule> rules, GraknTx graph){
        return rules.stream()
                .filter(InferenceRule::headSatisfiesBody)
                .findFirst().isPresent();
    }

    /**
     * @param topTypes entry types in the rule graph
     * @return all rules that are reachable from the entry types
     */
    public static Stream<Rule> getDependentRules(Set<Type> topTypes){
        Set<Rule> rules = new HashSet<>();
        Set<Type> visitedTypes = new HashSet<>();
        Stack<Type> types = new Stack<>();
        topTypes.forEach(types::push);
        while(!types.isEmpty()) {
            Type type = types.pop();
            if (!visitedTypes.contains(type)){
                type.getRulesOfConclusion()
                        .peek(rules::add)
                        .flatMap(Rule::getHypothesisTypes)
                        .filter(visitedTypes::contains)
                        .forEach(types::add);
                visitedTypes.add(type);
            }
        }
        return rules.stream();
    }

    /**
     * @param query top query
     * @return all rules that are reachable from the entry types
     */
    public static Stream<InferenceRule> getDependentRules(ReasonerQueryImpl query){
        Set<InferenceRule> rules = new HashSet<>();
        Set<Atom> visitedAtoms = new HashSet<>();
        Stack<Atom> atoms = new Stack<>();
        query.selectAtoms().forEach(atoms::push);
        while(!atoms.isEmpty()) {
            Atom atom = atoms.pop();
            if (!visitedAtoms.contains(atom)){
                atom.getApplicableRules()
                        .peek(rules::add)
                        .flatMap(rule -> rule.getBody().selectAtoms().stream())
                        .filter(visitedAtoms::contains)
                        .forEach(atoms::add);
                visitedAtoms.add(atom);
            }
        }
        return rules.stream();
    }
}<|MERGE_RESOLUTION|>--- conflicted
+++ resolved
@@ -64,11 +64,7 @@
      * @param type for which rules containing it in the head are sought
      * @return rules containing specified type in the head
      */
-<<<<<<< HEAD
-    public static Stream<Rule> getRulesWithType(SchemaConcept type, GraknGraph graph){
-=======
-    public static Stream<Rule> getRulesWithType(OntologyConcept type, GraknTx graph){
->>>>>>> b5d98d80
+    public static Stream<Rule> getRulesWithType(SchemaConcept type, GraknTx graph){
         return type != null ?
                 type.subs().flatMap(SchemaConcept::getRulesOfConclusion) :
                 getRules(graph);
