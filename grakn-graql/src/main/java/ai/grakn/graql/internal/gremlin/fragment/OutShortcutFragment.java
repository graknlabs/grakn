--- conflicted
+++ resolved
@@ -59,23 +59,13 @@
     private final Optional<Set<Label>> relationTypeLabels;
 
     OutShortcutFragment(VarProperty varProperty,
-<<<<<<< HEAD
-            Var relation, Var edge, Var rolePlayer, Optional<Var> role, Optional<Set<Label>> roleLabels,
-            Optional<Set<Label>> relationTypeLabels) {
-            super(varProperty, relation, rolePlayer, edge, optionalVarToArray(role));
-            this.edge = edge;
-            this.role = role;
-            this.roleLabels = roleLabels;
-            this.relationTypeLabels = relationTypeLabels;
-=======
-                        Var relation, Var edge, Var rolePlayer, Optional<Var> roleType, Optional<Set<Label>> roleTypeLabels,
+                        Var relation, Var edge, Var rolePlayer, Optional<Var> role, Optional<Set<Label>> roleLabels,
                         Optional<Set<Label>> relationTypeLabels) {
-        super(varProperty, relation, rolePlayer, edge, optionalVarToArray(roleType));
+        super(varProperty, relation, rolePlayer, edge, optionalVarToArray(role));
         this.edge = edge;
-        this.roleType = roleType;
-        this.roleTypeLabels = roleTypeLabels;
+        this.role = role;
+        this.roleLabels = roleLabels;
         this.relationTypeLabels = relationTypeLabels;
->>>>>>> df50e5c9
     }
 
     @Override
@@ -100,20 +90,14 @@
     }
 
     @Override
-<<<<<<< HEAD
-    public double fragmentCost(double previousCost) {
-        long numRolePlayers = roleLabels.isPresent() ? NUM_ROLE_PLAYERS_PER_ROLE : NUM_ROLE_PLAYERS_PER_RELATION;
-        return previousCost * numRolePlayers;
-=======
     public double fragmentCost() {
-        return roleTypeLabels.isPresent() ? COST_ROLE_PLAYERS_PER_ROLE : COST_ROLE_PLAYERS_PER_RELATION;
+        return roleLabels.isPresent() ? COST_ROLE_PLAYERS_PER_ROLE : COST_ROLE_PLAYERS_PER_RELATION;
     }
 
     @Override
     public Set<Weighted<DirectedEdge<Node>>> getDirectedEdges(Map<NodeId, Node> nodes,
                                                               Map<Node, Map<Node, Fragment>> edges) {
         return getDirectedEdges(edge, nodes, edges);
->>>>>>> df50e5c9
     }
 
     @Override
