/*
 * Grakn - A Distributed Semantic Database
 * Copyright (C) 2016  Grakn Labs Limited
 *
 * Grakn is free software: you can redistribute it and/or modify
 * it under the terms of the GNU General Public License as published by
 * the Free Software Foundation, either version 3 of the License, or
 * (at your option) any later version.
 *
 * Grakn is distributed in the hope that it will be useful,
 * but WITHOUT ANY WARRANTY; without even the implied warranty of
 * MERCHANTABILITY or FITNESS FOR A PARTICULAR PURPOSE.  See the
 * GNU General Public License for more details.
 *
 * You should have received a copy of the GNU General Public License
 * along with Grakn. If not, see <http://www.gnu.org/licenses/gpl.txt>.
 */
package ai.grakn.graql.internal.reasoner.atom.binary;

import ai.grakn.GraknTx;
import ai.grakn.concept.EntityType;
import ai.grakn.concept.Label;
import ai.grakn.concept.RelationshipType;
import ai.grakn.concept.Role;
import ai.grakn.concept.SchemaConcept;
import ai.grakn.concept.Type;
import ai.grakn.exception.GraqlQueryException;
import ai.grakn.graql.Graql;
import ai.grakn.graql.Var;
import ai.grakn.graql.VarPattern;
import ai.grakn.graql.admin.Answer;
import ai.grakn.graql.admin.Atomic;
import ai.grakn.graql.admin.MultiUnifier;
import ai.grakn.graql.admin.ReasonerQuery;
import ai.grakn.graql.admin.RelationPlayer;
import ai.grakn.graql.admin.Unifier;
import ai.grakn.graql.admin.VarPatternAdmin;
import ai.grakn.graql.internal.pattern.property.IsaProperty;
import ai.grakn.graql.internal.pattern.property.RelationshipProperty;
import ai.grakn.graql.internal.query.QueryAnswer;
import ai.grakn.graql.internal.reasoner.MultiUnifierImpl;
import ai.grakn.graql.internal.reasoner.ResolutionPlan;
import ai.grakn.graql.internal.reasoner.UnifierImpl;
import ai.grakn.graql.internal.reasoner.atom.Atom;
import ai.grakn.graql.internal.reasoner.atom.binary.type.IsaAtom;
import ai.grakn.graql.internal.reasoner.atom.predicate.IdPredicate;
import ai.grakn.graql.internal.reasoner.atom.predicate.Predicate;
import ai.grakn.graql.internal.reasoner.atom.predicate.ValuePredicate;
import ai.grakn.graql.internal.reasoner.query.ReasonerQueryImpl;
import ai.grakn.graql.internal.reasoner.utils.ReasonerUtils;
import ai.grakn.graql.internal.reasoner.utils.conversion.RoleConverter;
import ai.grakn.graql.internal.reasoner.utils.conversion.TypeConverter;
import ai.grakn.util.CommonUtil;
import ai.grakn.util.ErrorMessage;
import ai.grakn.util.Schema;
import com.google.common.collect.ArrayListMultimap;
import com.google.common.collect.HashMultimap;
import com.google.common.collect.ImmutableList;
import com.google.common.collect.Iterables;
import com.google.common.collect.Multimap;
import com.google.common.collect.Sets;
import ai.grakn.graql.internal.reasoner.utils.Pair;

import java.util.Iterator;
import javax.annotation.Nullable;
import java.util.ArrayList;
import java.util.Collection;
import java.util.Collections;
import java.util.Comparator;
import java.util.HashMap;
import java.util.HashSet;
import java.util.List;
import java.util.Map;
import java.util.Objects;
import java.util.Set;
import java.util.stream.Collectors;
import java.util.stream.Stream;

import static ai.grakn.graql.internal.reasoner.utils.ReasonerUtils.areDisjointTypes;
import static ai.grakn.graql.internal.reasoner.utils.ReasonerUtils.compatibleRelationTypesWithRoles;
import static ai.grakn.graql.internal.reasoner.utils.ReasonerUtils.predicatesCompatible;
import static ai.grakn.graql.internal.reasoner.utils.ReasonerUtils.supers;
import static ai.grakn.graql.internal.reasoner.utils.ReasonerUtils.multimapIntersection;
import static ai.grakn.graql.internal.reasoner.utils.ReasonerUtils.compatibleRoles;
import static ai.grakn.graql.internal.reasoner.utils.ReasonerUtils.top;
import static java.util.stream.Collectors.toSet;

/**
 *
 * <p>
 * Atom implementation defining a relation atom corresponding to a combined {@link RelationshipProperty}
 * and (optional) {@link IsaProperty}. The relation atom is a {@link TypeAtom} with relationship players.
 * </p>
 *
 * @author Kasper Piskorski
 *
 */
public class RelationshipAtom extends IsaAtom {

    private int hashCode = 0;
    private Multimap<Role, Var> roleVarMap = null;
    private Multimap<Role, Type> roleTypeMap = null;
    private Multimap<Role, String> roleConceptIdMap = null;
    private List<RelationshipType> possibleRelations = null;
    private final ImmutableList<RelationPlayer> relationPlayers;
    private final Set<Label> roleLabels;

    public RelationshipAtom(VarPatternAdmin pattern, Var predicateVar, @Nullable IdPredicate predicate, ReasonerQuery par) {
        super(pattern, predicateVar, predicate, par);
        List<RelationPlayer> rps = new ArrayList<>();
        getPattern().asVarPattern()
                .getProperty(RelationshipProperty.class)
                .ifPresent(prop -> prop.relationPlayers().forEach(rps::add));
        this.relationPlayers = ImmutableList.copyOf(rps);
        this.roleLabels = relationPlayers.stream()
                .map(RelationPlayer::getRole)
                .flatMap(CommonUtil::optionalToStream)
                .map(VarPatternAdmin::getTypeLabel)
                .flatMap(CommonUtil::optionalToStream)
                .collect(toSet());
    }

    private RelationshipAtom(VarPatternAdmin pattern, Var predicateVar, @Nullable IdPredicate predicate, List<RelationshipType> possibleRelations, ReasonerQuery par) {
        this(pattern, predicateVar, predicate, par);
        this.possibleRelations = possibleRelations;
    }

    private RelationshipAtom(RelationshipAtom a) {
        super(a);
        this.relationPlayers = a.relationPlayers;
        this.roleLabels = a.roleLabels;
        this.roleVarMap = a.roleVarMap;
        this.possibleRelations = a.possibleRelations;
    }

    @Override
    public RelationshipAtom toRelationshipAtom(){ return this;}

    @Override
    public String toString(){
        String typeString = getSchemaConcept() != null?
                getSchemaConcept().getLabel().getValue() :
                "{" + inferPossibleRelationTypes(new QueryAnswer()).stream().map(rt -> rt.getLabel().getValue()).collect(Collectors.joining(", ")) + "}";
        String relationString = (isUserDefined()? getVarName() + " ": "") +
                typeString +
                getRelationPlayers().toString();
        return relationString + getPredicates(Predicate.class).map(Predicate::toString).collect(Collectors.joining(""));
    }

    private Set<Label> getRoleLabels() { return roleLabels;}
    private ImmutableList<RelationPlayer> getRelationPlayers() { return relationPlayers;}

    /**
     * @return set constituting the role player var names
     */
    public Set<Var> getRolePlayers() {
        return getRelationPlayers().stream().map(c -> c.getRolePlayer().var()).collect(toSet());
    }

    private Set<Var> getRoleVariables(){
        return getRelationPlayers().stream()
                .map(RelationPlayer::getRole)
                .flatMap(CommonUtil::optionalToStream)
                .map(VarPatternAdmin::var)
                .filter(Var::isUserDefinedName)
                .collect(Collectors.toSet());
    }

    @Override
    public Atomic copy() {
        return new RelationshipAtom(this);
    }

    /**
     * construct a $varName (rolemap) isa $typeVariable relation
     * @param varName variable name
     * @return corresponding {@link VarPatternAdmin}
     */
    private VarPatternAdmin relationPattern(Var varName, List<RelationPlayer> relationPlayers) {
        VarPattern var = varName;
        for (RelationPlayer rp : relationPlayers) {
            VarPattern rolePattern = rp.getRole().orElse(null);
            var = rolePattern == null? var.rel(rp.getRolePlayer()) : var.rel(rolePattern, rp.getRolePlayer());
        }
        return var.admin();
    }

    @Override
    public int hashCode() {
        if (hashCode == 0) {
            hashCode = 1;
            hashCode = hashCode * 37 + (getTypeId() != null ? getTypeId().hashCode() : 0);
            hashCode = hashCode * 37 + getVarNames().hashCode();
        }
        return hashCode;
    }

    @Override
    public boolean equals(Object obj) {
        if (obj == null || this.getClass() != obj.getClass()) return false;
        if (obj == this) return true;
        RelationshipAtom a2 = (RelationshipAtom) obj;
        return Objects.equals(this.getTypeId(), a2.getTypeId())
                && getVarNames().equals(a2.getVarNames())
                && getRelationPlayers().equals(a2.getRelationPlayers());
    }

    @Override
    public boolean isEquivalent(Object obj) {
        if (obj == null || this.getClass() != obj.getClass()) return false;
        if (obj == this) return true;
        RelationshipAtom a2 = (RelationshipAtom) obj;
        return (isUserDefined() == a2.isUserDefined())
                && Objects.equals(this.getTypeId(), a2.getTypeId())
                //check relation players equivalent
                && getRolePlayers().size() == a2.getRolePlayers().size()
                && getRelationPlayers().size() == a2.getRelationPlayers().size()
                && getRoleLabels().equals(a2.getRoleLabels())
                //check bindings
                && getRoleConceptIdMap().equals(a2.getRoleConceptIdMap())
                && getRoleTypeMap().equals(a2.getRoleTypeMap());
    }

    @Override
    public int equivalenceHashCode() {
        int equivalenceHashCode = 1;
        equivalenceHashCode = equivalenceHashCode * 37 + (this.getTypeId() != null ? this.getTypeId().hashCode() : 0);
        equivalenceHashCode = equivalenceHashCode * 37 + this.getRoleConceptIdMap().hashCode();
        equivalenceHashCode = equivalenceHashCode * 37 + this.getRoleTypeMap().hashCode();
        equivalenceHashCode = equivalenceHashCode * 37 + this.getRoleLabels().hashCode();
        return equivalenceHashCode;
    }

    @Override
    public boolean isRelation() {
        return true;
    }

    @Override
    public boolean isSelectable() {
        return true;
    }

    @Override
    public boolean isType() {
        return getSchemaConcept() != null;
    }

    @Override
    public boolean requiresMaterialisation() {
        return isUserDefined();
    }

    @Override
    public boolean requiresRoleExpansion() {
        return !getRoleVariables().isEmpty();
    }

    @Override
    public boolean isAllowedToFormRuleHead(){
        //can form a rule head if specified type, type is not implicit and all relation players have a specified/non-implicit/unambiguously inferrable role type
        return getSchemaConcept() != null
                && !getSchemaConcept().asType().isImplicit()
                && !hasMetaRoles()
                && !hasImplicitRoles();
    }

    /**
     * @return true if any of the relation's roles are meta roles
     */
    private boolean hasMetaRoles(){
        return roleLabels.stream().filter(Schema.MetaSchema::isMetaLabel).findFirst().isPresent();
    }

    /**
     * @return true if any of the relation's roles are implicit roles
     */
    private boolean hasImplicitRoles(){
        return getRoleVarMap().keySet().stream().filter(SchemaConcept::isImplicit).findFirst().isPresent();
    }

    @Override
    public Set<String> validateOntologically() {
        Set<String> errors = new HashSet<>();
        SchemaConcept type = getSchemaConcept();
        if (type != null && !type.isRelationshipType()){
            errors.add(ErrorMessage.VALIDATION_RULE_INVALID_RELATION_TYPE.getMessage(type.getLabel()));
            return errors;
        }

        //check role-tyoe compatibility
        Map<Var, Type> varTypeMap = getParentQuery().getVarTypeMap();
        for (Map.Entry<Role, Collection<Var>> e : getRoleVarMap().asMap().entrySet() ){
            Role role = e.getKey();
            if (!Schema.MetaSchema.isMetaLabel(role.getLabel())) {
                //check whether this role can be played in this relation
                if (type != null && type.asRelationshipType().relates().noneMatch(r -> r.equals(role))) {
                    errors.add(ErrorMessage.VALIDATION_RULE_ROLE_CANNOT_BE_PLAYED.getMessage(role.getLabel(), type.getLabel()));
                }

                //check whether the role player's type allows playing this role
                for (Var player : e.getValue()) {
                    Type playerType = varTypeMap.get(player);
                    if (playerType != null && playerType.plays().noneMatch(plays -> plays.equals(role))) {
                        errors.add(ErrorMessage.VALIDATION_RULE_TYPE_CANNOT_PLAY_ROLE.getMessage(playerType.getLabel(), role.getLabel(), type == null? "" : type.getLabel()));
                    }
                }
            }
        }
        return errors;
    }

    @Override
    public int computePriority(Set<Var> subbedVars) {
        int priority = super.computePriority(subbedVars);
        priority += ResolutionPlan.IS_RELATION_ATOM;
        return priority;
    }

    @Override
    public Stream<IdPredicate> getPartialSubstitutions() {
        Set<Var> rolePlayers = getRolePlayers();
        return getPredicates(IdPredicate.class)
                .filter(pred -> rolePlayers.contains(pred.getVarName()));
    }

    public Stream<IdPredicate> getRolePredicates(){
        return getRelationPlayers().stream()
                .map(RelationPlayer::getRole)
                .flatMap(CommonUtil::optionalToStream)
                .filter(var -> var.var().isUserDefinedName())
                .filter(vp -> vp.getTypeLabel().isPresent())
                .map(vp -> {
                    Label label = vp.getTypeLabel().orElse(null);
                    return new IdPredicate(vp.var(), tx().getRole(label.getValue()), getParentQuery());
                });
    }

    /**
     * @return map of pairs role type - Id predicate describing the role player playing this role (substitution)
     */
    private Multimap<Role, String> getRoleConceptIdMap() {
        if (roleConceptIdMap == null) {
            roleConceptIdMap = ArrayListMultimap.create();

            Map<Var, IdPredicate> varSubMap = getPartialSubstitutions()
                    .collect(Collectors.toMap(Atomic::getVarName, pred -> pred));
            Multimap<Role, Var> roleMap = getRoleVarMap();

            roleMap.entries().stream()
                    .filter(e -> varSubMap.containsKey(e.getValue()))
                    .sorted(Comparator.comparing(e -> varSubMap.get(e.getValue()).getPredicateValue()))
                    .forEach(e -> roleConceptIdMap.put(e.getKey(), varSubMap.get(e.getValue()).getPredicateValue()));
        }
        return roleConceptIdMap;
    }

    private Multimap<Role, Type> getRoleTypeMap() {
        if (roleTypeMap == null) {
            roleTypeMap = ArrayListMultimap.create();
            Multimap<Role, Var> roleMap = getRoleVarMap();
            Map<Var, Type> varTypeMap = getParentQuery().getVarTypeMap();

            roleMap.entries().stream()
                    .filter(e -> varTypeMap.containsKey(e.getValue()))
                    .sorted(Comparator.comparing(e -> varTypeMap.get(e.getValue()).getLabel()))
                    .forEach(e -> roleTypeMap.put(e.getKey(), varTypeMap.get(e.getValue())));
        }
        return roleTypeMap;
    }

    @Override
    public boolean isRuleApplicableViaAtom(Atom ruleAtom) {
        if(ruleAtom.isResource()) return isRuleApplicableViaAtom(ruleAtom.toRelationshipAtom());
        //findbugs complains about cast without it
        if (!(ruleAtom instanceof RelationshipAtom)) return false;

        RelationshipAtom headAtom = (RelationshipAtom) ruleAtom;
        RelationshipAtom atomWithType = this.addType(headAtom.getSchemaConcept()).inferRoles(new QueryAnswer());

        //rule head atom is applicable if it is unifiable
        return headAtom.getRelationPlayers().size() >= atomWithType.getRelationPlayers().size()
                && !headAtom.getRelationPlayerMappings(atomWithType).isEmpty();
    }

    private Stream<Role> getExplicitRoles() {
        ReasonerQueryImpl parent = (ReasonerQueryImpl) getParentQuery();
        GraknTx graph = parent.tx();

        return getRelationPlayers().stream()
                .map(RelationPlayer::getRole)
                .flatMap(CommonUtil::optionalToStream)
                .map(VarPatternAdmin::getTypeLabel)
                .flatMap(CommonUtil::optionalToStream)
                .map(graph::<Role>getSchemaConcept);
    }

    public RelationshipAtom addType(SchemaConcept type) {
        Pair<VarPatternAdmin, IdPredicate> typedPair = getTypedPair(type);
        return new RelationshipAtom(typedPair.getKey(), typedPair.getValue().getVarName(), typedPair.getValue(), this.getParentQuery());
    }

    /**
     * @param sub answer
     * @return entity types inferred from answer entity information
     */
    private Set<Pair<Var, Type>> inferEntityTypes(Answer sub) {
        if (sub.isEmpty()) return Collections.emptySet();

        Set<Var> subbedVars = Sets.intersection(getRolePlayers(), sub.vars());
        Set<Var> untypedVars = Sets.difference(subbedVars, getParentQuery().getVarTypeMap().keySet());
        return untypedVars.stream()
                .map(v -> new Pair<>(v, sub.get(v)))
                .filter(p -> p.getValue().isThing())
                .map(e -> new Pair<>(e.getKey(), e.getValue().asThing().type()))
                .collect(toSet());
    }

    /**
     * @param sub partial answer
     * @return a set of potential entity types any untyped role player can take
     */
<<<<<<< HEAD
    private Set<Type> inferPossibleEntityTypes(Answer sub){
        return inferPossibleRelationConfigurations(sub).asMap().entrySet().stream()
                .flatMap(e -> {
                    Set<Role> rs = e.getKey().relates().collect(toSet());
                    rs.removeAll(e.getValue());
                    return rs.stream().flatMap(Role::playedByTypes);
                }).collect(Collectors.toSet());
    }

    private Multimap<RelationshipType, Role> inferPossibleRelationConfigurations(Answer sub){
=======
    public List<RelationshipType> inferPossibleRelationTypes(Answer sub) {
        if (getSchemaConcept() != null) return Collections.singletonList(getSchemaConcept().asRelationshipType());

>>>>>>> 5ded7c47
        Set<Role> roles = getExplicitRoles().filter(r -> !Schema.MetaSchema.isMetaLabel(r.getLabel())).collect(toSet());
        Map<Var, Type> varTypeMap = getParentQuery().getVarTypeMap();
        Set<Type> types = getRolePlayers().stream().filter(varTypeMap::containsKey).map(varTypeMap::get).collect(toSet());
        //types deduced from substitution
        inferEntityTypes(sub).stream().map(Pair::getValue).forEach(types::add);

        if (roles.isEmpty() && types.isEmpty()){
            RelationshipType metaRelationType = tx().admin().getMetaRelationType();
<<<<<<< HEAD
            Multimap<RelationshipType, Role> compatibleTypes = HashMultimap.create();
            metaRelationType.subs()
                    .filter(rt -> !rt.equals(metaRelationType))
                    .forEach(rt -> compatibleTypes.putAll(rt, rt.relates().collect(toSet())));
            return compatibleTypes;
        }
=======
            return metaRelationType.subs().filter(rt -> !rt.equals(metaRelationType)).collect(Collectors.toList());
        }

        Multimap<RelationshipType, Role> compatibleTypesFromRoles = compatibleRelationTypesWithRoles(roles, new RoleConverter());
        Multimap<RelationshipType, Role> compatibleTypesFromTypes = compatibleRelationTypesWithRoles(types, new TypeConverter());
>>>>>>> 5ded7c47

        //intersect relation types from roles and types
        Multimap<RelationshipType, Role> compatibleTypes;

        Multimap<RelationshipType, Role> compatibleTypesFromRoles = compatibleRelationTypesWithRoles(roles, new RoleConverter());
        Multimap<RelationshipType, Role> compatibleTypesFromTypes = compatibleRelationTypesWithRoles(types, new TypeConverter());

        if (roles.isEmpty()){
            compatibleTypes = compatibleTypesFromTypes;
        }
        //no types from roles -> roles correspond to mutually exclusive relations
        else if(compatibleTypesFromRoles.isEmpty() || types.isEmpty()){
            compatibleTypes = compatibleTypesFromRoles;
        } else {
            compatibleTypes = multimapIntersection(compatibleTypesFromTypes, compatibleTypesFromRoles);
        }
        return compatibleTypes;
    }

    /**
     * infer {@link RelationshipType}s that this {@link RelationshipAtom} can potentially have
     * NB: {@link EntityType}s and link {@link Role}s are treated separately as they behave differently:
     * {@link EntityType}s only play the explicitly defined {@link Role}s (not the relevant part of the hierarchy of the specified {@link Role}) and the {@link Role} inherited from parent
     * @return list of {@link RelationshipType}s this atom can have ordered by the number of compatible {@link Role}s
     */
    public List<RelationshipType> inferPossibleRelationTypes(Answer sub) {
        if (getSchemaConcept() != null) return Collections.singletonList(getSchemaConcept().asRelationshipType());
        if (possibleRelations == null) {
            Multimap<RelationshipType, Role> compatibleConfigurations = inferPossibleRelationConfigurations(sub);
            Set<Var> untypedRoleplayers = Sets.difference(getRolePlayers(), getParentQuery().getVarTypeMap().keySet());
            Set<RelationshipAtom> untypedNeighbours = getNeighbours(RelationshipAtom.class)
                    .filter(at -> !Sets.intersection(at.getVarNames(), untypedRoleplayers).isEmpty())
                    .collect(toSet());

            possibleRelations = compatibleConfigurations.asMap().entrySet().stream()
                    //sort by number of allowed roles
                    .sorted(Comparator.comparing(e -> -e.getValue().size()))
                    .sorted(Comparator.comparing(e -> e.getKey().relates().count() != getRelationPlayers().size()))
                    //sort by number of types untyped role players can have
                    .map(e -> {
                        if (untypedNeighbours.isEmpty()) return new Pair<>(e.getKey(), 0L);

                        Iterator<RelationshipAtom> neighbourIterator = untypedNeighbours.iterator();
                        Set<Type> typesFromNeighbour = neighbourIterator.next().inferPossibleEntityTypes(sub);
                        while(neighbourIterator.hasNext()){
                            typesFromNeighbour = Sets.intersection(typesFromNeighbour, neighbourIterator.next().inferPossibleEntityTypes(sub));
                        }

                        Set<Role> rs = e.getKey().relates().collect(toSet());
                        rs.removeAll(e.getValue());
                        return new Pair<>(
                                e.getKey(),
                                rs.stream().flatMap(Role::playedByTypes).filter(typesFromNeighbour::contains).count()
                        );

                    })
                    .sorted(Comparator.comparing(p -> -p.getValue()))
                    .map(Pair::getKey)
                    //all supers are also compatible
                    .filter(t -> Sets.intersection(supers(t), compatibleConfigurations.keySet()).isEmpty())
                    .collect(Collectors.toList());
        }
        return possibleRelations;
    }

    /**
     * attempt to infer the relation type of this relationship
     * @param sub extra instance information to aid entity type inference
     * @return either this if relation type can't be inferred or a fresh relationship with inferred relationship type
     */
    private RelationshipAtom inferRelationshipType(Answer sub){
        if (getTypePredicate() != null) return this;

        List<RelationshipType> relationshipTypes = inferPossibleRelationTypes(sub);
        if (relationshipTypes.size() == 1){
            return addType(relationshipTypes.iterator().next());
        } else {
            return this;
        }
    }

    @Override
    public RelationshipAtom inferTypes() {
        return this
                .inferRelationshipType(new QueryAnswer())
                .inferRoles(new QueryAnswer());
    }

    @Override
    public List<Atom> atomOptions(Answer sub) {
        return this.inferPossibleRelationTypes(sub).stream()
                .map(this::addType)
                .map(at -> at.inferRoles(sub))
                //order by number of distinct roles
                .sorted(Comparator.comparing(at -> -at.getRoleLabels().size()))
                .sorted(Comparator.comparing(Atom::isRuleResolvable))
                .collect(Collectors.toList());
    }

    @Override
    public Set<Var> getVarNames() {
        Set<Var> vars = super.getVarNames();
        vars.addAll(getRolePlayers());
        vars.addAll(getRoleVariables());
        return vars;
    }

    @Override
    public Set<Var> getRoleExpansionVariables(){
        return getRelationPlayers().stream()
                .map(RelationPlayer::getRole)
                .flatMap(CommonUtil::optionalToStream)
                .filter(p -> p.var().isUserDefinedName())
                .filter(p -> !p.getTypeLabel().isPresent())
                .map(VarPatternAdmin::var)
                .collect(Collectors.toSet());
    }

    private Set<Var> getSpecificRolePlayers() {
        return getRoleVarMap().entries().stream()
                .filter(e -> !Schema.MetaSchema.isMetaLabel(e.getKey().getLabel()))
                .map(Map.Entry::getValue)
                .collect(toSet());
    }

    @Override
    public Set<TypeAtom> getSpecificTypeConstraints() {
        Set<Var> mappedVars = getSpecificRolePlayers();
        return getTypeConstraints()
                .filter(t -> mappedVars.contains(t.getVarName()))
                .filter(t -> Objects.nonNull(t.getSchemaConcept()))
                .collect(toSet());
    }

    @Override
    public Stream<Predicate> getInnerPredicates(){
        return Stream.concat(
                super.getInnerPredicates(),
                getRelationPlayers().stream()
                        .map(RelationPlayer::getRole)
                        .flatMap(CommonUtil::optionalToStream)
                        .filter(vp -> vp.var().isUserDefinedName())
                        .map(vp -> new Pair<>(vp.var(), vp.getTypeLabel().orElse(null)))
                        .filter(p -> Objects.nonNull(p.getValue()))
                        .map(p -> new IdPredicate(p.getKey(), p.getValue(), getParentQuery()))
        );
    }

    /**
     * attempt to infer role types of this relation and return a fresh relationship with inferred role types
     * @return either this if nothing/no roles can be inferred or fresh relation with inferred role types
     */
    private RelationshipAtom inferRoles(Answer sub){
        //return if all roles known and non-meta
        List<Role> explicitRoles = getExplicitRoles().collect(Collectors.toList());
        Map<Var, Type> varTypeMap = getParentQuery().getVarTypeMap();
<<<<<<< HEAD
        boolean allRolesMeta = explicitRoles.stream().filter(role -> Schema.MetaSchema.isMetaLabel(role.getLabel())).count() == getRelationPlayers().size();
=======
        boolean allRolesMeta = explicitRoles.stream().allMatch(role ->
                Schema.MetaSchema.isMetaLabel(role.getLabel())
        );
>>>>>>> 5ded7c47
        boolean roleRecomputationViable = allRolesMeta && (!sub.isEmpty() || !Sets.intersection(varTypeMap.keySet(), getRolePlayers()).isEmpty());
        if (explicitRoles.size() == getRelationPlayers().size() && !roleRecomputationViable) return this;

        GraknTx graph = getParentQuery().tx();
        Role metaRole = graph.admin().getMetaRole();
        List<RelationPlayer> allocatedRelationPlayers = new ArrayList<>();
        RelationshipType relType = getSchemaConcept() != null? getSchemaConcept().asRelationshipType() : null;

        //explicit role types from castings
        List<RelationPlayer> inferredRelationPlayer = new ArrayList<>();
        getRelationPlayers().forEach(rp -> {
            Var varName = rp.getRolePlayer().var();
            VarPatternAdmin rolePattern = rp.getRole().orElse(null);
            if (rolePattern != null) {
                Label roleLabel = rolePattern.getTypeLabel().orElse(null);
                //allocate if variable role or if label non meta
                if (roleLabel == null || !Schema.MetaSchema.isMetaLabel(roleLabel)) {
                    inferredRelationPlayer.add(RelationPlayer.of(rolePattern, varName.admin()));
                    allocatedRelationPlayers.add(rp);
                }
            }
        });

        //remaining roles
        //role types can repeat so no matter what has been allocated still the full spectrum of possibilities is present
        //TODO make restrictions based on cardinality constraints
        Set<Role> possibleRoles = relType != null?
                relType.relates().collect(toSet()) :
                inferPossibleRelationTypes(sub).stream().flatMap(RelationshipType::relates).collect(toSet());

        //possible role types for each casting based on its type
        Map<RelationPlayer, Set<Role>> mappings = new HashMap<>();
        //types deduced from substitution
        inferEntityTypes(sub).forEach(p -> varTypeMap.put(p.getKey(), p.getValue()));

        getRelationPlayers().stream()
                .filter(rp -> !allocatedRelationPlayers.contains(rp))
                .forEach(rp -> {
                    Var varName = rp.getRolePlayer().var();
                    Type type = varTypeMap.get(varName);
                    mappings.put(rp, top(type != null? compatibleRoles(type, possibleRoles) : possibleRoles));
                });


        //allocate all unambiguous mappings
        mappings.entrySet().stream()
                .filter(entry -> entry.getValue().size() == 1)
                .forEach(entry -> {
                    RelationPlayer rp = entry.getKey();
                    Var varName = rp.getRolePlayer().var();
                    Role role = Iterables.getOnlyElement(entry.getValue());
                    VarPatternAdmin rolePattern = Graql.var().label(role.getLabel()).admin();
                    inferredRelationPlayer.add(RelationPlayer.of(rolePattern, varName.admin()));
                    allocatedRelationPlayers.add(rp);
                });

        //fill in unallocated roles with metarole
        getRelationPlayers().stream()
                .filter(rp -> !allocatedRelationPlayers.contains(rp))
                .forEach(rp -> {
                    Var varName = rp.getRolePlayer().var();
                    VarPatternAdmin rolePattern = rp.getRole().orElse(null);
                    rolePattern = rolePattern != null ?
                            rolePattern.var().label(metaRole.getLabel()).admin() :
                            Graql.var().label(metaRole.getLabel()).admin();
                    inferredRelationPlayer.add(RelationPlayer.of(rolePattern, varName.admin()));
                });

        VarPatternAdmin newPattern = relationPattern(getVarName(), inferredRelationPlayer)
                .asVarPattern()
                .isa(getPredicateVariable()).admin();
<<<<<<< HEAD
        return new RelationshipAtom(newPattern, getPredicateVariable(), getTypePredicate(), possibleRelations, getParentQuery());
=======
        return new RelationshipAtom(newPattern, getPredicateVariable(), getTypePredicate(), getParentQuery());
>>>>>>> 5ded7c47
    }

    /**
     * @return map containing roleType - (rolePlayer var - rolePlayer type) pairs
     */
    private Multimap<Role, Var> computeRoleVarMap() {
        Multimap<Role, Var> roleMap = ArrayListMultimap.create();

        GraknTx graph = getParentQuery().tx();
        getRelationPlayers().forEach(c -> {
            Var varName = c.getRolePlayer().var();
            VarPatternAdmin role = c.getRole().orElse(null);
            if (role != null) {
                //try directly
                Label typeLabel = role.getTypeLabel().orElse(null);
                Role roleType = typeLabel != null ? graph.getRole(typeLabel.getValue()) : null;
                //try indirectly
                if (roleType == null && role.var().isUserDefinedName()) {
                    IdPredicate rolePredicate = getIdPredicate(role.var());
                    if (rolePredicate != null) roleType = graph.getConcept(rolePredicate.getPredicate());
                }
                if (roleType != null) roleMap.put(roleType, varName);
            }
        });
        return roleMap;
    }

    public Multimap<Role, Var> getRoleVarMap() {
        if (roleVarMap == null){
            roleVarMap = computeRoleVarMap();
        }
        return roleVarMap;
    }

    private Multimap<Role, RelationPlayer> getRoleRelationPlayerMap(){
        Multimap<Role, RelationPlayer> roleRelationPlayerMap = ArrayListMultimap.create();
        Multimap<Role, Var> roleVarMap = getRoleVarMap();
        List<RelationPlayer> relationPlayers = getRelationPlayers();
        roleVarMap.asMap().entrySet()
                .forEach(e -> {
                    Role role = e.getKey();
                    Label roleLabel = role.getLabel();
                    relationPlayers.stream()
                            .filter(rp -> rp.getRole().isPresent())
                            .forEach(rp -> {
                                VarPatternAdmin roleTypeVar = rp.getRole().orElse(null);
                                Label rl = roleTypeVar != null ? roleTypeVar.getTypeLabel().orElse(null) : null;
                                if (roleLabel != null && roleLabel.equals(rl)) {
                                    roleRelationPlayerMap.put(role, rp);
                                }
                            });
                });
        return roleRelationPlayerMap;
    }

    private Set<List<Pair<RelationPlayer, RelationPlayer>>> getRelationPlayerMappings(RelationshipAtom parentAtom) {
        return getRelationPlayerMappings(parentAtom, false);
    }

    /**
     * @param parentAtom reference atom defining the mapping
     * @return set of possible COMPLETE mappings between this (child) and parent relation players
     */
    private Set<List<Pair<RelationPlayer, RelationPlayer>>> getRelationPlayerMappings(RelationshipAtom parentAtom, boolean exact) {
        Multimap<Role, RelationPlayer> childRoleRPMap = this.getRoleRelationPlayerMap();
        Map<Var, Type> childVarTypeMap = this.getParentQuery().getVarTypeMap();
        Map<Var, Type> parentVarTypeMap = parentAtom.getParentQuery().getVarTypeMap();


        //establish compatible castings for each parent casting
        List<Set<Pair<RelationPlayer, RelationPlayer>>> compatibleMappingsPerParentRP = new ArrayList<>();
        ReasonerQueryImpl childQuery = (ReasonerQueryImpl) getParentQuery();
        Set<Role> childRoles = childRoleRPMap.keySet();
        parentAtom.getRelationPlayers().stream()
                .filter(prp -> prp.getRole().isPresent())
                .forEach(prp -> {
                    VarPatternAdmin parentRolePattern = prp.getRole().orElse(null);
                    if (parentRolePattern == null){
                        throw GraqlQueryException.rolePatternAbsent(this);
                    }
                    Label parentRoleLabel = parentRolePattern.getTypeLabel().orElse(null);

                    if (parentRoleLabel != null) {
                        Var parentRolePlayer = prp.getRolePlayer().var();
                        Type parentType = parentVarTypeMap.get(parentRolePlayer);

                        Set<Role> compatibleChildRoles = compatibleRoles(
                                tx().getSchemaConcept(parentRoleLabel),
                                parentType,
                                childRoles);

                        List<RelationPlayer> compatibleRelationPlayers = new ArrayList<>();
                        compatibleChildRoles.stream()
                                .filter(childRoleRPMap::containsKey)
                                .forEach(role -> {
                                    childRoleRPMap.get(role).stream()
                                            //check for inter-type compatibility
                                            .filter(crp -> {
                                                Var childVar = crp.getRolePlayer().var();
                                                Type childType = childVarTypeMap.get(childVar);
                                                if (exact) return childQuery.isTypeRoleCompatible(childVar, parentType) && !areDisjointTypes(parentType, childType);
                                                else return childQuery.isTypeRoleCompatible(childVar, parentType)
                                                        && (childType == null || !areDisjointTypes(parentType, childType));
                                            })
                                            //check for substitution compatibility
                                            .filter(crp ->
                                                    predicatesCompatible(
                                                            parentAtom.getIdPredicate(prp.getRolePlayer().var()),
                                                            this.getIdPredicate(crp.getRolePlayer().var()),
                                                            exact)
                                            )
                                            //check for value predicate compatibility
                                            .filter(crp ->
                                                    predicatesCompatible(
                                                            parentAtom.getPredicate(prp.getRolePlayer().var(), ValuePredicate.class),
                                                            this.getPredicate(crp.getRolePlayer().var(), ValuePredicate.class),
                                                            exact)
                                            )
                                            .forEach(compatibleRelationPlayers::add);
                                });
                        if (!compatibleRelationPlayers.isEmpty()) {
                            compatibleMappingsPerParentRP.add(
                                    compatibleRelationPlayers.stream()
                                            .map(crp -> new Pair<>(crp, prp))
                                            .collect(Collectors.toSet())
                            );
                        }
                    } else {
                        compatibleMappingsPerParentRP.add(
                                getRelationPlayers().stream()
                                        .map(crp -> new Pair<>(crp, prp))
                                        .collect(Collectors.toSet())
                        );
                    }
                });

        return Sets.cartesianProduct(compatibleMappingsPerParentRP).stream()
                .filter(list -> !list.isEmpty())
                //check the same child rp is not mapped to multiple parent rps
                .filter(list -> {
                    List<RelationPlayer> listChildRps = list.stream().map(Pair::getKey).collect(Collectors.toList());
                    //NB: this preserves cardinality instead of removing all occuring instances which is what we want
                    return ReasonerUtils.subtract(listChildRps, this.getRelationPlayers()).isEmpty();
                })
                //check all parent rps mapped
                .filter(list -> {
                    List<RelationPlayer> listParentRps = list.stream().map(Pair::getValue).collect(Collectors.toList());
                    return listParentRps.containsAll(parentAtom.getRelationPlayers());
                })
                .collect(toSet());
    }

    @Override
    public Unifier getUnifier(Atom pAtom){
        return getMultiUnifier(pAtom, true).getUnifier();
    }

    @Override
    public MultiUnifier getMultiUnifier(Atom pAtom, boolean exact) {
        if (this.equals(pAtom))  return new MultiUnifierImpl();

        Unifier baseUnifier = super.getUnifier(pAtom);
        Set<Unifier> unifiers = new HashSet<>();
        if (pAtom.isRelation()) {
            assert(pAtom instanceof RelationshipAtom); // This is safe due to the check above
            RelationshipAtom parentAtom = (RelationshipAtom) pAtom;

            boolean unifyRoleVariables = parentAtom.getRelationPlayers().stream()
                    .map(RelationPlayer::getRole)
                    .flatMap(CommonUtil::optionalToStream)
                    .filter(rp -> rp.var().isUserDefinedName())
                    .findFirst().isPresent();
            getRelationPlayerMappings(parentAtom, exact)
                    .forEach(mappings -> {
                        Unifier unifier = new UnifierImpl(baseUnifier);
                        mappings.forEach(rpm -> {
                            //add role player mapping
                            unifier.addMapping(rpm.getKey().getRolePlayer().var(), rpm.getValue().getRolePlayer().var());

                            //add role var mapping if needed
                            VarPattern childRolePattern = rpm.getKey().getRole().orElse(null);
                            VarPattern parentRolePattern = rpm.getValue().getRole().orElse(null);
                            if (parentRolePattern != null && childRolePattern != null && unifyRoleVariables){
                                unifier.addMapping(childRolePattern.admin().var(), parentRolePattern.admin().var());
                            }

                        });
                        unifiers.add(unifier);
                    });
        } else {
            unifiers.add(baseUnifier);
        }
        return new MultiUnifierImpl(unifiers);
    }

    /**
     * if any {@link Role} variable of the parent is user defined rewrite ALL {@link Role} variables to user defined (otherwise unification is problematic)
     * @param parentAtom parent atom that triggers rewrite
     * @return new relation atom with user defined {@link Role} variables if necessary or this
     */
    private RelationshipAtom rewriteWithVariableRoles(Atom parentAtom){
        if (!parentAtom.requiresRoleExpansion()) return this;

        VarPattern relVar = getPattern().asVarPattern().getProperty(IsaProperty.class)
                .map(prop -> getVarName().isa(prop.type())).orElse(getVarName());

        for (RelationPlayer rp: getRelationPlayers()) {
            VarPatternAdmin rolePattern = rp.getRole().orElse(null);
            if (rolePattern != null) {
                Var roleVar = rolePattern.var();
                Label roleLabel = rolePattern.getTypeLabel().orElse(null);
                relVar = relVar.rel(roleVar.asUserDefined().label(roleLabel), rp.getRolePlayer());
            } else {
                relVar = relVar.rel(rp.getRolePlayer());
            }
        }
        return new RelationshipAtom(relVar.admin(), getPredicateVariable(), getTypePredicate(), getParentQuery());
    }

    /**
     * @param parentAtom parent atom that triggers rewrite
     * @return new relation atom with user defined name if necessary or this
     */
    private RelationshipAtom rewriteWithRelationVariable(Atom parentAtom){
        if (!parentAtom.getVarName().isUserDefinedName()) return this;

        VarPattern newVar = Graql.var().asUserDefined();
        VarPattern relVar = getPattern().asVarPattern().getProperty(IsaProperty.class)
                .map(prop -> newVar.isa(prop.type()))
                .orElse(newVar);

        for (RelationPlayer c: getRelationPlayers()) {
            VarPatternAdmin roleType = c.getRole().orElse(null);
            if (roleType != null) {
                relVar = relVar.rel(roleType, c.getRolePlayer());
            } else {
                relVar = relVar.rel(c.getRolePlayer());
            }
        }
        return new RelationshipAtom(relVar.admin(), getPredicateVariable(), getTypePredicate(), getParentQuery());
    }

    @Override
    public Atom rewriteToUserDefined(Atom parentAtom){
        return this
                .rewriteWithRelationVariable(parentAtom)
                .rewriteWithVariableRoles(parentAtom);
    }
}<|MERGE_RESOLUTION|>--- conflicted
+++ resolved
@@ -420,7 +420,6 @@
      * @param sub partial answer
      * @return a set of potential entity types any untyped role player can take
      */
-<<<<<<< HEAD
     private Set<Type> inferPossibleEntityTypes(Answer sub){
         return inferPossibleRelationConfigurations(sub).asMap().entrySet().stream()
                 .flatMap(e -> {
@@ -430,12 +429,11 @@
                 }).collect(Collectors.toSet());
     }
 
+    /**
+     * @param sub partial answer
+     * @return a map of relationships and corresponding roles that could be played by this atom
+     */
     private Multimap<RelationshipType, Role> inferPossibleRelationConfigurations(Answer sub){
-=======
-    public List<RelationshipType> inferPossibleRelationTypes(Answer sub) {
-        if (getSchemaConcept() != null) return Collections.singletonList(getSchemaConcept().asRelationshipType());
-
->>>>>>> 5ded7c47
         Set<Role> roles = getExplicitRoles().filter(r -> !Schema.MetaSchema.isMetaLabel(r.getLabel())).collect(toSet());
         Map<Var, Type> varTypeMap = getParentQuery().getVarTypeMap();
         Set<Type> types = getRolePlayers().stream().filter(varTypeMap::containsKey).map(varTypeMap::get).collect(toSet());
@@ -444,20 +442,12 @@
 
         if (roles.isEmpty() && types.isEmpty()){
             RelationshipType metaRelationType = tx().admin().getMetaRelationType();
-<<<<<<< HEAD
             Multimap<RelationshipType, Role> compatibleTypes = HashMultimap.create();
             metaRelationType.subs()
                     .filter(rt -> !rt.equals(metaRelationType))
                     .forEach(rt -> compatibleTypes.putAll(rt, rt.relates().collect(toSet())));
             return compatibleTypes;
         }
-=======
-            return metaRelationType.subs().filter(rt -> !rt.equals(metaRelationType)).collect(Collectors.toList());
-        }
-
-        Multimap<RelationshipType, Role> compatibleTypesFromRoles = compatibleRelationTypesWithRoles(roles, new RoleConverter());
-        Multimap<RelationshipType, Role> compatibleTypesFromTypes = compatibleRelationTypesWithRoles(types, new TypeConverter());
->>>>>>> 5ded7c47
 
         //intersect relation types from roles and types
         Multimap<RelationshipType, Role> compatibleTypes;
@@ -614,13 +604,9 @@
         //return if all roles known and non-meta
         List<Role> explicitRoles = getExplicitRoles().collect(Collectors.toList());
         Map<Var, Type> varTypeMap = getParentQuery().getVarTypeMap();
-<<<<<<< HEAD
-        boolean allRolesMeta = explicitRoles.stream().filter(role -> Schema.MetaSchema.isMetaLabel(role.getLabel())).count() == getRelationPlayers().size();
-=======
         boolean allRolesMeta = explicitRoles.stream().allMatch(role ->
                 Schema.MetaSchema.isMetaLabel(role.getLabel())
         );
->>>>>>> 5ded7c47
         boolean roleRecomputationViable = allRolesMeta && (!sub.isEmpty() || !Sets.intersection(varTypeMap.keySet(), getRolePlayers()).isEmpty());
         if (explicitRoles.size() == getRelationPlayers().size() && !roleRecomputationViable) return this;
 
@@ -692,11 +678,7 @@
         VarPatternAdmin newPattern = relationPattern(getVarName(), inferredRelationPlayer)
                 .asVarPattern()
                 .isa(getPredicateVariable()).admin();
-<<<<<<< HEAD
         return new RelationshipAtom(newPattern, getPredicateVariable(), getTypePredicate(), possibleRelations, getParentQuery());
-=======
-        return new RelationshipAtom(newPattern, getPredicateVariable(), getTypePredicate(), getParentQuery());
->>>>>>> 5ded7c47
     }
 
     /**
