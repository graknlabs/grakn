/*
 * Grakn - A Distributed Semantic Database
 * Copyright (C) 2016  Grakn Labs Limited
 *
 * Grakn is free software: you can redistribute it and/or modify
 * it under the terms of the GNU General Public License as published by
 * the Free Software Foundation, either version 3 of the License, or
 * (at your option) any later version.
 *
 * Grakn is distributed in the hope that it will be useful,
 * but WITHOUT ANY WARRANTY; without even the implied warranty of
 * MERCHANTABILITY or FITNESS FOR A PARTICULAR PURPOSE.  See the
 * GNU General Public License for more details.
 *
 * You should have received a copy of the GNU General Public License
 * along with Grakn. If not, see <http://www.gnu.org/licenses/gpl.txt>.
 */
package ai.grakn.graql.internal.reasoner.atom.binary;

import ai.grakn.GraknTx;
import ai.grakn.concept.EntityType;
import ai.grakn.concept.Label;
import ai.grakn.concept.RelationshipType;
import ai.grakn.concept.Role;
import ai.grakn.concept.SchemaConcept;
import ai.grakn.concept.Type;
import ai.grakn.exception.GraqlQueryException;
import ai.grakn.graql.Graql;
import ai.grakn.graql.Var;
import ai.grakn.graql.VarPattern;
import ai.grakn.graql.admin.Answer;
import ai.grakn.graql.admin.Atomic;
import ai.grakn.graql.admin.MultiUnifier;
import ai.grakn.graql.admin.ReasonerQuery;
import ai.grakn.graql.admin.RelationPlayer;
import ai.grakn.graql.admin.Unifier;
import ai.grakn.graql.admin.VarPatternAdmin;
import ai.grakn.graql.internal.pattern.property.IsaProperty;
import ai.grakn.graql.internal.pattern.property.RelationshipProperty;
import ai.grakn.graql.internal.query.QueryAnswer;
import ai.grakn.graql.internal.reasoner.MultiUnifierImpl;
import ai.grakn.graql.internal.reasoner.ResolutionPlan;
import ai.grakn.graql.internal.reasoner.UnifierImpl;
import ai.grakn.graql.internal.reasoner.atom.Atom;
import ai.grakn.graql.internal.reasoner.atom.binary.type.IsaAtom;
import ai.grakn.graql.internal.reasoner.atom.predicate.IdPredicate;
import ai.grakn.graql.internal.reasoner.atom.predicate.Predicate;
import ai.grakn.graql.internal.reasoner.atom.predicate.ValuePredicate;
import ai.grakn.graql.internal.reasoner.query.ReasonerQueryImpl;
import ai.grakn.graql.internal.reasoner.utils.ReasonerUtils;
import ai.grakn.graql.internal.reasoner.utils.conversion.RoleConverter;
import ai.grakn.graql.internal.reasoner.utils.conversion.TypeConverter;
import ai.grakn.util.CommonUtil;
import ai.grakn.util.ErrorMessage;
import ai.grakn.util.Schema;
import com.google.common.collect.ArrayListMultimap;
import com.google.common.collect.HashMultimap;
import com.google.common.collect.ImmutableList;
import com.google.common.collect.Iterables;
import com.google.common.collect.Multimap;
import com.google.common.collect.Sets;
import ai.grakn.graql.internal.reasoner.utils.Pair;

import java.util.Iterator;
import javax.annotation.Nullable;
import java.util.ArrayList;
import java.util.Collection;
import java.util.Collections;
import java.util.Comparator;
import java.util.HashMap;
import java.util.HashSet;
import java.util.List;
import java.util.Map;
import java.util.Objects;
import java.util.Set;
import java.util.stream.Collectors;
import java.util.stream.Stream;

import static ai.grakn.graql.internal.reasoner.utils.ReasonerUtils.areDisjointTypes;
import static ai.grakn.graql.internal.reasoner.utils.ReasonerUtils.compatibleRelationTypesWithRoles;
import static ai.grakn.graql.internal.reasoner.utils.ReasonerUtils.predicatesCompatible;
import static ai.grakn.graql.internal.reasoner.utils.ReasonerUtils.supers;
import static ai.grakn.graql.internal.reasoner.utils.ReasonerUtils.multimapIntersection;
import static ai.grakn.graql.internal.reasoner.utils.ReasonerUtils.compatibleRoles;
import static ai.grakn.graql.internal.reasoner.utils.ReasonerUtils.top;
import static java.util.stream.Collectors.toSet;

/**
 *
 * <p>
 * Atom implementation defining a relation atom corresponding to a combined {@link RelationshipProperty}
 * and (optional) {@link IsaProperty}. The relation atom is a {@link TypeAtom} with relationship players.
 * </p>
 *
 * @author Kasper Piskorski
 *
 */
public class RelationshipAtom extends IsaAtom {

    private int hashCode = 0;
    private Multimap<Role, Var> roleVarMap = null;
    private Multimap<Role, Type> roleTypeMap = null;
    private Multimap<Role, String> roleConceptIdMap = null;
    private List<RelationshipType> possibleRelations = null;
    private final ImmutableList<RelationPlayer> relationPlayers;
    private final Set<Label> roleLabels;

    public RelationshipAtom(VarPatternAdmin pattern, Var predicateVar, @Nullable IdPredicate predicate, ReasonerQuery par) {
        super(pattern, predicateVar, predicate, par);
        List<RelationPlayer> rps = new ArrayList<>();
        getPattern().asVarPattern()
                .getProperty(RelationshipProperty.class)
                .ifPresent(prop -> prop.relationPlayers().forEach(rps::add));
        this.relationPlayers = ImmutableList.copyOf(rps);
        this.roleLabels = relationPlayers.stream()
                .map(RelationPlayer::getRole)
                .flatMap(CommonUtil::optionalToStream)
                .map(VarPatternAdmin::getTypeLabel)
                .flatMap(CommonUtil::optionalToStream)
                .collect(toSet());
    }

    private RelationshipAtom(VarPatternAdmin pattern, Var predicateVar, @Nullable IdPredicate predicate, List<RelationshipType> possibleRelations, ReasonerQuery par) {
        this(pattern, predicateVar, predicate, par);
        this.possibleRelations = possibleRelations;
    }

    private RelationshipAtom(RelationshipAtom a) {
        super(a);
        this.relationPlayers = a.relationPlayers;
        this.roleLabels = a.roleLabels;
        this.roleVarMap = a.roleVarMap;
        this.possibleRelations = a.possibleRelations;
    }

    @Override
    public RelationshipAtom toRelationshipAtom(){ return this;}

    @Override
    public String toString(){
        String typeString = getSchemaConcept() != null?
                getSchemaConcept().getLabel().getValue() :
                "{" + inferPossibleRelationTypes(new QueryAnswer()).stream().map(rt -> rt.getLabel().getValue()).collect(Collectors.joining(", ")) + "}";
        String relationString = (isUserDefined()? getVarName() + " ": "") +
                typeString +
                getRelationPlayers().toString();
        return relationString + getPredicates(Predicate.class).map(Predicate::toString).collect(Collectors.joining(""));
    }

    private Set<Label> getRoleLabels() { return roleLabels;}
    private ImmutableList<RelationPlayer> getRelationPlayers() { return relationPlayers;}

    /**
     * @return set constituting the role player var names
     */
    public Set<Var> getRolePlayers() {
        return getRelationPlayers().stream().map(c -> c.getRolePlayer().var()).collect(toSet());
    }

    private Set<Var> getRoleVariables(){
        return getRelationPlayers().stream()
                .map(RelationPlayer::getRole)
                .flatMap(CommonUtil::optionalToStream)
                .map(VarPatternAdmin::var)
                .filter(Var::isUserDefinedName)
                .collect(Collectors.toSet());
    }

    @Override
    public Atomic copy() {
        return new RelationshipAtom(this);
    }

    /**
     * construct a $varName (rolemap) isa $typeVariable relation
     * @param varName variable name
     * @return corresponding {@link VarPatternAdmin}
     */
    private VarPatternAdmin relationPattern(Var varName, List<RelationPlayer> relationPlayers) {
        VarPattern var = varName;
        for (RelationPlayer rp : relationPlayers) {
            VarPattern rolePattern = rp.getRole().orElse(null);
            var = rolePattern == null? var.rel(rp.getRolePlayer()) : var.rel(rolePattern, rp.getRolePlayer());
        }
        return var.admin();
    }

    @Override
    public int hashCode() {
        if (hashCode == 0) {
            hashCode = 1;
            hashCode = hashCode * 37 + (getTypeId() != null ? getTypeId().hashCode() : 0);
            hashCode = hashCode * 37 + getVarNames().hashCode();
        }
        return hashCode;
    }

    @Override
    public boolean equals(Object obj) {
        if (obj == null || this.getClass() != obj.getClass()) return false;
        if (obj == this) return true;
        RelationshipAtom a2 = (RelationshipAtom) obj;
        return Objects.equals(this.getTypeId(), a2.getTypeId())
                && getVarNames().equals(a2.getVarNames())
                && getRelationPlayers().equals(a2.getRelationPlayers());
    }

    @Override
    public boolean isEquivalent(Object obj) {
        if (obj == null || this.getClass() != obj.getClass()) return false;
        if (obj == this) return true;
        RelationshipAtom a2 = (RelationshipAtom) obj;
        return (isUserDefined() == a2.isUserDefined())
                && Objects.equals(this.getTypeId(), a2.getTypeId())
                //check relation players equivalent
                && getRolePlayers().size() == a2.getRolePlayers().size()
                && getRelationPlayers().size() == a2.getRelationPlayers().size()
                && getRoleLabels().equals(a2.getRoleLabels())
                //check bindings
                && getRoleConceptIdMap().equals(a2.getRoleConceptIdMap())
                && getRoleTypeMap().equals(a2.getRoleTypeMap());
    }

    @Override
    public int equivalenceHashCode() {
        int equivalenceHashCode = 1;
        equivalenceHashCode = equivalenceHashCode * 37 + (this.getTypeId() != null ? this.getTypeId().hashCode() : 0);
        equivalenceHashCode = equivalenceHashCode * 37 + this.getRoleConceptIdMap().hashCode();
        equivalenceHashCode = equivalenceHashCode * 37 + this.getRoleTypeMap().hashCode();
        equivalenceHashCode = equivalenceHashCode * 37 + this.getRoleLabels().hashCode();
        return equivalenceHashCode;
    }

    @Override
    public boolean isRelation() {
        return true;
    }

    @Override
    public boolean isSelectable() {
        return true;
    }

    @Override
    public boolean isType() {
        return getSchemaConcept() != null;
    }

    @Override
    public boolean requiresMaterialisation() {
        return isUserDefined();
    }

    @Override
    public boolean requiresRoleExpansion() {
        return !getRoleVariables().isEmpty();
    }

    @Override
    public boolean isAllowedToFormRuleHead(){
        //can form a rule head if specified type, type is not implicit and all relation players have a specified/non-implicit/unambiguously inferrable role type
        return getSchemaConcept() != null
                && !getSchemaConcept().asType().isImplicit()
                && !hasMetaRoles()
                && !hasImplicitRoles();
    }

    /**
     * @return true if any of the relation's roles are meta roles
     */
    private boolean hasMetaRoles(){
        return roleLabels.stream().filter(Schema.MetaSchema::isMetaLabel).findFirst().isPresent();
    }

    /**
     * @return true if any of the relation's roles are implicit roles
     */
    private boolean hasImplicitRoles(){
        return getRoleVarMap().keySet().stream().filter(SchemaConcept::isImplicit).findFirst().isPresent();
    }

    @Override
    public Set<String> validateOntologically() {
        Set<String> errors = new HashSet<>();
        SchemaConcept type = getSchemaConcept();
        if (type != null && !type.isRelationshipType()){
            errors.add(ErrorMessage.VALIDATION_RULE_INVALID_RELATION_TYPE.getMessage(type.getLabel()));
            return errors;
        }

        //check role-tyoe compatibility
        Map<Var, Type> varTypeMap = getParentQuery().getVarTypeMap();
        for (Map.Entry<Role, Collection<Var>> e : getRoleVarMap().asMap().entrySet() ){
            Role role = e.getKey();
            if (!Schema.MetaSchema.isMetaLabel(role.getLabel())) {
                //check whether this role can be played in this relation
                if (type != null && type.asRelationshipType().relates().noneMatch(r -> r.equals(role))) {
                    errors.add(ErrorMessage.VALIDATION_RULE_ROLE_CANNOT_BE_PLAYED.getMessage(role.getLabel(), type.getLabel()));
                }

                //check whether the role player's type allows playing this role
                for (Var player : e.getValue()) {
                    Type playerType = varTypeMap.get(player);
                    if (playerType != null && playerType.plays().noneMatch(plays -> plays.equals(role))) {
                        errors.add(ErrorMessage.VALIDATION_RULE_TYPE_CANNOT_PLAY_ROLE.getMessage(playerType.getLabel(), role.getLabel(), type == null? "" : type.getLabel()));
                    }
                }
            }
        }
        return errors;
    }

    @Override
    public int computePriority(Set<Var> subbedVars) {
        int priority = super.computePriority(subbedVars);
        priority += ResolutionPlan.IS_RELATION_ATOM;
        return priority;
    }

    @Override
    public Stream<IdPredicate> getPartialSubstitutions() {
        Set<Var> rolePlayers = getRolePlayers();
        return getPredicates(IdPredicate.class)
                .filter(pred -> rolePlayers.contains(pred.getVarName()));
    }

    public Stream<IdPredicate> getRolePredicates(){
        return getRelationPlayers().stream()
                .map(RelationPlayer::getRole)
                .flatMap(CommonUtil::optionalToStream)
                .filter(var -> var.var().isUserDefinedName())
                .filter(vp -> vp.getTypeLabel().isPresent())
                .map(vp -> {
                    Label label = vp.getTypeLabel().orElse(null);
                    return new IdPredicate(vp.var(), tx().getRole(label.getValue()), getParentQuery());
                });
    }

    /**
     * @return map of pairs role type - Id predicate describing the role player playing this role (substitution)
     */
    private Multimap<Role, String> getRoleConceptIdMap() {
        if (roleConceptIdMap == null) {
            roleConceptIdMap = ArrayListMultimap.create();

            Map<Var, IdPredicate> varSubMap = getPartialSubstitutions()
                    .collect(Collectors.toMap(Atomic::getVarName, pred -> pred));
            Multimap<Role, Var> roleMap = getRoleVarMap();

            roleMap.entries().stream()
                    .filter(e -> varSubMap.containsKey(e.getValue()))
                    .sorted(Comparator.comparing(e -> varSubMap.get(e.getValue()).getPredicateValue()))
                    .forEach(e -> roleConceptIdMap.put(e.getKey(), varSubMap.get(e.getValue()).getPredicateValue()));
        }
        return roleConceptIdMap;
    }

    private Multimap<Role, Type> getRoleTypeMap() {
        if (roleTypeMap == null) {
            roleTypeMap = ArrayListMultimap.create();
            Multimap<Role, Var> roleMap = getRoleVarMap();
            Map<Var, Type> varTypeMap = getParentQuery().getVarTypeMap();

            roleMap.entries().stream()
                    .filter(e -> varTypeMap.containsKey(e.getValue()))
                    .sorted(Comparator.comparing(e -> varTypeMap.get(e.getValue()).getLabel()))
                    .forEach(e -> roleTypeMap.put(e.getKey(), varTypeMap.get(e.getValue())));
        }
        return roleTypeMap;
    }

    @Override
    public boolean isRuleApplicableViaAtom(Atom ruleAtom) {
        if(ruleAtom.isResource()) return isRuleApplicableViaAtom(ruleAtom.toRelationshipAtom());
        //findbugs complains about cast without it
        if (!(ruleAtom instanceof RelationshipAtom)) return false;

        RelationshipAtom headAtom = (RelationshipAtom) ruleAtom;
        RelationshipAtom atomWithType = this.addType(headAtom.getSchemaConcept()).inferRoles(new QueryAnswer());

        //rule head atom is applicable if it is unifiable
        return headAtom.getRelationPlayers().size() >= atomWithType.getRelationPlayers().size()
                && !headAtom.getRelationPlayerMappings(atomWithType).isEmpty();
    }

    private Stream<Role> getExplicitRoles() {
        ReasonerQueryImpl parent = (ReasonerQueryImpl) getParentQuery();
        GraknTx graph = parent.tx();

        return getRelationPlayers().stream()
                .map(RelationPlayer::getRole)
                .flatMap(CommonUtil::optionalToStream)
                .map(VarPatternAdmin::getTypeLabel)
                .flatMap(CommonUtil::optionalToStream)
                .map(graph::<Role>getSchemaConcept);
    }

    public RelationshipAtom addType(SchemaConcept type) {
        Pair<VarPatternAdmin, IdPredicate> typedPair = getTypedPair(type);
        return new RelationshipAtom(typedPair.getKey(), typedPair.getValue().getVarName(), typedPair.getValue(), this.getParentQuery());
    }

    /**
     * @param sub answer
     * @return entity types inferred from answer entity information
     */
    private Set<Pair<Var, Type>> inferEntityTypes(Answer sub) {
        if (sub.isEmpty()) return Collections.emptySet();

        Set<Var> subbedVars = Sets.intersection(getRolePlayers(), sub.vars());
        Set<Var> untypedVars = Sets.difference(subbedVars, getParentQuery().getVarTypeMap().keySet());
        return untypedVars.stream()
                .map(v -> new Pair<>(v, sub.get(v)))
                .filter(p -> p.getValue().isThing())
                .map(e -> new Pair<>(e.getKey(), e.getValue().asThing().type()))
                .collect(toSet());
    }

    /**
     * @param sub partial answer
     * @return a set of potential entity types any untyped role player can take
     */
    private Set<Type> inferPossibleEntityTypes(Answer sub){
        return inferPossibleRelationConfigurations(sub).asMap().entrySet().stream()
                .flatMap(e -> {
                    Set<Role> rs = e.getKey().relates().collect(toSet());
                    rs.removeAll(e.getValue());
                    return rs.stream().flatMap(Role::playedByTypes);
                }).collect(Collectors.toSet());
    }

    /**
     * @param sub partial answer
     * @return a map of relationships and corresponding roles that could be played by this atom
     */
    private Multimap<RelationshipType, Role> inferPossibleRelationConfigurations(Answer sub){
        Set<Role> roles = getExplicitRoles().filter(r -> !Schema.MetaSchema.isMetaLabel(r.getLabel())).collect(toSet());
        Map<Var, Type> varTypeMap = getParentQuery().getVarTypeMap();
        Set<Type> types = getRolePlayers().stream().filter(varTypeMap::containsKey).map(varTypeMap::get).collect(toSet());
        //types deduced from substitution
        inferEntityTypes(sub).stream().map(Pair::getValue).forEach(types::add);

        if (roles.isEmpty() && types.isEmpty()){
            RelationshipType metaRelationType = tx().admin().getMetaRelationType();
            Multimap<RelationshipType, Role> compatibleTypes = HashMultimap.create();
            metaRelationType.subs()
                    .filter(rt -> !rt.equals(metaRelationType))
                    .forEach(rt -> compatibleTypes.putAll(rt, rt.relates().collect(toSet())));
            return compatibleTypes;
        }

        //intersect relation types from roles and types
        Multimap<RelationshipType, Role> compatibleTypes;

        Multimap<RelationshipType, Role> compatibleTypesFromRoles = compatibleRelationTypesWithRoles(roles, new RoleConverter());
        Multimap<RelationshipType, Role> compatibleTypesFromTypes = compatibleRelationTypesWithRoles(types, new TypeConverter());

        if (roles.isEmpty()){
            compatibleTypes = compatibleTypesFromTypes;
        }
        //no types from roles -> roles correspond to mutually exclusive relations
        else if(compatibleTypesFromRoles.isEmpty() || types.isEmpty()){
            compatibleTypes = compatibleTypesFromRoles;
        } else {
            compatibleTypes = multimapIntersection(compatibleTypesFromTypes, compatibleTypesFromRoles);
        }
        return compatibleTypes;
    }

<<<<<<< HEAD
        //sort the types in order to prioritise relations with higher chance of yielding answers
        return compatibleTypes.asMap().entrySet().stream()
                .sorted(Comparator.comparing(e -> -e.getValue().size()))
                .sorted(Comparator.comparing(e -> e.getKey().isImplicit()))
                .map(Map.Entry::getKey)
                //all supers are also compatible
                .filter(t -> Sets.intersection(supers(t), compatibleTypes.keySet()).isEmpty())
                .collect(Collectors.toList());
=======
    /**
     * infer {@link RelationshipType}s that this {@link RelationshipAtom} can potentially have
     * NB: {@link EntityType}s and link {@link Role}s are treated separately as they behave differently:
     * {@link EntityType}s only play the explicitly defined {@link Role}s (not the relevant part of the hierarchy of the specified {@link Role}) and the {@link Role} inherited from parent
     * @return list of {@link RelationshipType}s this atom can have ordered by the number of compatible {@link Role}s
     */
    public List<RelationshipType> inferPossibleRelationTypes(Answer sub) {
        if (getSchemaConcept() != null) return Collections.singletonList(getSchemaConcept().asRelationshipType());
        if (possibleRelations == null) {
            Multimap<RelationshipType, Role> compatibleConfigurations = inferPossibleRelationConfigurations(sub);
            Set<Var> untypedRoleplayers = Sets.difference(getRolePlayers(), getParentQuery().getVarTypeMap().keySet());
            Set<RelationshipAtom> untypedNeighbours = getNeighbours(RelationshipAtom.class)
                    .filter(at -> !Sets.intersection(at.getVarNames(), untypedRoleplayers).isEmpty())
                    .collect(toSet());

            possibleRelations = compatibleConfigurations.asMap().entrySet().stream()
                    //sort by number of allowed roles
                    .sorted(Comparator.comparing(e -> -e.getValue().size()))
                    .sorted(Comparator.comparing(e -> e.getKey().relates().count() != getRelationPlayers().size()))
                    //sort by number of types untyped role players can have
                    .map(e -> {
                        if (untypedNeighbours.isEmpty()) return new Pair<>(e.getKey(), 0L);

                        Iterator<RelationshipAtom> neighbourIterator = untypedNeighbours.iterator();
                        Set<Type> typesFromNeighbour = neighbourIterator.next().inferPossibleEntityTypes(sub);
                        while(neighbourIterator.hasNext()){
                            typesFromNeighbour = Sets.intersection(typesFromNeighbour, neighbourIterator.next().inferPossibleEntityTypes(sub));
                        }

                        Set<Role> rs = e.getKey().relates().collect(toSet());
                        rs.removeAll(e.getValue());
                        return new Pair<>(
                                e.getKey(),
                                rs.stream().flatMap(Role::playedByTypes).filter(typesFromNeighbour::contains).count()
                        );

                    })
                    .sorted(Comparator.comparing(p -> -p.getValue()))
                    .map(Pair::getKey)
                    //all supers are also compatible
                    .filter(t -> Sets.intersection(supers(t), compatibleConfigurations.keySet()).isEmpty())
                    .collect(Collectors.toList());
        }
        return possibleRelations;
>>>>>>> 33f84b45
    }

    /**
     * attempt to infer the relation type of this relationship
     * @param sub extra instance information to aid entity type inference
     * @return either this if relation type can't be inferred or a fresh relationship with inferred relationship type
     */
    private RelationshipAtom inferRelationshipType(Answer sub){
        if (getTypePredicate() != null) return this;

        List<RelationshipType> relationshipTypes = inferPossibleRelationTypes(sub);
        if (relationshipTypes.size() == 1){
            return addType(relationshipTypes.iterator().next());
        } else {
            return this;
        }
    }

    @Override
    public RelationshipAtom inferTypes() {
        return this
                .inferRelationshipType(new QueryAnswer())
                .inferRoles(new QueryAnswer());
    }

    @Override
    public List<Atom> atomOptions(Answer sub) {
        return this.inferPossibleRelationTypes(sub).stream()
                .map(this::addType)
                .map(at -> at.inferRoles(sub))
                //order by number of distinct roles
                .sorted(Comparator.comparing(at -> -at.getRoleLabels().size()))
                .sorted(Comparator.comparing(Atom::isRuleResolvable))
                .collect(Collectors.toList());
    }

    @Override
    public Set<Var> getVarNames() {
        Set<Var> vars = super.getVarNames();
        vars.addAll(getRolePlayers());
        vars.addAll(getRoleVariables());
        return vars;
    }

    @Override
    public Set<Var> getRoleExpansionVariables(){
        return getRelationPlayers().stream()
                .map(RelationPlayer::getRole)
                .flatMap(CommonUtil::optionalToStream)
                .filter(p -> p.var().isUserDefinedName())
                .filter(p -> !p.getTypeLabel().isPresent())
                .map(VarPatternAdmin::var)
                .collect(Collectors.toSet());
    }

    private Set<Var> getSpecificRolePlayers() {
        return getRoleVarMap().entries().stream()
                .filter(e -> !Schema.MetaSchema.isMetaLabel(e.getKey().getLabel()))
                .map(Map.Entry::getValue)
                .collect(toSet());
    }

    @Override
    public Set<TypeAtom> getSpecificTypeConstraints() {
        Set<Var> mappedVars = getSpecificRolePlayers();
        return getTypeConstraints()
                .filter(t -> mappedVars.contains(t.getVarName()))
                .filter(t -> Objects.nonNull(t.getSchemaConcept()))
                .collect(toSet());
    }

    @Override
    public Stream<Predicate> getInnerPredicates(){
        return Stream.concat(
                super.getInnerPredicates(),
                getRelationPlayers().stream()
                        .map(RelationPlayer::getRole)
                        .flatMap(CommonUtil::optionalToStream)
                        .filter(vp -> vp.var().isUserDefinedName())
                        .map(vp -> new Pair<>(vp.var(), vp.getTypeLabel().orElse(null)))
                        .filter(p -> Objects.nonNull(p.getValue()))
                        .map(p -> new IdPredicate(p.getKey(), p.getValue(), getParentQuery()))
        );
    }

    /**
     * attempt to infer role types of this relation and return a fresh relationship with inferred role types
     * @return either this if nothing/no roles can be inferred or fresh relation with inferred role types
     */
    private RelationshipAtom inferRoles(Answer sub){
        //return if all roles known and non-meta
        List<Role> explicitRoles = getExplicitRoles().collect(Collectors.toList());
        Map<Var, Type> varTypeMap = getParentQuery().getVarTypeMap();
        boolean allRolesMeta = explicitRoles.stream().allMatch(role ->
                Schema.MetaSchema.isMetaLabel(role.getLabel())
        );
        boolean roleRecomputationViable = allRolesMeta && (!sub.isEmpty() || !Sets.intersection(varTypeMap.keySet(), getRolePlayers()).isEmpty());
        if (explicitRoles.size() == getRelationPlayers().size() && !roleRecomputationViable) return this;

        GraknTx graph = getParentQuery().tx();
        Role metaRole = graph.admin().getMetaRole();
        List<RelationPlayer> allocatedRelationPlayers = new ArrayList<>();
        RelationshipType relType = getSchemaConcept() != null? getSchemaConcept().asRelationshipType() : null;

        //explicit role types from castings
        List<RelationPlayer> inferredRelationPlayer = new ArrayList<>();
        getRelationPlayers().forEach(rp -> {
            Var varName = rp.getRolePlayer().var();
            VarPatternAdmin rolePattern = rp.getRole().orElse(null);
            if (rolePattern != null) {
                Label roleLabel = rolePattern.getTypeLabel().orElse(null);
                //allocate if variable role or if label non meta
                if (roleLabel == null || !Schema.MetaSchema.isMetaLabel(roleLabel)) {
                    inferredRelationPlayer.add(RelationPlayer.of(rolePattern, varName.admin()));
                    allocatedRelationPlayers.add(rp);
                }
            }
        });

        //remaining roles
        //role types can repeat so no matter what has been allocated still the full spectrum of possibilities is present
        //TODO make restrictions based on cardinality constraints
        Set<Role> possibleRoles = relType != null?
                relType.relates().collect(toSet()) :
                inferPossibleRelationTypes(sub).stream().flatMap(RelationshipType::relates).collect(toSet());

        //possible role types for each casting based on its type
        Map<RelationPlayer, Set<Role>> mappings = new HashMap<>();
        //types deduced from substitution
        inferEntityTypes(sub).forEach(p -> varTypeMap.put(p.getKey(), p.getValue()));

        getRelationPlayers().stream()
                .filter(rp -> !allocatedRelationPlayers.contains(rp))
                .forEach(rp -> {
                    Var varName = rp.getRolePlayer().var();
                    Type type = varTypeMap.get(varName);
                    mappings.put(rp, top(type != null? compatibleRoles(type, possibleRoles) : possibleRoles));
                });


        //allocate all unambiguous mappings
        mappings.entrySet().stream()
                .filter(entry -> entry.getValue().size() == 1)
                .forEach(entry -> {
                    RelationPlayer rp = entry.getKey();
                    Var varName = rp.getRolePlayer().var();
                    Role role = Iterables.getOnlyElement(entry.getValue());
                    VarPatternAdmin rolePattern = Graql.var().label(role.getLabel()).admin();
                    inferredRelationPlayer.add(RelationPlayer.of(rolePattern, varName.admin()));
                    allocatedRelationPlayers.add(rp);
                });

        //fill in unallocated roles with metarole
        getRelationPlayers().stream()
                .filter(rp -> !allocatedRelationPlayers.contains(rp))
                .forEach(rp -> {
                    Var varName = rp.getRolePlayer().var();
                    VarPatternAdmin rolePattern = rp.getRole().orElse(null);
                    rolePattern = rolePattern != null ?
                            rolePattern.var().label(metaRole.getLabel()).admin() :
                            Graql.var().label(metaRole.getLabel()).admin();
                    inferredRelationPlayer.add(RelationPlayer.of(rolePattern, varName.admin()));
                });

        VarPatternAdmin newPattern = relationPattern(getVarName(), inferredRelationPlayer)
                .asVarPattern()
                .isa(getPredicateVariable()).admin();
        return new RelationshipAtom(newPattern, getPredicateVariable(), getTypePredicate(), possibleRelations, getParentQuery());
    }

    /**
     * @return map containing roleType - (rolePlayer var - rolePlayer type) pairs
     */
    private Multimap<Role, Var> computeRoleVarMap() {
        Multimap<Role, Var> roleMap = ArrayListMultimap.create();

        GraknTx graph = getParentQuery().tx();
        getRelationPlayers().forEach(c -> {
            Var varName = c.getRolePlayer().var();
            VarPatternAdmin role = c.getRole().orElse(null);
            if (role != null) {
                //try directly
                Label typeLabel = role.getTypeLabel().orElse(null);
                Role roleType = typeLabel != null ? graph.getRole(typeLabel.getValue()) : null;
                //try indirectly
                if (roleType == null && role.var().isUserDefinedName()) {
                    IdPredicate rolePredicate = getIdPredicate(role.var());
                    if (rolePredicate != null) roleType = graph.getConcept(rolePredicate.getPredicate());
                }
                if (roleType != null) roleMap.put(roleType, varName);
            }
        });
        return roleMap;
    }

    public Multimap<Role, Var> getRoleVarMap() {
        if (roleVarMap == null){
            roleVarMap = computeRoleVarMap();
        }
        return roleVarMap;
    }

    private Multimap<Role, RelationPlayer> getRoleRelationPlayerMap(){
        Multimap<Role, RelationPlayer> roleRelationPlayerMap = ArrayListMultimap.create();
        Multimap<Role, Var> roleVarMap = getRoleVarMap();
        List<RelationPlayer> relationPlayers = getRelationPlayers();
        roleVarMap.asMap().entrySet()
                .forEach(e -> {
                    Role role = e.getKey();
                    Label roleLabel = role.getLabel();
                    relationPlayers.stream()
                            .filter(rp -> rp.getRole().isPresent())
                            .forEach(rp -> {
                                VarPatternAdmin roleTypeVar = rp.getRole().orElse(null);
                                Label rl = roleTypeVar != null ? roleTypeVar.getTypeLabel().orElse(null) : null;
                                if (roleLabel != null && roleLabel.equals(rl)) {
                                    roleRelationPlayerMap.put(role, rp);
                                }
                            });
                });
        return roleRelationPlayerMap;
    }

    private Set<List<Pair<RelationPlayer, RelationPlayer>>> getRelationPlayerMappings(RelationshipAtom parentAtom) {
        return getRelationPlayerMappings(parentAtom, false);
    }

    /**
     * @param parentAtom reference atom defining the mapping
     * @return set of possible COMPLETE mappings between this (child) and parent relation players
     */
    private Set<List<Pair<RelationPlayer, RelationPlayer>>> getRelationPlayerMappings(RelationshipAtom parentAtom, boolean exact) {
        Multimap<Role, RelationPlayer> childRoleRPMap = this.getRoleRelationPlayerMap();
        Map<Var, Type> childVarTypeMap = this.getParentQuery().getVarTypeMap();
        Map<Var, Type> parentVarTypeMap = parentAtom.getParentQuery().getVarTypeMap();


        //establish compatible castings for each parent casting
        List<Set<Pair<RelationPlayer, RelationPlayer>>> compatibleMappingsPerParentRP = new ArrayList<>();
        ReasonerQueryImpl childQuery = (ReasonerQueryImpl) getParentQuery();
        Set<Role> childRoles = childRoleRPMap.keySet();
        parentAtom.getRelationPlayers().stream()
                .filter(prp -> prp.getRole().isPresent())
                .forEach(prp -> {
                    VarPatternAdmin parentRolePattern = prp.getRole().orElse(null);
                    if (parentRolePattern == null){
                        throw GraqlQueryException.rolePatternAbsent(this);
                    }
                    Label parentRoleLabel = parentRolePattern.getTypeLabel().orElse(null);

                    if (parentRoleLabel != null) {
                        Var parentRolePlayer = prp.getRolePlayer().var();
                        Type parentType = parentVarTypeMap.get(parentRolePlayer);

                        Set<Role> compatibleChildRoles = compatibleRoles(
                                tx().getSchemaConcept(parentRoleLabel),
                                parentType,
                                childRoles);

                        List<RelationPlayer> compatibleRelationPlayers = new ArrayList<>();
                        compatibleChildRoles.stream()
                                .filter(childRoleRPMap::containsKey)
                                .forEach(role -> {
                                    childRoleRPMap.get(role).stream()
                                            //check for inter-type compatibility
                                            .filter(crp -> {
                                                Var childVar = crp.getRolePlayer().var();
                                                Type childType = childVarTypeMap.get(childVar);
                                                if (exact) return childQuery.isTypeRoleCompatible(childVar, parentType) && !areDisjointTypes(parentType, childType);
                                                else return childQuery.isTypeRoleCompatible(childVar, parentType)
                                                        && (childType == null || !areDisjointTypes(parentType, childType));
                                            })
                                            //check for substitution compatibility
                                            .filter(crp ->
                                                    predicatesCompatible(
                                                            parentAtom.getIdPredicate(prp.getRolePlayer().var()),
                                                            this.getIdPredicate(crp.getRolePlayer().var()),
                                                            exact)
                                            )
                                            //check for value predicate compatibility
                                            .filter(crp ->
                                                    predicatesCompatible(
                                                            parentAtom.getPredicate(prp.getRolePlayer().var(), ValuePredicate.class),
                                                            this.getPredicate(crp.getRolePlayer().var(), ValuePredicate.class),
                                                            exact)
                                            )
                                            .forEach(compatibleRelationPlayers::add);
                                });
                        if (!compatibleRelationPlayers.isEmpty()) {
                            compatibleMappingsPerParentRP.add(
                                    compatibleRelationPlayers.stream()
                                            .map(crp -> new Pair<>(crp, prp))
                                            .collect(Collectors.toSet())
                            );
                        }
                    } else {
                        compatibleMappingsPerParentRP.add(
                                getRelationPlayers().stream()
                                        .map(crp -> new Pair<>(crp, prp))
                                        .collect(Collectors.toSet())
                        );
                    }
                });

        return Sets.cartesianProduct(compatibleMappingsPerParentRP).stream()
                .filter(list -> !list.isEmpty())
                //check the same child rp is not mapped to multiple parent rps
                .filter(list -> {
                    List<RelationPlayer> listChildRps = list.stream().map(Pair::getKey).collect(Collectors.toList());
                    //NB: this preserves cardinality instead of removing all occuring instances which is what we want
                    return ReasonerUtils.subtract(listChildRps, this.getRelationPlayers()).isEmpty();
                })
                //check all parent rps mapped
                .filter(list -> {
                    List<RelationPlayer> listParentRps = list.stream().map(Pair::getValue).collect(Collectors.toList());
                    return listParentRps.containsAll(parentAtom.getRelationPlayers());
                })
                .collect(toSet());
    }

    @Override
    public Unifier getUnifier(Atom pAtom){
        return getMultiUnifier(pAtom, true).getUnifier();
    }

    @Override
    public MultiUnifier getMultiUnifier(Atom pAtom, boolean exact) {
        if (this.equals(pAtom))  return new MultiUnifierImpl();

        Unifier baseUnifier = super.getUnifier(pAtom);
        Set<Unifier> unifiers = new HashSet<>();
        if (pAtom.isRelation()) {
            assert(pAtom instanceof RelationshipAtom); // This is safe due to the check above
            RelationshipAtom parentAtom = (RelationshipAtom) pAtom;

            boolean unifyRoleVariables = parentAtom.getRelationPlayers().stream()
                    .map(RelationPlayer::getRole)
                    .flatMap(CommonUtil::optionalToStream)
                    .filter(rp -> rp.var().isUserDefinedName())
                    .findFirst().isPresent();
            getRelationPlayerMappings(parentAtom, exact)
                    .forEach(mappings -> {
                        Unifier unifier = new UnifierImpl(baseUnifier);
                        mappings.forEach(rpm -> {
                            //add role player mapping
                            unifier.addMapping(rpm.getKey().getRolePlayer().var(), rpm.getValue().getRolePlayer().var());

                            //add role var mapping if needed
                            VarPattern childRolePattern = rpm.getKey().getRole().orElse(null);
                            VarPattern parentRolePattern = rpm.getValue().getRole().orElse(null);
                            if (parentRolePattern != null && childRolePattern != null && unifyRoleVariables){
                                unifier.addMapping(childRolePattern.admin().var(), parentRolePattern.admin().var());
                            }

                        });
                        unifiers.add(unifier);
                    });
        } else {
            unifiers.add(baseUnifier);
        }
        return new MultiUnifierImpl(unifiers);
    }

    /**
     * if any {@link Role} variable of the parent is user defined rewrite ALL {@link Role} variables to user defined (otherwise unification is problematic)
     * @param parentAtom parent atom that triggers rewrite
     * @return new relation atom with user defined {@link Role} variables if necessary or this
     */
    private RelationshipAtom rewriteWithVariableRoles(Atom parentAtom){
        if (!parentAtom.requiresRoleExpansion()) return this;

        VarPattern relVar = getPattern().asVarPattern().getProperty(IsaProperty.class)
                .map(prop -> getVarName().isa(prop.type())).orElse(getVarName());

        for (RelationPlayer rp: getRelationPlayers()) {
            VarPatternAdmin rolePattern = rp.getRole().orElse(null);
            if (rolePattern != null) {
                Var roleVar = rolePattern.var();
                Label roleLabel = rolePattern.getTypeLabel().orElse(null);
                relVar = relVar.rel(roleVar.asUserDefined().label(roleLabel), rp.getRolePlayer());
            } else {
                relVar = relVar.rel(rp.getRolePlayer());
            }
        }
        return new RelationshipAtom(relVar.admin(), getPredicateVariable(), getTypePredicate(), getParentQuery());
    }

    /**
     * @param parentAtom parent atom that triggers rewrite
     * @return new relation atom with user defined name if necessary or this
     */
    private RelationshipAtom rewriteWithRelationVariable(Atom parentAtom){
        if (!parentAtom.getVarName().isUserDefinedName()) return this;

        VarPattern newVar = Graql.var().asUserDefined();
        VarPattern relVar = getPattern().asVarPattern().getProperty(IsaProperty.class)
                .map(prop -> newVar.isa(prop.type()))
                .orElse(newVar);

        for (RelationPlayer c: getRelationPlayers()) {
            VarPatternAdmin roleType = c.getRole().orElse(null);
            if (roleType != null) {
                relVar = relVar.rel(roleType, c.getRolePlayer());
            } else {
                relVar = relVar.rel(c.getRolePlayer());
            }
        }
        return new RelationshipAtom(relVar.admin(), getPredicateVariable(), getTypePredicate(), getParentQuery());
    }

    @Override
    public Atom rewriteToUserDefined(Atom parentAtom){
        return this
                .rewriteWithRelationVariable(parentAtom)
                .rewriteWithVariableRoles(parentAtom);
    }
}<|MERGE_RESOLUTION|>--- conflicted
+++ resolved
@@ -467,16 +467,6 @@
         return compatibleTypes;
     }
 
-<<<<<<< HEAD
-        //sort the types in order to prioritise relations with higher chance of yielding answers
-        return compatibleTypes.asMap().entrySet().stream()
-                .sorted(Comparator.comparing(e -> -e.getValue().size()))
-                .sorted(Comparator.comparing(e -> e.getKey().isImplicit()))
-                .map(Map.Entry::getKey)
-                //all supers are also compatible
-                .filter(t -> Sets.intersection(supers(t), compatibleTypes.keySet()).isEmpty())
-                .collect(Collectors.toList());
-=======
     /**
      * infer {@link RelationshipType}s that this {@link RelationshipAtom} can potentially have
      * NB: {@link EntityType}s and link {@link Role}s are treated separately as they behave differently:
@@ -492,10 +482,12 @@
                     .filter(at -> !Sets.intersection(at.getVarNames(), untypedRoleplayers).isEmpty())
                     .collect(toSet());
 
+            //sort the types in order to prioritise relations with higher chance of yielding answers
             possibleRelations = compatibleConfigurations.asMap().entrySet().stream()
                     //sort by number of allowed roles
                     .sorted(Comparator.comparing(e -> -e.getValue().size()))
                     .sorted(Comparator.comparing(e -> e.getKey().relates().count() != getRelationPlayers().size()))
+                    .sorted(Comparator.comparing(e -> e.getKey().isImplicit()))
                     //sort by number of types untyped role players can have
                     .map(e -> {
                         if (untypedNeighbours.isEmpty()) return new Pair<>(e.getKey(), 0L);
@@ -521,7 +513,6 @@
                     .collect(Collectors.toList());
         }
         return possibleRelations;
->>>>>>> 33f84b45
     }
 
     /**
