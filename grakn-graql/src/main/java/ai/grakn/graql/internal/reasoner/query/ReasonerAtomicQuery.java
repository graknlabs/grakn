--- conflicted
+++ resolved
@@ -293,12 +293,8 @@
         answers = answers
                 .map(a -> a.filterVars(queryVars))
                 .map(a -> a.unify(u))
-<<<<<<< HEAD
                 .map(a -> a.unify(pu))
                 .filter(a -> !a.isEmpty());
-=======
-                .map(a -> a.unify(pu));
->>>>>>> 1755c22e
 
         //if query not exactly equal to the rule head, do some conversion
         return  isHeadEquivalent? dCache.record(this, answers) : dCache.record(this, getFilteredAnswerStream(answers));
@@ -325,21 +321,12 @@
         Stream<Answer> answerStream = cache.contains(this) ? Stream.empty() : dCache.record(this, lookup(cache));
         if(queryAdmissible) {
 
-<<<<<<< HEAD
-            Iterator<Pair<InferenceRule, Pair<Unifier, Unifier>>> ruleIterator = getRuleIterator();
-            while(ruleIterator.hasNext()) {
-                Pair<InferenceRule, Pair<Unifier, Unifier>> rulePair = ruleIterator.next();
-                InferenceRule rule = rulePair.getKey();
-                Unifier u = rulePair.getValue().getKey();
-                Unifier pu = rulePair.getValue().getValue();
-=======
             Iterator<RuleTuple> ruleIterator = getRuleIterator();
             while(ruleIterator.hasNext()) {
                 RuleTuple ruleContext = ruleIterator.next();
                 InferenceRule rule = ruleContext.getRule();
                 Unifier u = ruleContext.getRuleUnifier();
                 Unifier pu = ruleContext.getPermutationUnifier();
->>>>>>> 1755c22e
 
                 Answer sub = this.getSubstitution().unify(u.inverse());
                 rule.getHead().addSubstitution(sub);
@@ -367,21 +354,13 @@
         return new ReasonerAtomicQueryIterator(this, sub, subGoals, cache);
     }
 
-<<<<<<< HEAD
-    Iterator<Pair<InferenceRule, Pair<Unifier, Unifier>>> getRuleIterator(){
-=======
     Iterator<RuleTuple> getRuleIterator(){
->>>>>>> 1755c22e
         return getAtom().getApplicableRules().stream()
                 .flatMap(r -> {
                     r.rewriteToUserDefined(getAtom());
                     Unifier ruleUnifier = r.getUnifier(getAtom());
                     return getPermutationUnifiers(r.getHead().getAtom()).stream()
-<<<<<<< HEAD
-                            .map(pu -> new Pair<>(new InferenceRule(r).propagateConstraints(getAtom(), ruleUnifier.inverse(), pu), new Pair<>(ruleUnifier, pu)));
-=======
                             .map(pu -> new RuleTuple(new InferenceRule(r).propagateConstraints(getAtom(), ruleUnifier.inverse(), pu), ruleUnifier, pu));
->>>>>>> 1755c22e
                 }).iterator();
     }
     /**
