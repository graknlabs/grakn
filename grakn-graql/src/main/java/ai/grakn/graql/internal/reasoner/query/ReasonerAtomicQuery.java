/*
 * Grakn - A Distributed Semantic Database
 * Copyright (C) 2016  Grakn Labs Limited
 *
 * Grakn is free software: you can redistribute it and/or modify
 * it under the terms of the GNU General Public License as published by
 * the Free Software Foundation, either version 3 of the License, or
 * (at your option) any later version.
 *
 * Grakn is distributed in the hope that it will be useful,
 * but WITHOUT ANY WARRANTY; without even the implied warranty of
 * MERCHANTABILITY or FITNESS FOR A PARTICULAR PURPOSE.  See the
 * GNU General Public License for more details.
 *
 * You should have received a copy of the GNU General Public License
 * along with Grakn. If not, see <http://www.gnu.org/licenses/gpl.txt>.
 */

package ai.grakn.graql.internal.reasoner.query;

import ai.grakn.GraknGraph;
import ai.grakn.concept.Concept;
import ai.grakn.graql.Graql;
import ai.grakn.graql.VarName;
import ai.grakn.graql.admin.Answer;
import ai.grakn.graql.admin.AnswerExplanation;
import ai.grakn.graql.admin.Atomic;
import ai.grakn.graql.admin.Conjunction;
import ai.grakn.graql.admin.ReasonerQuery;
import ai.grakn.graql.admin.Unifier;
import ai.grakn.graql.admin.VarAdmin;
import ai.grakn.graql.internal.query.QueryAnswer;
import ai.grakn.graql.internal.reasoner.atom.Atom;
import ai.grakn.graql.internal.reasoner.atom.AtomicFactory;
import ai.grakn.graql.internal.reasoner.atom.binary.Relation;
import ai.grakn.graql.internal.reasoner.atom.binary.TypeAtom;
import ai.grakn.graql.internal.reasoner.cache.Cache;
import ai.grakn.graql.internal.reasoner.cache.LazyQueryCache;
import ai.grakn.graql.internal.reasoner.cache.QueryCache;
import ai.grakn.graql.internal.reasoner.explanation.LookupExplanation;
import ai.grakn.graql.internal.reasoner.explanation.RuleExplanation;
import ai.grakn.graql.internal.reasoner.iterator.ReasonerQueryIterator;
import ai.grakn.graql.internal.reasoner.rule.InferenceRule;
import ai.grakn.util.ErrorMessage;
import com.google.common.collect.Sets;
import java.util.Collections;
import javafx.util.Pair;
import org.slf4j.Logger;
import org.slf4j.LoggerFactory;

import java.util.ArrayList;
import java.util.HashSet;
import java.util.Iterator;
import java.util.List;
import java.util.Map;
import java.util.Set;
import java.util.stream.Collectors;
import java.util.stream.Stream;
import java.util.stream.StreamSupport;

import static ai.grakn.graql.internal.reasoner.ReasonerUtils.getListPermutations;
import static ai.grakn.graql.internal.reasoner.ReasonerUtils.getUnifiersFromPermutations;
import static ai.grakn.graql.internal.reasoner.query.QueryAnswerStream.entityTypeFilter;
import static ai.grakn.graql.internal.reasoner.query.QueryAnswerStream.knownFilterWithInverse;
<<<<<<< HEAD
=======
import static ai.grakn.graql.internal.reasoner.query.QueryAnswerStream.subFilter;
>>>>>>> f6440f3c

/**
 *
 * <p>
 * Base reasoner atomic query. An atomic query is a query constrained to having at most one rule-resolvable atom
 * together with its accompanying constraints (predicates and types).
 * </p>
 *
 * @author Kasper Piskorski
 *
 */
public class ReasonerAtomicQuery extends ReasonerQueryImpl {

    private Atom atom;
    private static final Logger LOG = LoggerFactory.getLogger(ReasonerAtomicQuery.class);

    ReasonerAtomicQuery(Conjunction<VarAdmin> pattern, GraknGraph graph) {
        super(pattern, graph);
        atom = selectAtoms().stream().findFirst().orElse(null);
    }

    ReasonerAtomicQuery(ReasonerQueryImpl query) {
        super(query);
        atom = selectAtoms().stream().findFirst().orElse(null);
    }

    ReasonerAtomicQuery(Atom at) {
        super(at);
        atom = selectAtoms().stream().findFirst().orElse(null);
    }

    @Override
    public ReasonerQuery copy(){ return new ReasonerAtomicQuery(this);}

    @Override
    public boolean equals(Object obj) {
        return !(obj == null || this.getClass() != obj.getClass()) && super.equals(obj);
    }

    @Override
    public int hashCode() {
        return super.hashCode() + 37;
    }

    @Override
    public boolean isAtomic(){ return true;}

    /**
     * @return the atom constituting this atomic query
     */
    public Atom getAtom() {
        return atom;
    }


    @Override
    public boolean addAtomic(Atomic at) {
        if (super.addAtomic(at)) {
            if (atom == null && at.isSelectable()) atom = (Atom) at;
            return true;
        } else return false;
    }

    @Override
    public boolean removeAtomic(Atomic at) {
        if (super.removeAtomic(at)) {
            if (at.equals(atom)) atom = null;
            return true;
        } else return false;
    }

    @Override
    public Set<Atom> selectAtoms() {
        Set<Atom> selectedAtoms = super.selectAtoms();
        if (selectedAtoms.size() != 1) {
            throw new IllegalStateException(ErrorMessage.NON_ATOMIC_QUERY.getMessage(this.toString()));
        }
        return selectedAtoms;
    }

    @Override
    public Unifier getUnifier(ReasonerQuery p){
        if (p == this) return new UnifierImpl();
        ReasonerAtomicQuery parent = (ReasonerAtomicQuery) p;
        Unifier unifier = getAtom().getUnifier(parent.getAtom());
        //get type unifiers
        Set<Atomic> unified = new HashSet<>();
        getAtom().getTypeConstraints().forEach(type -> {
            Set<Atomic> toUnify = Sets.difference(parent.getEquivalentAtoms(type), unified);
            Atomic equiv = toUnify.stream().findFirst().orElse(null);
            //only apply if unambiguous
            if (equiv != null && toUnify.size() == 1){
                unifier.merge(type.getUnifier(equiv));
                unified.add(equiv);
            }
        });
        return unifier;
    }

    /**
     * resolve the query by performing either a db or memory lookup, depending on which is more appropriate
     * @param cache container of already performed query resolutions
     */
    public Stream<Answer> lookup(Cache<ReasonerAtomicQuery, ?> cache) {
        boolean queryVisited = cache.contains(this);
        return queryVisited ? cache.getAnswerStream(this) : DBlookup(cache);
    }

    Pair<Stream<Answer>, Unifier> lookupWithUnifier(Cache<ReasonerAtomicQuery, ?> cache) {
        boolean queryVisited = cache.contains(this);
        return queryVisited ? cache.getAnswerStreamWithUnifier(this) : new Pair<>(DBlookup(), new UnifierImpl());
    }

    private Stream<Answer> DBlookup() {
        return getMatchQuery().admin().stream()
                .map(QueryAnswer::new)
                .map(a -> a.explain(new LookupExplanation(this)));
    }

    /**
     * resolve the query by performing a db lookup with subsequent cache update
     */
    private Stream<Answer> DBlookup(Cache<ReasonerAtomicQuery, ?> cache) {
        return cache.record(this, DBlookup());
    }

    /**
     * execute insert on the query and return inserted answers
     */
    private Stream<Answer> insert() {
        return Graql.insert(getPattern().getVars()).withGraph(graph()).stream();
    }

    public Stream<Answer> materialise(Answer answer) {
        ReasonerAtomicQuery queryToMaterialise = new ReasonerAtomicQuery(this);
        queryToMaterialise.addSubstitution(answer);
        return queryToMaterialise.insert()
                .map(ans -> ans.setExplanation(answer.getExplanation()));
    }

    private Set<Unifier> getPermutationUnifiers(Atom headAtom) {
        if (!(atom.isRelation() && headAtom.isRelation())) return Collections.singleton(new UnifierImpl());

        //if atom is match all atom, add type from rule head and find unmapped roles
        Relation relAtom = atom.getType() == null ?
                ((Relation) AtomicFactory.create(atom, atom.getParentQuery())).addType(headAtom.getType()) :
                (Relation) atom;
        List<VarName> permuteVars = new ArrayList<>(relAtom.getUnmappedRolePlayers());
        if (!(atom.isRelation() && headAtom.isRelation()) || permuteVars.isEmpty()) return Collections.singleton(new UnifierImpl());

        List<List<VarName>> varPermutations = getListPermutations(
                new ArrayList<>(permuteVars)).stream()
                .filter(l -> !l.isEmpty())
                .collect(Collectors.toList()
                );
        return getUnifiersFromPermutations(permuteVars, varPermutations);
    }

    private Stream<Answer> getIdPredicateAnswerStream(Stream<Answer> stream){
        Answer idPredicateAnswer = getSubstitution();
        return stream.map(answer -> {
            AnswerExplanation exp = answer.getExplanation();
            return answer.merge(idPredicateAnswer).explain(exp);
        });
    }

    private Stream<Answer> getFilteredAnswerStream(Stream<Answer> answers){
        Set<VarName> vars = getVarNames();
        Set<TypeAtom> mappedTypeConstraints = atom.getMappedTypeConstraints();
        return getIdPredicateAnswerStream(answers)
                .filter(a -> entityTypeFilter(a, mappedTypeConstraints))
<<<<<<< HEAD
                .map(a -> a. filterVars(vars));
=======
                .map(a -> a.filterVars(vars))
                .flatMap(a -> a.permute(permutationUnifiers))
                .filter(a -> subFilter(a, unmappedIdPredicates))
                .filter(a -> entityTypeFilter(a, unmappedTypeConstraints));
>>>>>>> f6440f3c
    }

    /**
     * attempt query resolution via application of a specific rule
     * @param rule rule to apply to resolve the query
     * @param subGoals set of visited subqueries
     * @param cache collection of performed query resolutions
     * @param materialise materialisation flag
     * @return answers from rule resolution
     */
    private Stream<Answer> resolveViaRule(InferenceRule rule,
                                          Unifier u,
                                          Unifier pu,
                                          Set<ReasonerAtomicQuery> subGoals,
                                          Cache<ReasonerAtomicQuery, ?> cache,
                                          Cache<ReasonerAtomicQuery, ?> dCache,
                                          boolean materialise,
                                          boolean explanation,
                                          boolean differentialJoin){
        Atom atom = this.getAtom();

        LOG.trace("Applying rule to: " + this + rule);
        LOG.trace("t: " + u);
        LOG.trace("tp: " + pu);

        ReasonerQueryImpl ruleBody = rule.getBody();
        ReasonerAtomicQuery ruleHead = rule.getHead();
        Set<VarName> varsToRetain = rule.hasDisconnectedHead()? ruleBody.getVarNames() : ruleHead.getVarNames();

        subGoals.add(this);
        Stream<Answer> answers = ruleBody
                .computeJoin(subGoals, cache, dCache, materialise, explanation, differentialJoin)
                .map(a -> a.filterVars(varsToRetain))
                .distinct()
                .map(ans -> ans.explain(new RuleExplanation(rule)));

        if (materialise || rule.requiresMaterialisation(atom)) {
            if (!cache.contains(ruleHead)) dCache.record(ruleHead, ruleHead.lookup(cache));
            //filter known to make sure no duplicates are inserted (put behaviour)
            Map<Pair<VarName, Concept>, Set<Answer>> known = cache.getInverseAnswerMap(ruleHead);
            Map<Pair<VarName, Concept>, Set<Answer>> dknown = dCache.getInverseAnswerMap(ruleHead);

            answers = answers
                    .filter(a -> knownFilterWithInverse(a, known))
                    .filter(a -> knownFilterWithInverse(a, dknown))
                    .flatMap(ruleHead::materialise);

            answers = dCache.record(ruleHead, answers);
        }


        //unify answers
        boolean isHeadEquivalent = this.isEquivalent(ruleHead);
        Set<VarName> queryVars = this.getVarNames().size() < ruleHead.getVarNames().size()? u.keySet() : ruleHead.getVarNames();
        answers = answers
                .map(a -> a.filterVars(queryVars))
                .map(a -> a.unify(u))
                .map(a -> a.unify(pu));


        //if query not exactly equal to the rule head, do some conversion
        return  isHeadEquivalent? dCache.record(this, answers) : dCache.record(this, getFilteredAnswerStream(answers));
    }

    /**
     * resolves the query by performing lookups and rule resolution and returns a stream of new answers
     * @param subGoals visited subGoals (recursive queries)
     * @param cache global query cache
     * @param dCache differential query cache
     * @param materialise whether inferred information should be materialised
     * @return stream of differential answers
     */
    Stream<Answer> answerStream(Set<ReasonerAtomicQuery> subGoals,
                                       Cache<ReasonerAtomicQuery, ?> cache,
                                       Cache<ReasonerAtomicQuery, ?> dCache,
                                       boolean materialise,
                                       boolean explanation,
                                       boolean differentialJoin){
        boolean queryAdmissible = !subGoals.contains(this);

        LOG.trace("AQ: " + this);

        Stream<Answer> answerStream = cache.contains(this) ? Stream.empty() : dCache.record(this, lookup(cache));
        if(queryAdmissible) {

            Iterator<Pair<InferenceRule, Pair<Unifier, Unifier>>> ruleIterator = getRuleIterator();
            while(ruleIterator.hasNext()) {
                Pair<InferenceRule, Pair<Unifier, Unifier>> rulePair = ruleIterator.next();
                InferenceRule rule = rulePair.getKey();
                Unifier u = rulePair.getValue().getKey();
                Unifier pu = rulePair.getValue().getValue();

                Answer sub = this.getSubstitution().unify(u.inverse());
                rule.getHead().addSubstitution(sub);
                rule.getBody().addSubstitution(sub);

                Stream<Answer> localStream = resolveViaRule(rule, u, pu, subGoals, cache, dCache, materialise, explanation, differentialJoin);
                answerStream = Stream.concat(answerStream, localStream);
            }
        }

        return dCache.record(this, answerStream);
    }

    @Override
    public Stream<Answer> resolve(boolean materialise, boolean explanation, LazyQueryCache<ReasonerAtomicQuery> cache, LazyQueryCache<ReasonerAtomicQuery> dCache) {
        if (!this.getAtom().isRuleResolvable()) {
            return this.getMatchQuery().admin().stream().map(QueryAnswer::new);
        } else {
            return new QueryAnswerIterator(materialise, explanation, cache, dCache).hasStream();
        }
    }

    @Override
    public ReasonerQueryIterator iterator(Answer sub, Set<ReasonerAtomicQuery> subGoals, QueryCache<ReasonerAtomicQuery> cache){
        return new ReasonerAtomicQueryIterator(this, sub, subGoals, cache);
    }

    Iterator<Pair<InferenceRule, Pair<Unifier, Unifier>>> getRuleIterator(){
        return getAtom().getApplicableRules().stream()
                .flatMap(r -> {
                    r.rewriteToUserDefined(getAtom());
                    Unifier ruleUnifier = r.getUnifier(getAtom());
                    return getPermutationUnifiers(r.getHead().getAtom()).stream()
                            .map(pu -> new Pair<>(new InferenceRule(r).propagateConstraints(getAtom(), ruleUnifier.inverse(), pu), new Pair<>(ruleUnifier, pu)));
                }).iterator();
    }
    /**
     *
     * <p>
     * Iterator for query answers maintaining the iterative behaviour of QSQ scheme.
     * </p>
     *
     * @author Kasper Piskorski
     *
     */
    private class QueryAnswerIterator extends ReasonerQueryIterator {

        private int iter = 0;
        private long answers = 0;
        private final boolean materialise;
        private final boolean explanation;
        private final Set<ReasonerAtomicQuery> subGoals = new HashSet<>();

        private final LazyQueryCache<ReasonerAtomicQuery> cache;
        private final LazyQueryCache<ReasonerAtomicQuery> dCache;
        private Iterator<Answer> answerIterator;

        QueryAnswerIterator(boolean materialise, boolean explanation, LazyQueryCache<ReasonerAtomicQuery> cache, LazyQueryCache<ReasonerAtomicQuery> dCache){
            this.materialise = materialise;
            this.explanation = explanation;
            this.cache = cache;
            this.dCache = dCache;
            this.answerIterator = query().answerStream(subGoals, cache, dCache, materialise, explanation, iter != 0).iterator();
        }

        private ReasonerAtomicQuery query(){ return ReasonerAtomicQuery.this;}

        /**
         * @return stream constructed out of the answer iterator
         */
        @Override
        public Stream<Answer> hasStream(){
            Iterable<Answer> iterable = () -> this;
            return StreamSupport.stream(iterable.spliterator(), false).distinct().peek(ans -> answers++);
        }

        private void computeNext(){
            iter++;
            subGoals.clear();
            answerIterator = query().answerStream(subGoals, cache, dCache, materialise, explanation, iter != 0).iterator();
        }

        /**
         * check whether answers available, if answers not fully computed compute more answers
         * @return true if answers available
         */
        @Override
        public boolean hasNext() {
            if (answerIterator.hasNext()) return true;
                //iter finished
            else {
                updateCache();
                long dAns = differentialAnswerSize();
                if (dAns != 0 || iter == 0) {
                    LOG.debug("Atom: " + query().getAtom() + " iter: " + iter + " answers: " + answers + " dAns = " + dAns);
                    computeNext();
                    return answerIterator.hasNext();
                }
                else return false;
            }
        }

        private void updateCache(){
            dCache.remove(cache);
            cache.add(dCache);
            cache.reload();
        }

        /**
         * @return single answer to the query
         */
        @Override
        public Answer next() {
            return answerIterator.next();
        }

        private long differentialAnswerSize(){
            return dCache.answerSize(subGoals);
        }
    }
}<|MERGE_RESOLUTION|>--- conflicted
+++ resolved
@@ -62,10 +62,6 @@
 import static ai.grakn.graql.internal.reasoner.ReasonerUtils.getUnifiersFromPermutations;
 import static ai.grakn.graql.internal.reasoner.query.QueryAnswerStream.entityTypeFilter;
 import static ai.grakn.graql.internal.reasoner.query.QueryAnswerStream.knownFilterWithInverse;
-<<<<<<< HEAD
-=======
-import static ai.grakn.graql.internal.reasoner.query.QueryAnswerStream.subFilter;
->>>>>>> f6440f3c
 
 /**
  *
@@ -237,14 +233,7 @@
         Set<TypeAtom> mappedTypeConstraints = atom.getMappedTypeConstraints();
         return getIdPredicateAnswerStream(answers)
                 .filter(a -> entityTypeFilter(a, mappedTypeConstraints))
-<<<<<<< HEAD
                 .map(a -> a. filterVars(vars));
-=======
-                .map(a -> a.filterVars(vars))
-                .flatMap(a -> a.permute(permutationUnifiers))
-                .filter(a -> subFilter(a, unmappedIdPredicates))
-                .filter(a -> entityTypeFilter(a, unmappedTypeConstraints));
->>>>>>> f6440f3c
     }
 
     /**
@@ -303,7 +292,6 @@
                 .map(a -> a.filterVars(queryVars))
                 .map(a -> a.unify(u))
                 .map(a -> a.unify(pu));
-
 
         //if query not exactly equal to the rule head, do some conversion
         return  isHeadEquivalent? dCache.record(this, answers) : dCache.record(this, getFilteredAnswerStream(answers));
