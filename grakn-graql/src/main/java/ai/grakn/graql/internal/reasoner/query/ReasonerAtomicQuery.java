--- conflicted
+++ resolved
@@ -65,7 +65,6 @@
 public class ReasonerAtomicQuery extends ReasonerQueryImpl {
 
     private Atom atom;
-    private ReasonerAtomicQuery parent = null;
     final private QueryAnswers answers = new QueryAnswers();
     final private QueryAnswers newAnswers = new QueryAnswers();
     private static final Logger LOG = LoggerFactory.getLogger(ReasonerAtomicQuery.class);
@@ -83,7 +82,6 @@
     public ReasonerAtomicQuery(ReasonerAtomicQuery q){
         super(q);
         atom = selectAtoms().stream().findFirst().orElse(null);
-        parent = q.getParent();
     }
 
     public ReasonerAtomicQuery(Atom at, Set<VarName> vars) {
@@ -103,12 +101,7 @@
         ReasonerAtomicQuery a2 = (ReasonerAtomicQuery) obj;
         return this.isEquivalent(a2);
     }
-
-    /**
-     * @return the parent (more specific related query) of this query
-     */
-    public ReasonerAtomicQuery getParent(){ return parent;}
-
+    
     /**
      * @return the atom constituting this atomic query
      */
@@ -339,14 +332,10 @@
         }
 
         QueryAnswers filteredAnswers = answers
-<<<<<<< HEAD
-                .filterVars(this.getSelectedNames());
+                .filterVars(this.getSelectedNames())
                 //.filterIncomplete(this.getSelectedNames());
-=======
-                .filterVars(this.getSelectedNames())
-                .filterIncomplete(this.getSelectedNames())
                 .permute(this.getAtom());
->>>>>>> 3fb7abcd
+
         this.getAnswers().addAll(filteredAnswers);
         this.newAnswers.addAll(filteredAnswers);
         cache.record(this);
@@ -418,10 +407,6 @@
             LOG.debug("Atom: " + outer().getAtom() + " iter: " + iter + " answers: " + size());
             dAns = size() - dAns;
             iter++;
-<<<<<<< HEAD
-            //if (!materialise) cache.propagateAnswers();
-=======
->>>>>>> 3fb7abcd
         }
 
         private void computeNext(){
