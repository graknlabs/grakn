--- conflicted
+++ resolved
@@ -213,13 +213,8 @@
     }
 
     @Override
-<<<<<<< HEAD
     public Var has(String type) {
-        return has(Graql.name(type));
-=======
-    public Var hasResource(String type) {
-        return hasResource(Graql.label(type));
->>>>>>> 5ae0249a
+        return has(Graql.label(type));
     }
 
     @Override
@@ -228,13 +223,8 @@
     }
 
     @Override
-<<<<<<< HEAD
     public Var key(String type) {
-        return key(Graql.var().name(type));
-=======
-    public Var hasKey(String type) {
-        return hasKey(Graql.var().label(type));
->>>>>>> 5ae0249a
+        return key(Graql.var().label(type));
     }
 
     @Override
