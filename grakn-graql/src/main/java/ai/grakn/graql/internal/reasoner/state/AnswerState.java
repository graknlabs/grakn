/*
 * Grakn - A Distributed Semantic Database
 * Copyright (C) 2016  Grakn Labs Limited
 *
 * Grakn is free software: you can redistribute it and/or modify
 * it under the terms of the GNU General Public License as published by
 * the Free Software Foundation, either version 3 of the License, or
 * (at your option) any later version.
 *
 * Grakn is distributed in the hope that it will be useful,
 * but WITHOUT ANY WARRANTY; without even the implied warranty of
 * MERCHANTABILITY or FITNESS FOR A PARTICULAR PURPOSE.  See the
 * GNU General Public License for more details.
 *
 * You should have received a copy of the GNU General Public License
 * along with Grakn. If not, see <http://www.gnu.org/licenses/gpl.txt>.
 */

package ai.grakn.graql.internal.reasoner.state;

import ai.grakn.graql.Var;
import ai.grakn.graql.admin.Answer;
import ai.grakn.graql.admin.Unifier;
import ai.grakn.graql.internal.query.QueryAnswer;
import ai.grakn.graql.internal.reasoner.cache.QueryCache;
import ai.grakn.graql.internal.reasoner.explanation.RuleExplanation;
import ai.grakn.graql.internal.reasoner.query.ReasonerAtomicQuery;
import ai.grakn.graql.internal.reasoner.query.ReasonerQueries;
import ai.grakn.graql.internal.reasoner.rule.InferenceRule;
import java.util.Set;


/**
 *
 * <p>
 * Resolution state holding an answer ({@link Answer}) to the parent state.
 * </p>
 *
 * @author Kasper Piskorski
 *
 */
class AnswerState extends ResolutionState {

    AnswerState(Answer sub, Unifier u, QueryState parent) {
        super(sub, u, parent);
    }

    @Override
    public boolean isAnswerState(){ return true;}

    @Override
    public ResolutionState generateSubGoal() {
        return getParentState().propagateAnswer(this);
    }

    Answer getAnswer(){
        if (!getParentState().isAtomicState()) return getSubstitution();
        else{
            Answer answer;
            AtomicState parent = (AtomicState) getParentState();
            ReasonerAtomicQuery query = parent.getQuery();
            InferenceRule rule = parent.getCurrentRule();
            QueryCache<ReasonerAtomicQuery> cache = parent.getCache();
            if (rule == null) answer = getSubstitution();
            else{
                answer = rule.requiresMaterialisation(query.getAtom()) ?
                        getMaterialisedAnswer(query, rule, cache) :
                        getRuleAnswer(query, rule);
            }
            return cache.recordAnswerWithUnifier(query, answer, parent.getCacheUnifier());
        }
    }

    private Answer getRuleAnswer(ReasonerAtomicQuery query, InferenceRule rule){
        Answer answer = getSubstitution()
                .merge(rule.getHead().getRoleSubstitution())
                .unify(getUnifier());
        if (answer.isEmpty()) return answer;

        return answer
                .merge(query.getSubstitution())
                .project(query.getVarNames())
                .explain(new RuleExplanation(query, rule));
    }

    private Answer getMaterialisedAnswer(ReasonerAtomicQuery query, InferenceRule rule, QueryCache<ReasonerAtomicQuery> cache){
        Answer ans = getSubstitution();
        Unifier unifier = getUnifier();
        ReasonerAtomicQuery subbedQuery = ReasonerQueries.atomic(query, ans);
        ReasonerAtomicQuery ruleHead = ReasonerQueries.atomic(rule.getHead(), ans);

        Set<Var> queryVars = query.getVarNames().size() < ruleHead.getVarNames().size()?
                unifier.keySet() :
                ruleHead.getVarNames();

        boolean queryEquivalentToHead = subbedQuery.isEquivalent(ruleHead);

        //check if the specific answer to ruleHead already in cache/db
<<<<<<< HEAD
        Answer headAnswer = cache
                .getAnswer(ruleHead, ans)
                .filterVars(queryVars)
=======
        Answer headAnswer = ruleHead
                .lookupAnswer(cache, ans)
                .project(queryVars)
>>>>>>> 2d8f91bd
                .unify(unifier);

        //if not and query different than rule head do the same with the query
        Answer queryAnswer = headAnswer.isEmpty() && queryEquivalentToHead?
<<<<<<< HEAD
                cache.getAnswer(query, ans) :
=======
                subbedQuery.lookupAnswer(cache, ans) :
>>>>>>> 2d8f91bd
                new QueryAnswer();

        //ensure no duplicates created - only materialise answer if it doesn't exist in the db
        if (headAnswer.isEmpty()
                && queryAnswer.isEmpty()) {
            Answer materialisedSub = ruleHead.materialise(ans).findFirst().orElse(null);
            if (!queryEquivalentToHead) cache.recordAnswer(ruleHead, materialisedSub);
            ans = materialisedSub
                    .project(queryVars)
                    .unify(unifier);
        } else {
            ans = headAnswer.isEmpty()? queryAnswer : headAnswer;
        }

        if (ans.isEmpty()) return ans;

        return ans
                .merge(query.getSubstitution())
                .explain(new RuleExplanation(query, rule));
    }

}<|MERGE_RESOLUTION|>--- conflicted
+++ resolved
@@ -96,24 +96,14 @@
         boolean queryEquivalentToHead = subbedQuery.isEquivalent(ruleHead);
 
         //check if the specific answer to ruleHead already in cache/db
-<<<<<<< HEAD
         Answer headAnswer = cache
                 .getAnswer(ruleHead, ans)
-                .filterVars(queryVars)
-=======
-        Answer headAnswer = ruleHead
-                .lookupAnswer(cache, ans)
                 .project(queryVars)
->>>>>>> 2d8f91bd
                 .unify(unifier);
 
         //if not and query different than rule head do the same with the query
         Answer queryAnswer = headAnswer.isEmpty() && queryEquivalentToHead?
-<<<<<<< HEAD
                 cache.getAnswer(query, ans) :
-=======
-                subbedQuery.lookupAnswer(cache, ans) :
->>>>>>> 2d8f91bd
                 new QueryAnswer();
 
         //ensure no duplicates created - only materialise answer if it doesn't exist in the db
