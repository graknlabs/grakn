--- conflicted
+++ resolved
@@ -98,11 +98,7 @@
         //check if the specific answer to ruleHead already in cache/db
         Answer headAnswer = cache
                 .getAnswer(ruleHead, ans)
-<<<<<<< HEAD
-                .filterVars(queryVars)
-=======
                 .project(queryVars)
->>>>>>> 3777d3ce
                 .unify(unifier);
 
         //if not and query different than rule head do the same with the query
