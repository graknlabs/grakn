/*
 * Grakn - A Distributed Semantic Database
 * Copyright (C) 2016  Grakn Labs Limited
 *
 * Grakn is free software: you can redistribute it and/or modify
 * it under the terms of the GNU General Public License as published by
 * the Free Software Foundation, either version 3 of the License, or
 * (at your option) any later version.
 *
 * Grakn is distributed in the hope that it will be useful,
 * but WITHOUT ANY WARRANTY; without even the implied warranty of
 * MERCHANTABILITY or FITNESS FOR A PARTICULAR PURPOSE.  See the
 * GNU General Public License for more details.
 *
 * You should have received a copy of the GNU General Public License
 * along with Grakn. If not, see <http://www.gnu.org/licenses/gpl.txt>.
 */

package ai.grakn.graql.internal.hal;

import ai.grakn.concept.Concept;
import ai.grakn.concept.Instance;
import ai.grakn.concept.RelationType;
import ai.grakn.concept.RoleType;
import ai.grakn.concept.Type;
import ai.grakn.util.REST;
import com.theoryinpractise.halbuilder.api.Representation;
import com.theoryinpractise.halbuilder.api.RepresentationFactory;
import com.theoryinpractise.halbuilder.standard.StandardRepresentationFactory;

import java.util.Collection;

import static ai.grakn.graql.internal.hal.HALConceptRepresentationBuilder.generateConceptState;

/**
 * Class used to build the HAL representation of a given concept.
 */

class HALConceptOntology {

    private final RepresentationFactory factory;

    private final Representation halResource;

    private final String keyspace;
    private final int limit;
    private final int offset;

    private final String resourceLinkPrefix;
    private final String resourceLinkOntologyPrefix;
    private final static String ISA_EDGE = "isa";
    private final static String SUB_EDGE = "sub";
    private final static String ONTOLOGY_LINK = "ontology";
    private final static String OUTBOUND_EDGE = "OUT";
    private final static String INBOUND_EDGE = "IN";
    private final static String HAS_ROLE_EDGE = "has-role";
    private final static String HAS_RESOURCE_EDGE = "has-resource";
    private final static String PLAYS_ROLE_EDGE = "plays-role";

    // - State properties

    private final static String DIRECTION_PROPERTY = "_direction";


    HALConceptOntology(Concept concept,String keyspace, int offset, int limit) {

        //building HAL concepts using: https://github.com/HalBuilder/halbuilder-core
        resourceLinkPrefix = REST.WebPath.CONCEPT_BY_ID_URI;
        resourceLinkOntologyPrefix = REST.WebPath.CONCEPT_BY_ID_ONTOLOGY_URI;
        this.keyspace=keyspace;
        this.offset = offset;
        this.limit = limit;
        factory = new StandardRepresentationFactory();
        halResource = factory.newRepresentation(resourceLinkPrefix + concept.getId()+getURIParams());

        handleConceptOntology(halResource, concept);

    }

    private String getURIParams() {
        // If limit -1, we don't append the limit parameter to the URI string
        String limitParam = (this.limit >= 0) ? "&limit=" + this.limit : "";

        return "?keyspace=" + this.keyspace + "&offset=0"+ limitParam;
    }

    private void generateStateAndLinks(Representation resource, Concept concept) {

        resource.withLink(ONTOLOGY_LINK, resourceLinkOntologyPrefix + concept.getId() + getURIParams());
        generateConceptState(resource,concept);
    }

    private void embedType(Representation halResource, Concept concept) {

        // temp fix until a new behaviour is defined
        Representation HALType;
        if (concept.isInstance()) {
            Instance instance = concept.asInstance();
            HALType = factory.newRepresentation(resourceLinkPrefix + instance.type().getId()+getURIParams())
                    .withProperty(DIRECTION_PROPERTY, OUTBOUND_EDGE);
            generateStateAndLinks(HALType, instance.type());
            halResource.withRepresentation(ISA_EDGE, HALType);
        }

    }

    private void handleConceptOntology(Representation halResource, Concept concept) {
        generateStateAndLinks(halResource, concept);

        if (concept.isType()) {
            attachRolesPlayed(halResource, concept.asType().playsRoles());
            attachTypeResources(halResource, concept.asType());
        }

        if (concept.isRelationType()) {
            relationTypeOntology(halResource, concept.asRelationType());
        } else if (concept.isRoleType()) {
            roleTypeOntology(halResource, concept.asRoleType());
        }

        if (concept.isType()) {
            concept.asType().subTypes().forEach(instance -> {
                // let's not put the current type in its own embedded
                if (!instance.getId().equals(concept.getId())) {
                    Representation instanceResource = factory.newRepresentation(resourceLinkPrefix + instance.getId() + getURIParams())
                            .withProperty(DIRECTION_PROPERTY, INBOUND_EDGE);
                    generateStateAndLinks(instanceResource, instance);
                    halResource.withRepresentation(SUB_EDGE, instanceResource);
                }
            });
        }

        if(concept.isInstance()){
            //attach instance resources
            concept.asInstance().resources().forEach(currentResource -> {
<<<<<<< HEAD
                Representation embeddedResource = factory.newRepresentation(resourceLinkPrefix + currentResource.getId() + this.keyspace)
=======
                Representation embeddedResource = factory.newRepresentation(resourceLinkPrefix + currentResource.getId() + getURIParams())
>>>>>>> 8bd26918
                        .withProperty(DIRECTION_PROPERTY, OUTBOUND_EDGE);
                generateStateAndLinks(embeddedResource, currentResource);
                halResource.withRepresentation(currentResource.type().getName().getValue(), embeddedResource);
            });
        }
    }


    private void roleTypeOntology(Representation halResource, RoleType roleType) {
        roleType.playedByTypes().forEach(type -> {
            Representation roleRepresentation = factory.newRepresentation(resourceLinkPrefix + type.getId()+getURIParams())
                    .withProperty(DIRECTION_PROPERTY, INBOUND_EDGE);
            generateStateAndLinks(roleRepresentation, type);
            halResource.withRepresentation(PLAYS_ROLE_EDGE, roleRepresentation);
        });

        roleType.relationTypes().forEach(relType-> {
                Representation roleRepresentation = factory.newRepresentation(resourceLinkPrefix + relType.getId() +getURIParams())
                        .withProperty(DIRECTION_PROPERTY, INBOUND_EDGE);
                generateStateAndLinks(roleRepresentation, relType);
                halResource.withRepresentation(HAS_ROLE_EDGE, roleRepresentation);
            });
    }

    private void relationTypeOntology(Representation halResource, RelationType relationType) {
        relationType.hasRoles().forEach(role -> {
            Representation roleRepresentation = factory.newRepresentation(resourceLinkPrefix + role.getId()+getURIParams())
                    .withProperty(DIRECTION_PROPERTY, OUTBOUND_EDGE);
            generateStateAndLinks(roleRepresentation, role);
            //We always return roles with in embedded the entities that play that role.
            roleTypeOntology(roleRepresentation, role);
            halResource.withRepresentation(HAS_ROLE_EDGE, roleRepresentation);
        });
    }

    private void attachTypeResources(Representation halResource, Type conceptType){
        conceptType.resources().forEach(currentResourceType -> {
            Representation embeddedResource = factory
<<<<<<< HEAD
                    .newRepresentation(resourceLinkPrefix + currentResourceType.getId() + this.keyspace)
=======
                    .newRepresentation(resourceLinkPrefix + currentResourceType.getId() + getURIParams())
>>>>>>> 8bd26918
                    .withProperty(DIRECTION_PROPERTY, OUTBOUND_EDGE);
            generateStateAndLinks(embeddedResource, currentResourceType);
            halResource.withRepresentation(HAS_RESOURCE_EDGE, embeddedResource);
        });
    }

    private void attachRolesPlayed(Representation halResource, Collection<RoleType> roles) {
        roles.forEach(role -> {
            Representation roleRepresentation = factory
<<<<<<< HEAD
                    .newRepresentation(resourceLinkPrefix + role.getId()+this.keyspace)
=======
                    .newRepresentation(resourceLinkPrefix + role.getId()+getURIParams())
>>>>>>> 8bd26918
                    .withProperty(DIRECTION_PROPERTY, OUTBOUND_EDGE);
            generateStateAndLinks(roleRepresentation, role);
            //We always return roles with in embedded the relations they play in.
            roleTypeOntology(roleRepresentation, role);

            halResource.withRepresentation(PLAYS_ROLE_EDGE, roleRepresentation);
        });
    }

    public String render() {
        return halResource.toString(RepresentationFactory.HAL_JSON);
    }
}<|MERGE_RESOLUTION|>--- conflicted
+++ resolved
@@ -133,11 +133,7 @@
         if(concept.isInstance()){
             //attach instance resources
             concept.asInstance().resources().forEach(currentResource -> {
-<<<<<<< HEAD
-                Representation embeddedResource = factory.newRepresentation(resourceLinkPrefix + currentResource.getId() + this.keyspace)
-=======
                 Representation embeddedResource = factory.newRepresentation(resourceLinkPrefix + currentResource.getId() + getURIParams())
->>>>>>> 8bd26918
                         .withProperty(DIRECTION_PROPERTY, OUTBOUND_EDGE);
                 generateStateAndLinks(embeddedResource, currentResource);
                 halResource.withRepresentation(currentResource.type().getName().getValue(), embeddedResource);
@@ -176,11 +172,7 @@
     private void attachTypeResources(Representation halResource, Type conceptType){
         conceptType.resources().forEach(currentResourceType -> {
             Representation embeddedResource = factory
-<<<<<<< HEAD
-                    .newRepresentation(resourceLinkPrefix + currentResourceType.getId() + this.keyspace)
-=======
                     .newRepresentation(resourceLinkPrefix + currentResourceType.getId() + getURIParams())
->>>>>>> 8bd26918
                     .withProperty(DIRECTION_PROPERTY, OUTBOUND_EDGE);
             generateStateAndLinks(embeddedResource, currentResourceType);
             halResource.withRepresentation(HAS_RESOURCE_EDGE, embeddedResource);
@@ -190,11 +182,7 @@
     private void attachRolesPlayed(Representation halResource, Collection<RoleType> roles) {
         roles.forEach(role -> {
             Representation roleRepresentation = factory
-<<<<<<< HEAD
-                    .newRepresentation(resourceLinkPrefix + role.getId()+this.keyspace)
-=======
                     .newRepresentation(resourceLinkPrefix + role.getId()+getURIParams())
->>>>>>> 8bd26918
                     .withProperty(DIRECTION_PROPERTY, OUTBOUND_EDGE);
             generateStateAndLinks(roleRepresentation, role);
             //We always return roles with in embedded the relations they play in.
