--- conflicted
+++ resolved
@@ -106,16 +106,12 @@
                 .getProperty(RelationProperty.class)
                 .ifPresent(prop -> prop.relationPlayers().forEach(rps::add));
         this.relationPlayers = ImmutableList.copyOf(rps);
-<<<<<<< HEAD
-
         this.roleLabels = relationPlayers.stream()
                 .map(RelationPlayer::getRole)
                 .flatMap(CommonUtil::optionalToStream)
                 .map(VarPatternAdmin::getTypeLabel)
                 .flatMap(CommonUtil::optionalToStream)
                 .collect(toSet());
-=======
->>>>>>> 2d8f91bd
     }
 
     private RelationAtom(RelationAtom a) {
@@ -133,21 +129,8 @@
         return relationString + getPredicates(IdPredicate.class).map(IdPredicate::toString).collect(Collectors.joining(""));
     }
 
-<<<<<<< HEAD
-    private List<RelationPlayer> getRelationPlayers() { return relationPlayers;}
+    private ImmutableList<RelationPlayer> getRelationPlayers() { return relationPlayers;}
     private Set<Label> getRoleLabels() { return roleLabels;}
-=======
-    private ImmutableList<RelationPlayer> getRelationPlayers() { return relationPlayers;}
-
-    private Set<Label> getRoleLabels() {
-        return getRelationPlayers().stream()
-                .map(RelationPlayer::getRole)
-                .flatMap(CommonUtil::optionalToStream)
-                .map(VarPatternAdmin::getTypeLabel)
-                .flatMap(CommonUtil::optionalToStream)
-                .collect(toSet());
-    }
->>>>>>> 2d8f91bd
 
     /**
      * @return set constituting the role player var names
@@ -849,10 +832,9 @@
                         if (parentRolePattern != null && childRolePattern != null && unifyRoleVariables){
                             unifier.addMapping(childRolePattern.admin().var(), parentRolePattern.admin().var());
                         }
-
                     });
         }
-        return unifier.removeTrivialMappings();
+        return unifier;
     }
 
     /**
@@ -903,23 +885,9 @@
     }
 
     @Override
-<<<<<<< HEAD
-    public Unifier getUnifier(Atom pAtom) {
-        if (this.equals(pAtom)) return new UnifierImpl();
-
-        Unifier unifier = super.getUnifier(pAtom);
-        if (pAtom.isRelation()) {
-            RelationAtom parentAtom = (RelationAtom) pAtom;
-
-            getRelationPlayerMappings(parentAtom)
-                    .forEach(rpm -> unifier.addMapping(rpm.getKey().getRolePlayer().var(), rpm.getValue().getRolePlayer().var()));
-        }
-        return unifier;
-=======
     public Atom rewriteToUserDefined(Atom parentAtom){
         return this
                 .rewriteWithRelationVariable(parentAtom)
                 .rewriteWithVariableRoles(parentAtom);
->>>>>>> 2d8f91bd
     }
 }