--- conflicted
+++ resolved
@@ -727,19 +727,11 @@
                                     }))
                                     //prioritise mappings with sam var substitution (idpredicates)
                                     .sorted(Comparator.comparing(e -> {
-<<<<<<< HEAD
-                                        IdPredicate parentId = parentAtom.getIdPredicates().stream()
+                                        IdPredicate parentId = parentAtom.getPredicates(IdPredicate.class)
                                                 .filter(p -> p.getVarName().equals(e.getKey().getRolePlayer().var()))
                                                 .findFirst().orElse(null);
-                                        IdPredicate childId = getIdPredicates().stream()
+                                        IdPredicate childId = getPredicates(IdPredicate.class)
                                                 .filter(p -> p.getVarName().equals(e.getValue().getRolePlayer().var()))
-=======
-                                        IdPredicate parentId = parentAtom.getPredicates(IdPredicate.class)
-                                                .filter(p -> p.getVarName().equals(e.getKey().getRolePlayer().getVarName()))
-                                                .findFirst().orElse(null);
-                                        IdPredicate childId = getPredicates(IdPredicate.class)
-                                                .filter(p -> p.getVarName().equals(e.getValue().getRolePlayer().getVarName()))
->>>>>>> 9b0426d9
                                                 .findFirst().orElse(null);
                                         return !(parentId != null && childId != null && parentId.getPredicate().equals(childId.getPredicate()));
                                     }))
@@ -779,13 +771,8 @@
     @Override
     public Atom rewriteToUserDefined(){
         VarPattern newVar = Graql.var().asUserDefined();
-<<<<<<< HEAD
         VarPattern relVar = getPattern().asVarPattern().getProperty(IsaProperty.class)
-                .map(prop -> newVar.isa(prop.getType()))
-=======
-        VarPattern relVar = getPattern().asVar().getProperty(IsaProperty.class)
                 .map(prop -> newVar.isa(prop.type()))
->>>>>>> 9b0426d9
                 .orElse(newVar);
 
         for (RelationPlayer c: getRelationPlayers()) {
