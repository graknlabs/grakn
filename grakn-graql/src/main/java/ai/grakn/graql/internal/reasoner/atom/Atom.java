/*
 * Grakn - A Distributed Semantic Database
 * Copyright (C) 2016  Grakn Labs Limited
 *
 * Grakn is free software: you can redistribute it and/or modify
 * it under the terms of the GNU General Public License as published by
 * the Free Software Foundation, either version 3 of the License, or
 * (at your option) any later version.
 *
 * Grakn is distributed in the hope that it will be useful,
 * but WITHOUT ANY WARRANTY; without even the implied warranty of
 * MERCHANTABILITY or FITNESS FOR A PARTICULAR PURPOSE.  See the
 * GNU General Public License for more details.
 *
 * You should have received a copy of the GNU General Public License
 * along with Grakn. If not, see <http://www.gnu.org/licenses/gpl.txt>.
 */
package ai.grakn.graql.internal.reasoner.atom;

import ai.grakn.concept.ConceptId;
import ai.grakn.concept.OntologyConcept;
import ai.grakn.concept.Rule;
import ai.grakn.graql.Var;
import ai.grakn.graql.admin.Atomic;
import ai.grakn.graql.admin.ReasonerQuery;
import ai.grakn.graql.admin.Unifier;
import ai.grakn.graql.admin.VarPatternAdmin;
<<<<<<< HEAD
import ai.grakn.graql.admin.VarProperty;
=======
import ai.grakn.graql.internal.reasoner.UnifierImpl;
>>>>>>> bb610637
import ai.grakn.graql.internal.reasoner.atom.predicate.NeqPredicate;
import ai.grakn.graql.internal.reasoner.query.ResolutionPlan;
import ai.grakn.graql.internal.reasoner.utils.ReasonerUtils;
import ai.grakn.graql.internal.reasoner.atom.binary.TypeAtom;
import ai.grakn.graql.internal.reasoner.atom.predicate.IdPredicate;
import ai.grakn.graql.internal.reasoner.atom.predicate.Predicate;
import ai.grakn.graql.internal.reasoner.atom.predicate.ValuePredicate;
import ai.grakn.graql.internal.reasoner.query.ReasonerQueryImpl;
import ai.grakn.graql.internal.reasoner.rule.InferenceRule;
import com.google.common.collect.Sets;

import java.util.Collections;
import java.util.HashSet;
import java.util.Objects;
import java.util.Set;
import java.util.stream.Collectors;
import java.util.stream.Stream;

import static ai.grakn.graql.internal.reasoner.utils.ReasonerUtils.checkCompatible;

/**
 *
 * <p>
 * {@link AtomicBase} extension defining specialised functionalities.
 * </p>
 *
 * @author Kasper Piskorski
 *
 */
public abstract class Atom extends AtomicBase {

<<<<<<< HEAD
    private final VarProperty varProperty;
    private Type type = null;
    protected ConceptId typeId = null;
=======
>>>>>>> bb610637
    private int basePriority = Integer.MAX_VALUE;
    private Set<InferenceRule> applicableRules = null;

    protected Atom(VarProperty property, VarPatternAdmin pattern, ReasonerQuery par) {
        super(pattern, par);
        this.varProperty = property;
    }
    protected Atom(Atom a) {
        super(a);
<<<<<<< HEAD
        this.varProperty = a.varProperty;
        this.type = a.type;
        this.typeId = a.typeId;
=======
>>>>>>> bb610637
        this.applicableRules = a.applicableRules;
    }

    @Override
    public boolean isAtom(){ return true;}

    /**
     * @return true if the atom corresponds to a atom
     * */
    public boolean isType(){ return false;}

    /**
     * @return true if the atom corresponds to a non-unary atom
     * */
    public boolean isRelation(){return false;}

    /**
     * @return true if the atom corresponds to a resource atom
     * */
    public boolean isResource(){ return false;}


    public VarProperty getVarProperty(){ return varProperty;}

    /**
     * @return partial substitutions for this atom (NB: instances)
     */
    public Set<IdPredicate> getPartialSubstitutions(){ return new HashSet<>();}

    /**
     * compute base resolution priority of this atom
     * @return priority value
     */
    private int computePriority(){
        return computePriority(getPartialSubstitutions().stream().map(IdPredicate::getVarName).collect(Collectors.toSet()));
    }

    /**
     * compute resolution priority based on provided substitution variables
     * @param subbedVars variables having a substitution
     * @return resolution priority value
     */
    public int computePriority(Set<Var> subbedVars){
        int priority = 0;
        priority += Sets.intersection(getVarNames(), subbedVars).size() * ResolutionPlan.PARTIAL_SUBSTITUTION;
        priority += isRuleResolvable()? ResolutionPlan.RULE_RESOLVABLE_ATOM : 0;
        priority += isRecursive()? ResolutionPlan.RECURSIVE_ATOM : 0;

        priority += getTypeConstraints().size() * ResolutionPlan.GUARD;
        Set<Var> otherVars = getParentQuery().getAtoms().stream()
                .filter(a -> a != this)
                .flatMap(at -> at.getVarNames().stream())
                .collect(Collectors.toSet());
        priority += Sets.intersection(getVarNames(), otherVars).size() * ResolutionPlan.BOUND_VARIABLE;

        //inequality predicates with unmapped variable
        priority += getPredicates().stream()
                .filter(Predicate::isNeqPredicate)
                .map(p -> (NeqPredicate) p)
                .map(Predicate::getPredicate)
                .filter(v -> !subbedVars.contains(v)).count() * ResolutionPlan.INEQUALITY_PREDICATE;
        return priority;
    }

    /**
     * @return measure of priority with which this atom should be resolved
     */
    public int baseResolutionPriority(){
        if (basePriority == Integer.MAX_VALUE) {
            basePriority = computePriority();
        }
        return basePriority;
    }

    public abstract boolean isRuleApplicable(InferenceRule child);

    /**
     * @return set of potentially applicable rules - does shallow (fast) check for applicability
     */
    private Set<Rule> getPotentialRules(){
        OntologyConcept ontologyConcept = getOntologyConcept();
        return ontologyConcept != null ?
                ontologyConcept.subs().stream().flatMap(t -> t.getRulesOfConclusion().stream()).collect(Collectors.toSet()) :
                ReasonerUtils.getRules(graph());
    }

    /**
     * @return set of applicable rules - does detailed (slow) check for applicability
     */
    public Set<InferenceRule> getApplicableRules() {
        if (applicableRules == null) {
            applicableRules = getPotentialRules().stream()
                    .map(rule -> new InferenceRule(rule, graph()))
                    .filter(this::isRuleApplicable)
                    .collect(Collectors.toSet());
        }
        return applicableRules;
    }

    @Override
    public boolean isRuleResolvable() {
        return !getApplicableRules().isEmpty();
    }

    @Override
    public boolean isRecursive(){
        if (isResource() || getOntologyConcept() == null) return false;
        OntologyConcept ontologyConcept = getOntologyConcept();
        return getApplicableRules().stream()
                .filter(rule -> rule.getBody().selectAtoms().stream()
                        .filter(at -> Objects.nonNull(at.getOntologyConcept()))
                        .filter(at -> checkCompatible(ontologyConcept, at.getOntologyConcept())).findFirst().isPresent())
                .filter(this::isRuleApplicable)
                .findFirst().isPresent();
    }

    /**
     * @return true if the atom can constitute a head of a rule
     */
    public boolean isAllowedToFormRuleHead(){ return false; }

    /**
     * @return true if the atom requires materialisation in order to be referenced
     */
    public boolean requiresMaterialisation(){ return false; }

    /**
     * @return corresponding type if any
     */
    public abstract OntologyConcept getOntologyConcept();

    /**
     * @return type id of the corresponding type if any
     */
    public abstract ConceptId getTypeId();

    /**
     * @return value variable name
     */
    public abstract Var getPredicateVariable();

    /**
     * @return set of predicates relevant to this atom
     */
    public Set<Predicate> getPredicates() {
        return ((ReasonerQueryImpl) getParentQuery()).getPredicates().stream()
                .filter(atom -> this.containsVar(atom.getVarName()))
                .collect(Collectors.toSet());
    }

    /**
     * @return set of id predicates relevant to this atom
     */
    public Set<IdPredicate> getIdPredicates() {
        return ((ReasonerQueryImpl) getParentQuery()).getIdPredicates().stream()
                .filter(atom -> this.containsVar(atom.getVarName()))
                .collect(Collectors.toSet());
    }

    /**
     * @return set of value predicates relevant to this atom
     */
    public Set<ValuePredicate> getValuePredicates(){
        return ((ReasonerQueryImpl) getParentQuery()).getValuePredicates().stream()
                .filter(atom -> atom.getVarName().equals(getPredicateVariable()))
                .collect(Collectors.toSet());
    }

    /**
     * @return set of types relevant to this atom
     */
    public Set<TypeAtom> getTypeConstraints(){
        Set<TypeAtom> relevantTypes = new HashSet<>();
        //ids from indirect types
        ((ReasonerQueryImpl) getParentQuery()).getTypeConstraints().stream()
                .filter(atom -> atom != this)
                .filter(atom -> containsVar(atom.getVarName()))
                .forEach(relevantTypes::add);
        return relevantTypes;
    }

    /**
     * @return neighbours of this atoms, i.e. atoms connected to this atom via shared variable
     */
    public Stream<Atom> getNeighbours(){
        return getParentQuery().getAtoms().stream()
                .filter(Atomic::isAtom).map(at -> (Atom) at)
                .filter(at -> at != this)
                .filter(at -> !Sets.intersection(this.getVarNames(), at.getVarNames()).isEmpty());
    }

    /**
     * @return set of constraints of this atom (predicates + types) that are not selectable
     */
    public Set<Atomic> getNonSelectableConstraints() {
        Set<Atom> types = getTypeConstraints().stream()
                .filter(at -> !at.isSelectable())
                .collect(Collectors.toSet());
        return Sets.union(types, getPredicates());
    }

    /**
     * @return set of type atoms that describe specific role players or resource owner
     */
    public Set<TypeAtom> getSpecificTypeConstraints() { return new HashSet<>();}

    /**
     * @param headAtom unification reference atom
     * @return set of permutation unifiers that guarantee all variants of role assignments are performed and hence the results are complete
     */
    public Set<Unifier> getPermutationUnifiers(Atom headAtom){ return Collections.singleton(new UnifierImpl());}

    /**
     * infers types (type, role types) fo the atom if applicable/possible
     * @return either this atom if nothing could be inferred or a fresh atom with inferred types
     */
    public Atom inferTypes(){ return this; }

    /**
     * rewrites the atom to one with user defined name
     * @return pair of (rewritten atom, unifiers required to unify child with rewritten atom)
     */
    public Atom rewriteToUserDefined(){ return this;}

    /**
     * find unifier with parent atom
     * @param parentAtom atom to be unified with
     * @return unifier
     */
    public abstract Unifier getUnifier(Atom parentAtom);
}<|MERGE_RESOLUTION|>--- conflicted
+++ resolved
@@ -25,11 +25,8 @@
 import ai.grakn.graql.admin.ReasonerQuery;
 import ai.grakn.graql.admin.Unifier;
 import ai.grakn.graql.admin.VarPatternAdmin;
-<<<<<<< HEAD
 import ai.grakn.graql.admin.VarProperty;
-=======
 import ai.grakn.graql.internal.reasoner.UnifierImpl;
->>>>>>> bb610637
 import ai.grakn.graql.internal.reasoner.atom.predicate.NeqPredicate;
 import ai.grakn.graql.internal.reasoner.query.ResolutionPlan;
 import ai.grakn.graql.internal.reasoner.utils.ReasonerUtils;
@@ -61,12 +58,7 @@
  */
 public abstract class Atom extends AtomicBase {
 
-<<<<<<< HEAD
     private final VarProperty varProperty;
-    private Type type = null;
-    protected ConceptId typeId = null;
-=======
->>>>>>> bb610637
     private int basePriority = Integer.MAX_VALUE;
     private Set<InferenceRule> applicableRules = null;
 
@@ -76,12 +68,7 @@
     }
     protected Atom(Atom a) {
         super(a);
-<<<<<<< HEAD
         this.varProperty = a.varProperty;
-        this.type = a.type;
-        this.typeId = a.typeId;
-=======
->>>>>>> bb610637
         this.applicableRules = a.applicableRules;
     }
 
