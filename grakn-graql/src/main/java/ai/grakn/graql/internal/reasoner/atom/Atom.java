--- conflicted
+++ resolved
@@ -124,14 +124,9 @@
      * @return corresponding type if any
      */
     public Type getType(){
-<<<<<<< HEAD
-        if (type == null) {
-            type = getParentQuery().graph().getType(typeId);
+        if (type == null && typeId != null) {
+            type = getParentQuery().graph().getConcept(typeId).asType();
         }
-=======
-        if (type == null && typeId != null)
-            type = getParentQuery().graph().getConcept(typeId).asType();
->>>>>>> 50e1b292
         return type;
     }
 
