--- conflicted
+++ resolved
@@ -55,11 +55,7 @@
 
     @Override
     public Void execute() {
-<<<<<<< HEAD
-        List<Answer> results = matchQuery.stream().collect(toList());
-=======
-        List<Answer> results = matchQuery().execute();
->>>>>>> e7672aa7
+        List<Answer> results = matchQuery().stream().collect(toList());
         results.forEach(this::deleteResult);
         return null;
     }
