/*
 * Grakn - A Distributed Semantic Database
 * Copyright (C) 2016  Grakn Labs Limited
 *
 * Grakn is free software: you can redistribute it and/or modify
 * it under the terms of the GNU General Public License as published by
 * the Free Software Foundation, either version 3 of the License, or
 * (at your option) any later version.
 *
 * Grakn is distributed in the hope that it will be useful,
 * but WITHOUT ANY WARRANTY; without even the implied warranty of
 * MERCHANTABILITY or FITNESS FOR A PARTICULAR PURPOSE.  See the
 * GNU General Public License for more details.
 *
 * You should have received a copy of the GNU General Public License
 * along with Grakn. If not, see <http://www.gnu.org/licenses/gpl.txt>.
 */
package ai.grakn.graql.internal.reasoner.atom.binary;

import ai.grakn.GraknGraph;
import ai.grakn.concept.RelationType;
import ai.grakn.concept.RoleType;
import ai.grakn.concept.Rule;
import ai.grakn.concept.Type;
import ai.grakn.concept.TypeName;
import ai.grakn.graql.Graql;
import ai.grakn.graql.Var;
import ai.grakn.graql.VarName;
import ai.grakn.graql.admin.Atomic;
import ai.grakn.graql.admin.ReasonerQuery;
import ai.grakn.graql.admin.RelationPlayer;
import ai.grakn.graql.admin.VarAdmin;
import ai.grakn.graql.internal.pattern.property.IsaProperty;
import ai.grakn.graql.internal.pattern.property.RelationProperty;
import ai.grakn.graql.internal.reasoner.Reasoner;
import ai.grakn.graql.internal.reasoner.Utility;
import ai.grakn.graql.internal.reasoner.atom.Atom;
import ai.grakn.graql.internal.reasoner.atom.AtomBase;
import ai.grakn.graql.internal.reasoner.atom.AtomicFactory;
import ai.grakn.graql.internal.reasoner.atom.predicate.IdPredicate;
import ai.grakn.graql.internal.reasoner.atom.predicate.Predicate;
import ai.grakn.graql.internal.reasoner.query.QueryAnswers;
import ai.grakn.graql.internal.reasoner.query.ReasonerAtomicQuery;
import ai.grakn.graql.internal.reasoner.query.ReasonerQueryImpl;
import ai.grakn.graql.internal.reasoner.rule.InferenceRule;
import ai.grakn.graql.internal.util.CommonUtil;
import ai.grakn.util.ErrorMessage;
import ai.grakn.util.Schema;
import com.google.common.collect.Lists;
import com.google.common.collect.Sets;
import javafx.util.Pair;

import java.util.AbstractMap;
import java.util.ArrayList;
import java.util.HashMap;
import java.util.HashSet;
import java.util.Iterator;
import java.util.List;
import java.util.Map;
import java.util.Objects;
import java.util.Set;
import java.util.UUID;
import java.util.function.UnaryOperator;
import java.util.stream.Collectors;

import static ai.grakn.graql.internal.reasoner.Utility.capture;
import static ai.grakn.graql.internal.reasoner.Utility.checkTypesCompatible;
import static ai.grakn.graql.internal.reasoner.Utility.getCompatibleRelationTypes;
import static ai.grakn.graql.internal.reasoner.Utility.getListPermutations;
import static ai.grakn.graql.internal.reasoner.Utility.getUnifiersFromPermutations;
import static ai.grakn.graql.internal.reasoner.Utility.roleToRelationTypes;
import static ai.grakn.graql.internal.reasoner.Utility.typeToRelationTypes;
import static ai.grakn.graql.internal.util.CommonUtil.toImmutableMultiset;
import static java.util.stream.Collectors.toSet;

/**
 *
 * <p>
 * Atom implementation defining a relation atom.
 * </p>
 *
 * @author Kasper Piskorski
 *
 */
public class Relation extends TypeAtom {

    private int hashCode = 0;
    private Map<RoleType, Pair<VarName, Type>> roleVarTypeMap = null;

    public Relation(VarAdmin pattern, IdPredicate predicate, ReasonerQuery par) {
        super(pattern, predicate, par);
    }

    public Relation(VarName name, VarName typeVariable, Map<VarName, Var> roleMap, IdPredicate pred, ReasonerQuery par) {
        super(constructRelationVar(name, typeVariable, roleMap), pred, par);
    }

    private Relation(Relation a) {
        super(a);
    }

    public Set<RelationPlayer> getRelationPlayers() {
        Set<RelationPlayer> rps = new HashSet<>();
        this.atomPattern.asVar().getProperty(RelationProperty.class)
                .ifPresent(prop -> prop.getRelationPlayers().forEach(rps::add));
        return rps;
    }

    private void modifyRelationPlayers(UnaryOperator<RelationPlayer> mapper) {
        this.atomPattern = this.atomPattern.asVar().mapProperty(RelationProperty.class,
                prop -> new RelationProperty(prop.getRelationPlayers().map(mapper).collect(toImmutableMultiset())));
    }

    @Override
    protected VarName extractValueVariableName(VarAdmin var) {
        IsaProperty isaProp = var.getProperty(IsaProperty.class).orElse(null);
        return isaProp != null ? isaProp.getType().getVarName() : VarName.of("");
    }

    @Override
    protected void setValueVariable(VarName var) {
        IsaProperty isaProp = atomPattern.asVar().getProperty(IsaProperty.class).orElse(null);
        if (isaProp != null) {
            super.setValueVariable(var);
            atomPattern = atomPattern.asVar().mapProperty(IsaProperty.class, prop -> new IsaProperty(prop.getType().setVarName(var)));
        }
    }

    @Override
    public Atomic copy() {
        return new Relation(this);
    }


    private static VarAdmin constructRelationVar(VarName varName, VarName typeVariable, Map<VarName, Var> roleMap) {
        return constructRelationVar(varName, typeVariable, roleMap.entrySet().stream().map(e -> new Pair<>(e.getKey(), e.getValue())).collect(Collectors.toList()));
    }

    /**
     * construct a $varName (rolemap) isa $typeVariable relation
     *
     * @param varName            variable name
     * @param typeVariable       type variable name
     * @param rolePlayerMappings list of rolePlayer-roleType mappings
     * @return corresponding Var
     */
    private static VarAdmin constructRelationVar(VarName varName, VarName typeVariable, List<Pair<VarName, Var>> rolePlayerMappings) {
        Var var;
        if (!varName.getValue().isEmpty()) var = Graql.var(varName);
        else var = Graql.var();
        for (Pair<VarName, Var> mapping : rolePlayerMappings) {
            VarName rp = mapping.getKey();
            Var role = mapping.getValue();
            if (role == null) var = var.rel(Graql.var(rp));
            else var = var.rel(role, Graql.var(rp));
        }
        var = var.isa(Graql.var(typeVariable));
        return var.admin().asVar();
    }

    @Override
    public boolean equals(Object obj) {
        if (obj == null || this.getClass() != obj.getClass()) return false;
        if (obj == this) return true;
        Relation a2 = (Relation) obj;
        return Objects.equals(this.typeId, a2.getTypeId())
                && this.getVarNames().equals(a2.getVarNames())
                && getRelationPlayers().equals(a2.getRelationPlayers());
    }

    @Override
    public int hashCode() {
        if (hashCode == 0) {
            hashCode = 1;
            hashCode = hashCode * 37 + (getTypeId() != null ? getTypeId().hashCode() : 0);
            hashCode = hashCode * 37 + getVarNames().hashCode();
        }
        return hashCode;
    }

    @Override
    public boolean isEquivalent(Object obj) {
        if (obj == null || this.getClass() != obj.getClass()) return false;
        if (obj == this) return true;
        Relation a2 = (Relation) obj;
        return (isUserDefinedName() == a2.isUserDefinedName() ) &&
                Objects.equals(this.typeId, a2.getTypeId())
                && getRoleConceptIdMap().equals(a2.getRoleConceptIdMap())
                && getRoleTypeMap().equals(a2.getRoleTypeMap());
    }

    @Override
    public int equivalenceHashCode() {
        int hashCode = 1;
        hashCode = hashCode * 37 + (this.typeId != null ? this.typeId.hashCode() : 0);
        hashCode = hashCode * 37 + this.getRoleConceptIdMap().hashCode();
        hashCode = hashCode * 37 + this.getRoleTypeMap().hashCode();
        return hashCode;
    }

    @Override
    public boolean isRelation() {
        return true;
    }

    @Override
    public boolean isSelectable() {
        return true;
    }

    /**
     * @return map of pairs role type - Id predicate describing the role player playing this role (substitution)
     */
    private Map<RoleType, String> getRoleConceptIdMap() {
        Map<RoleType, String> roleConceptMap = new HashMap<>();
        Map<VarName, IdPredicate> varSubMap = getIdPredicates().stream()
                .collect(Collectors.toMap(AtomBase::getVarName, pred -> pred));
        Map<RoleType, VarName> roleMap = getRoleMap();

        roleMap.forEach((role, var) -> roleConceptMap.put(role, varSubMap.containsKey(var) ? varSubMap.get(var).getPredicateValue() : ""));
        return roleConceptMap;
    }

    private Map<RoleType, VarName> getRoleMap() {
        return getRoleVarTypeMap().entrySet().stream()
                .collect(Collectors.toMap(Map.Entry::getKey, e -> e.getValue().getKey()));
    }

    private Map<RoleType, Type> getRoleTypeMap() {
        return getRoleVarTypeMap().entrySet().stream()
                .filter(e -> Objects.nonNull(e.getValue().getValue()))
                .collect(Collectors.toMap(Map.Entry::getKey, e -> e.getValue().getValue()));
    }

    private boolean isRuleApplicableViaType(Relation childAtom) {
        Map<VarName, Type> varTypeMap = getParentQuery().getVarTypeMap();
        Set<RoleType> roles = childAtom.getRoleVarTypeMap().keySet();

        //rule not applicable if there's an empty role intersection
        //each role player without a role or type correpsonds to role metatype - role wildcard
        Set<RoleType> mappedRoles = new HashSet<>();
        int roleWildcards = 0;
        for (VarName rolePlayer : getRolePlayers()){
            Type type = varTypeMap.get(rolePlayer);
            if (type != null && !Schema.MetaSchema.isMetaName(type.getName())) {
                Set<RoleType> roleIntersection = new HashSet<>(roles);
                roleIntersection.retainAll(type.playsRoles());
                if (roleIntersection.isEmpty()){
                    return false;
                } else {
                    mappedRoles.addAll(roleIntersection);
                }
            } else {
                roleWildcards++;
            }
        }

        //rule not applicable if not a single mapping between all relation players and role types can be found
        //>= takes into account the case when the parent has less relation players than child (rule head)
        return mappedRoles.size() + roleWildcards >= getRolePlayers().size();
    }

    private boolean isRuleApplicableViaAtom(Relation childAtom, InferenceRule child) {
        ReasonerQueryImpl parent = (ReasonerQueryImpl) getParentQuery();
        Map<RoleType, Pair<VarName, Type>> childRoleMap = childAtom.getRoleVarTypeMap();
        Map<RoleType, Pair<VarName, Type>> parentRoleMap = getRoleVarTypeMap();

        Pair<Map<VarName, VarName>, Map<RoleType, RoleType>> unificationMappings = getRelationPlayerMappings(
                childAtom.getRoleMap(),
                getRoleMap(),
                childAtom.getRelationPlayers().stream().map(rp -> rp.getRolePlayer().getVarName()).collect(Collectors.toList()),
                getRelationPlayers().stream().map(rp -> rp.getRolePlayer().getVarName()).collect(Collectors.toList())
               );

        //case when child atom non-unifiable - not all parent variables mapped
        if (unificationMappings.getKey().size() < this.getRolePlayers().size()) return false;

        for (Map.Entry<RoleType, Pair<VarName, Type>> entry : childRoleMap.entrySet()) {
            RoleType childRole = entry.getKey();
            Type chType = entry.getValue().getValue();
            RoleType parentRole = unificationMappings.getValue().get(childRole);
            //check type compatibility by looking at matched role types
            if (chType != null
                    && parentRole != null
                    && childRoleMap.containsKey(parentRole)
<<<<<<< HEAD
                    && parentRoleMap.containsKey(parentRole)){
=======
                    && parentRoleMap.containsKey(parentRole)
                    ) {
>>>>>>> daf1d904
                Type pType = parentRoleMap.get(parentRole).getValue();
                //check type compatibility
                if (pType != null) {
                    if (!checkTypesCompatible(pType, chType)) {
                        return false;
                    }
                    //Check for any constraints on the variables
                    VarName chVar = entry.getValue().getKey();
                    VarName pVar = parentRoleMap.get(parentRole).getKey();
                    Predicate childPredicate = child.getBody().getIdPredicate(chVar);
                    Predicate parentPredicate = parent.getIdPredicate(pVar);
                    if (childPredicate != null
                            && parentPredicate != null
                            && !childPredicate.getPredicateValue().equals(parentPredicate.getPredicateValue())) {
                        return false;
                    }
                }
            }
        }

        return true;
    }

    @Override
    protected boolean isRuleApplicable(InferenceRule child) {
        Atom ruleAtom = child.getRuleConclusionAtom();
        if (!(ruleAtom instanceof Relation)) return false;

        Relation childAtom = (Relation) ruleAtom;
        //discard if child has less rolePlayers
        if (childAtom.getRelationPlayers().size() < this.getRelationPlayers().size()) return false;

        Type type = getType();
        //Case: relation without type - match all
        if (type == null) {
            return isRuleApplicableViaType(childAtom);
        } else {
            return isRuleApplicableViaAtom(childAtom, child);
        }
    }

    @Override
    public boolean isRuleResolvable() {
        Type t = getType();
        if (t != null) {
            return !t.getRulesOfConclusion().isEmpty()
                    && !this.getApplicableRules().isEmpty();
        } else {
            GraknGraph graph = getParentQuery().graph();
            Set<Rule> rules = Reasoner.getRules(graph);
            return rules.stream()
                    .flatMap(rule -> rule.getConclusionTypes().stream())
                    .filter(Type::isRelationType).count() != 0
                    && !this.getApplicableRules().isEmpty();
        }
    }

    private Set<RoleType> getExplicitRoleTypes() {
        Set<RoleType> roleTypes = new HashSet<>();
        GraknGraph graph = getParentQuery().graph();
        getRelationPlayers().stream()
                .map(RelationPlayer::getRoleType)
                .flatMap(CommonUtil::optionalToStream)
                .map(VarAdmin::getTypeName)
                .flatMap(CommonUtil::optionalToStream)
                .map(graph::<RoleType>getType)
                .forEach(roleTypes::add);
        return roleTypes;
    }

    public Relation addType(Type type) {
        typeId = type.getId();
        VarName typeVariable = getValueVariable().getValue().isEmpty() ?
                VarName.of("rel-" + UUID.randomUUID().toString()) : getValueVariable();
        setPredicate(new IdPredicate(Graql.var(typeVariable).id(typeId).admin(), getParentQuery()));
        atomPattern = atomPattern.asVar().isa(Graql.var(typeVariable)).admin();
        setValueVariable(typeVariable);
        return this;
    }

    private void inferRelationTypeFromTypes() {
        //look at available role types
        RelationType type = null;
        Set<RelationType> compatibleTypes = getCompatibleRelationTypes(getExplicitRoleTypes(), roleToRelationTypes);
        if (compatibleTypes.size() == 1) type = compatibleTypes.iterator().next();

        //look at types
        if (type == null) {
            Map<VarName, Type> varTypeMap = getParentQuery().getVarTypeMap();
            Set<Type> types = getRolePlayers().stream()
                    .filter(varTypeMap::containsKey)
                    .map(varTypeMap::get)
                    .collect(toSet());

            Set<RelationType> compatibleTypesFromTypes = getCompatibleRelationTypes(types, typeToRelationTypes);
            if (compatibleTypesFromTypes.size() == 1) type = compatibleTypesFromTypes.iterator().next();
            else {
                //do intersection with types recovered from role types
                compatibleTypesFromTypes.retainAll(compatibleTypes);
                if (compatibleTypesFromTypes.size() == 1) type = compatibleTypesFromTypes.iterator().next();
            }
        }
        if (type != null) addType(type);
    }

    private void inferRelationTypeFromHasRole() {
        ReasonerQueryImpl parent = (ReasonerQueryImpl) getParentQuery();
        VarName valueVariable = getValueVariable();
        TypeAtom hrAtom = parent.getAtoms().stream()
                .filter(at -> at.getVarName().equals(valueVariable))
                .filter(Atomic::isAtom).map(at -> (Atom) at)
                .filter(Atom::isType).map(at -> (TypeAtom) at)
                .findFirst().orElse(null);
        if (hrAtom != null) {
            ReasonerAtomicQuery hrQuery = new ReasonerAtomicQuery(hrAtom);
            QueryAnswers answers = new QueryAnswers(hrQuery.DBlookup().collect(toSet()));
            if (answers.size() == 1) {
                IdPredicate newPredicate = new IdPredicate(IdPredicate.createIdVar(hrAtom.getVarName(),
                        answers.stream().findFirst().orElse(null).get(hrAtom.getVarName()).getId()), parent);

                Relation newRelation = new Relation(getPattern().asVar(), newPredicate, parent);
                parent.removeAtom(hrAtom.getPredicate());
                parent.removeAtom(hrAtom);
                parent.removeAtom(this);
                parent.addAtom(newRelation);
                parent.addAtom(newPredicate);
            }
        }
    }

    @Override
    public void inferTypes() {
        if (getPredicate() == null) inferRelationTypeFromTypes();
        if (getPredicate() == null) inferRelationTypeFromHasRole();
    }

    @Override
    public boolean containsVar(VarName name) {
        boolean varFound = false;
        Iterator<RelationPlayer> it = getRelationPlayers().iterator();
        while (it.hasNext() && !varFound) {
            varFound = it.next().getRolePlayer().getVarName().equals(name);
        }
        return varFound;
    }

    @Override
    public void unify(Map<VarName, VarName> mappings) {
        super.unify(mappings);
        modifyRelationPlayers(c -> {
            VarName var = c.getRolePlayer().getVarName();
            if (mappings.containsKey(var)) {
                VarName target = mappings.get(var);
                return c.setRolePlayer(c.getRolePlayer().setVarName(target));
            } else if (mappings.containsValue(var)) {
                return c.setRolePlayer(c.getRolePlayer().setVarName(capture(var)));
            } else {
                return c;
            }
        });
    }

    @Override
    public Set<VarName> getVarNames() {
        Set<VarName> vars = super.getVarNames();
        vars.addAll(getRolePlayers());
        //add user specified role type vars
        getRelationPlayers().stream()
                .map(RelationPlayer::getRoleType)
                .flatMap(CommonUtil::optionalToStream)
                .filter(VarAdmin::isUserDefinedName)
                .forEach(r -> vars.add(r.getVarName()));
        return vars;
    }

    /**
     * @return set constituting the role player var names
     */
    public Set<VarName> getRolePlayers() {
        Set<VarName> vars = new HashSet<>();
        getRelationPlayers().forEach(c -> vars.add(c.getRolePlayer().getVarName()));
        return vars;
    }

    private Set<VarName> getMappedRolePlayers() {
        return getRoleVarTypeMap().values().stream().map(Pair::getKey).collect(toSet());
    }

    /**
     * @return set constituting the role player var names that do not have a specified role type
     */
    public Set<VarName> getUnmappedRolePlayers() {
        Set<VarName> unmappedVars = getRolePlayers();
        unmappedVars.removeAll(getMappedRolePlayers());
        return unmappedVars;
    }

    @Override
    public Set<IdPredicate> getUnmappedIdPredicates() {
        Set<VarName> unmappedVars = getUnmappedRolePlayers();
        //filter by checking substitutions
        return getIdPredicates().stream()
                .filter(pred -> unmappedVars.contains(pred.getVarName()))
                .collect(toSet());
    }

    @Override
    public Set<TypeAtom> getMappedTypeConstraints() {
        Set<VarName> mappedVars = getMappedRolePlayers();
        return getTypeConstraints().stream()
                .filter(t -> mappedVars.contains(t.getVarName()))
                .filter(t -> Objects.nonNull(t.getType()))
                .collect(toSet());
    }

    @Override
    public Set<TypeAtom> getUnmappedTypeConstraints() {
        Set<VarName> unmappedVars = getUnmappedRolePlayers();
        return getTypeConstraints().stream()
                .filter(t -> unmappedVars.contains(t.getVarName()))
                .filter(t -> Objects.nonNull(t.getType()))
                .collect(toSet());
    }

    //move to relation
    @Override
    public Set<Map<VarName, VarName>> getPermutationUnifiers(Atom headAtom) {
        if (!headAtom.isRelation()) return new HashSet<>();
        List<VarName> permuteVars = new ArrayList<>();
        //if atom is match all atom, add type from rule head and find unmapped roles
        Relation relAtom = getValueVariable().getValue().isEmpty() ?
                ((Relation) AtomicFactory.create(this, getParentQuery())).addType(headAtom.getType()) : this;
        relAtom.getUnmappedRolePlayers().forEach(permuteVars::add);

        List<List<VarName>> varPermutations = getListPermutations(new ArrayList<>(permuteVars));
        return getUnifiersFromPermutations(permuteVars, varPermutations);
    }

    /**
     * Attempts to infer the implicit roleTypes and matching types based on contents of the parent query
     *
     * @return map containing roleType - (rolePlayer var - rolePlayer type) pairs
     */
    private Map<RoleType, Pair<VarName, Type>> computeRoleVarTypeMap() {
        this.roleVarTypeMap = new HashMap<>();
        Map<Var, Pair<VarName, Type>> roleVarMap = new HashMap<>();
        if (getParentQuery() == null || getType() == null) {
            return roleVarTypeMap;
        }

        GraknGraph graph = getParentQuery().graph();
        RelationType relType = (RelationType) getType();
        Set<RoleType> roles = Sets.newHashSet(relType.hasRoles());
        Map<VarName, Type> varTypeMap = getParentQuery().getVarTypeMap();
        Set<RelationPlayer> allocatedRelationPlayers = new HashSet<>();
        Set<RoleType> allocatedRoles = new HashSet<>();

        //explicit role types from castings
        getRelationPlayers().forEach(c -> {
            VarName var = c.getRolePlayer().getVarName();
            VarAdmin role = c.getRoleType().orElse(null);
            if (role != null) {
                Type type = varTypeMap.get(var);
                roleVarMap.put(role, new Pair<>(var, type));
                //try directly
                TypeName typeName = role.getTypeName().orElse(null);
                RoleType roleType = typeName != null ? graph.getType(typeName) : null;
                //try indirectly
                if (roleType == null && role.isUserDefinedName()) {
                    IdPredicate rolePredicate = ((ReasonerQueryImpl) getParentQuery()).getIdPredicate(role.getVarName());
                    if (rolePredicate != null) roleType = graph.getConcept(rolePredicate.getPredicate());
                }
                allocatedRelationPlayers.add(c);
                if (roleType != null) {
                    allocatedRoles.add(roleType);
                    roleVarTypeMap.put(roleType, new Pair<>(var, type));
                }
            }
        });

        //remaining roles
        //NB: assumes role uniqueness within the relation
        Set<RoleType> possibleRoles = roles.stream()
                .filter(rt -> Sets.intersection(new HashSet<>(Utility.getNonMetaTopRole(rt).subTypes()), allocatedRoles).isEmpty())
                .collect(Collectors.toSet());

        //possible role types for each casting based on its type
        Map<RelationPlayer, Set<RoleType>> mappings = new HashMap<>();
        Sets.difference(getRelationPlayers(), allocatedRelationPlayers)
                .forEach(casting -> {
                    VarName varName = casting.getRolePlayer().getVarName();
                    Type type = varTypeMap.get(varName);
                    if (type != null) {
                        mappings.put(casting, Utility.getCompatibleRoleTypes(type, possibleRoles));
                    } else {
                        mappings.put(casting, Utility.getTopRoles(possibleRoles));
                    }
                });

        //resolve ambiguities until no unambiguous mapping exist
        while( mappings.values().stream().filter(s -> s.size() == 1).count() != 0) {
            for (Map.Entry<RelationPlayer, Set<RoleType>> entry : mappings.entrySet()) {
                Set<RoleType> compatibleRoles = entry.getValue();
                if (compatibleRoles.size() == 1) {
                    RelationPlayer casting = entry.getKey();
                    VarName varName = casting.getRolePlayer().getVarName();
                    Type type = varTypeMap.get(varName);
                    RoleType roleType = entry.getValue().iterator().next();
                    VarAdmin roleVar = Graql.var().name(roleType.getName()).admin();
                    mappings.values().forEach(s -> s.remove(roleType));
                    roleVarMap.put(roleVar, new Pair<>(varName, type));
                    roleVarTypeMap.put(roleType, new Pair<>(varName, type));
                    allocatedRelationPlayers.add(casting);
                }
            }
        }

        //update pattern and castings
        List<Pair<VarName, Var>> rolePlayerMappings = new ArrayList<>();
        roleVarMap.forEach((r, tp) -> rolePlayerMappings.add(new Pair<>(tp.getKey(), r)));
        Sets.difference(getRelationPlayers(), allocatedRelationPlayers)
                .forEach(casting -> rolePlayerMappings.add(new Pair<>(casting.getRolePlayer().getVarName(), null)));

        //pattern mutation!
        atomPattern = constructRelationVar(isUserDefinedName() ? varName : VarName.of(""), getValueVariable(), rolePlayerMappings);
        return roleVarTypeMap;
    }

    @Override
    public Map<RoleType, Pair<VarName, Type>> getRoleVarTypeMap() {
        if (roleVarTypeMap == null) computeRoleVarTypeMap();
        return roleVarTypeMap;
    }

    /**
     * @return map of role variable - role type from a predicate
     */
    @SuppressWarnings("unchecked")
    private Map<RoleType, VarName> getIndirectRoleMap() {
        GraknGraph graph = getParentQuery().graph();
        Object result = getRelationPlayers().stream()
                .map(RelationPlayer::getRoleType)
                .flatMap(CommonUtil::optionalToStream)
                .map(rt -> new AbstractMap.SimpleEntry<>(rt, ((ReasonerQueryImpl) getParentQuery()).getIdPredicate(rt.getVarName())))
                .filter(e -> e.getValue() != null)
                .collect(Collectors.toMap(e -> graph.getConcept(e.getValue().getPredicate()), e -> e.getKey().getVarName()));
        return (Map<RoleType, VarName>)result;
    }

    //varsToAllocate <= childBVs
    private Pair<Map<VarName, VarName>, Map<RoleType, RoleType>> getRelationPlayerMappings(Map<RoleType, VarName> childMap, Map<RoleType, VarName> parentMap,
                                              List<VarName> childVars, List<VarName> parentVars) {
        Map<VarName, VarName> unifiers = new HashMap<>();
        Map<RoleType, RoleType> roleMappings = new HashMap<>();
        List<VarName> varsToAllocate = new ArrayList<>(parentVars);

        //roles satisfy P >= C in terms of generality
        parentMap.entrySet()
                .forEach(entry -> {
                    VarName pVar = entry.getValue();
                    RoleType parentRole = entry.getKey();
                    Set<RoleType> compatibleChildRoles = Sets.intersection(new HashSet<>(parentRole.subTypes()), childMap.keySet());
                    if (compatibleChildRoles.size() == 1){
                        RoleType childRole = compatibleChildRoles.iterator().next();
                        VarName chVar = childMap.get(childRole);
                        unifiers.put(chVar, pVar);
                        roleMappings.put(childRole, parentRole);
                        varsToAllocate.remove(pVar);
                    }
                });

        //assign unallocated vars if parent empty
        if (parentMap.isEmpty()) {
            Map<VarName, RoleType> childInverseMap = childMap.entrySet().stream().collect(Collectors.toMap(Map.Entry::getValue, Map.Entry::getKey));
            Map<VarName, RoleType> parentInverseMap = childMap.entrySet().stream().collect(Collectors.toMap(Map.Entry::getValue, Map.Entry::getKey));
            Iterator<VarName> cit = childVars.iterator();
            for (VarName pVar : varsToAllocate) {
                VarName chVar = cit.next();
                RoleType chRole = childInverseMap.get(chVar);
                RoleType pRole = parentInverseMap.get(pVar);
                unifiers.put(chVar, pVar);
<<<<<<< HEAD
                if (pRole != null) roleMappings.put(chRole, pRole);
=======
                if (chRole != null && pRole != null) roleMappings.put(chRole, pRole);
                allocatedVars.add(chVar);
>>>>>>> daf1d904
            }
        }
        return new Pair<>(unifiers, roleMappings);
    }


    private Map<VarName, VarName> getRoleTypeUnifiers(Relation parentAtom) {
        Map<RoleType, VarName> childMap = getIndirectRoleMap();
        Map<RoleType, VarName> parentMap = parentAtom.getIndirectRoleMap();
        return getRelationPlayerMappings(
                childMap,
                parentMap,
                Lists.newArrayList(childMap.values()),
                Lists.newArrayList(parentMap.values()))
                .getKey();
    }

    private Map<VarName, VarName> getRolePlayerUnifiers(Relation parentAtom) {
        Map<RoleType, VarName> childMap = getRoleMap();
        Map<RoleType, VarName> parentMap = parentAtom.getRoleMap();
        return getRelationPlayerMappings(
                childMap,
                parentMap,
                getRelationPlayers().stream().map(rp -> rp.getRolePlayer().getVarName()).collect(Collectors.toList()),
                parentAtom.getRelationPlayers().stream().map(rp -> rp.getRolePlayer().getVarName()).collect(Collectors.toList()))
                .getKey();
    }

    @Override
    public Map<VarName, VarName> getUnifiers(Atomic pAtom) {
        if (!(pAtom instanceof TypeAtom)) {
            throw new IllegalArgumentException(ErrorMessage.UNIFICATION_ATOM_INCOMPATIBILITY.getMessage());
        }

        Map<VarName, VarName> unifiers = super.getUnifiers(pAtom);
        if (((Atom) pAtom).isRelation()) {
            Relation parentAtom = (Relation) pAtom;
            //get role player unifiers
            unifiers.putAll(getRolePlayerUnifiers(parentAtom));
            //get role type unifiers
            unifiers.putAll(getRoleTypeUnifiers(parentAtom));
        }

        //remove trivial unifiers
        return unifiers.entrySet().stream()
                .filter(e -> e.getKey() != e.getValue())
                .collect(Collectors.toMap(Map.Entry::getKey, Map.Entry::getValue));
    }

    @Override
    public Atom rewriteToUserDefined(){
        Var newVar = Graql.var(VarName.anon());
        Var relVar = getPattern().asVar().getProperty(IsaProperty.class)
                .map(prop -> newVar.isa(prop.getType()))
                .orElse(newVar);

        for (RelationPlayer c: getRelationPlayers()) {
            VarAdmin roleType = c.getRoleType().orElse(null);
            if (roleType != null) {
                relVar = relVar.rel(roleType, c.getRolePlayer());
            } else {
                relVar = relVar.rel(c.getRolePlayer());
            }
        }
        return new Relation(relVar.admin(), getPredicate(), getParentQuery());
    }

    /**
     * rewrites the atom to one with user defined name, need unifiers for cases when we have variable clashes
     * between the relation variable and relation players
     * @return pair of (rewritten atom, unifiers required to unify child with rewritten atom)
     */
    @Override
    public Pair<Atom, Map<VarName, VarName>> rewriteToUserDefinedWithUnifiers() {
        Map<VarName, VarName> unifiers = new HashMap<>();
        Var newVar = Graql.var(VarName.anon());
        Var relVar = getPattern().asVar().getProperty(IsaProperty.class)
                .map(prop -> newVar.isa(prop.getType()))
                .orElse(newVar);

        for (RelationPlayer c: getRelationPlayers()) {
            VarAdmin rolePlayer = c.getRolePlayer();
            VarName rolePlayerVarName = VarName.anon();
            unifiers.put(rolePlayer.getVarName(), rolePlayerVarName);
            VarAdmin roleType = c.getRoleType().orElse(null);
            if (roleType != null) {
                relVar = relVar.rel(roleType, Graql.var(rolePlayerVarName));
            } else {
                relVar = relVar.rel(Graql.var(rolePlayerVarName));
            }
        }
        return new Pair<>(new Relation(relVar.admin(), getPredicate(), getParentQuery()), unifiers);
    }
}<|MERGE_RESOLUTION|>--- conflicted
+++ resolved
@@ -283,12 +283,7 @@
             if (chType != null
                     && parentRole != null
                     && childRoleMap.containsKey(parentRole)
-<<<<<<< HEAD
                     && parentRoleMap.containsKey(parentRole)){
-=======
-                    && parentRoleMap.containsKey(parentRole)
-                    ) {
->>>>>>> daf1d904
                 Type pType = parentRoleMap.get(parentRole).getValue();
                 //check type compatibility
                 if (pType != null) {
@@ -670,12 +665,7 @@
                 RoleType chRole = childInverseMap.get(chVar);
                 RoleType pRole = parentInverseMap.get(pVar);
                 unifiers.put(chVar, pVar);
-<<<<<<< HEAD
                 if (pRole != null) roleMappings.put(chRole, pRole);
-=======
-                if (chRole != null && pRole != null) roleMappings.put(chRole, pRole);
-                allocatedVars.add(chVar);
->>>>>>> daf1d904
             }
         }
         return new Pair<>(unifiers, roleMappings);
