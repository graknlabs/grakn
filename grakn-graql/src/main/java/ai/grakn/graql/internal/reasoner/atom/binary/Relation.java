--- conflicted
+++ resolved
@@ -25,9 +25,9 @@
 import ai.grakn.graql.Graql;
 import ai.grakn.graql.Reasoner;
 import ai.grakn.graql.Var;
+import ai.grakn.graql.VarName;
 import ai.grakn.graql.admin.RelationPlayer;
 import ai.grakn.graql.admin.VarAdmin;
-import ai.grakn.graql.VarName;
 import ai.grakn.graql.internal.pattern.Patterns;
 import ai.grakn.graql.internal.pattern.property.IsaProperty;
 import ai.grakn.graql.internal.pattern.property.RelationProperty;
@@ -45,13 +45,9 @@
 import ai.grakn.util.Schema;
 import com.google.common.collect.Maps;
 import com.google.common.collect.Sets;
-<<<<<<< HEAD
-=======
+import javafx.util.Pair;
+
 import java.util.AbstractMap;
-import java.util.stream.Collectors;
->>>>>>> b2fd19c5
-import javafx.util.Pair;
-
 import java.util.Collection;
 import java.util.HashMap;
 import java.util.HashSet;
@@ -95,11 +91,7 @@
         this.relationPlayers = getRelationPlayers(pattern);
     }
 
-<<<<<<< HEAD
-    public Relation(VarName name, VarName typeVariable, Map<VarName, String> roleMap, Predicate pred, Query par) {
-=======
-    public Relation(String name, String typeVariable, Map<String, Var> roleMap, Predicate pred, Query par) {
->>>>>>> b2fd19c5
+    public Relation(VarName name, VarName typeVariable, Map<VarName, Var> roleMap, Predicate pred, Query par) {
         super(constructRelationVar(name, typeVariable, roleMap), pred, par);
         this.relationPlayers = getRelationPlayers(getPattern().asVar());
     }
@@ -148,27 +140,13 @@
      * @param roleMap      rolePlayer-roleType roleMap
      * @return corresponding Var
      */
-<<<<<<< HEAD
-    private static VarAdmin constructRelationVar(VarName varName, VarName typeVariable, Map<VarName, String> roleMap) {
+    private static VarAdmin constructRelationVar(VarName varName, VarName typeVariable, Map<VarName, Var> roleMap) {
         Var var;
-        if (!varName.getValue().isEmpty())
-            var = Graql.var(varName);
-        else
-            var = Graql.var();
-        roleMap.forEach((player, role) -> {
-            if (role == null)
-                var.rel(Graql.var(player));
-            else
-                var.rel(role, Graql.var(player));
-=======
-    private static VarAdmin constructRelationVar(String varName, String typeVariable, Map<String, Var> roleMap) {
-        Var var;
-        if (!varName.isEmpty()) var = Graql.var(varName);
+        if (!varName.getValue().isEmpty()) var = Graql.var(varName);
         else var = Graql.var();
         roleMap.forEach((player, role) -> {
-            if (role == null) var.rel(player);
-            else var.rel(role, player);
->>>>>>> b2fd19c5
+            if (role == null) var.rel(Graql.var(player));
+            else var.rel(role, Graql.var(player));
         });
         var.isa(Graql.var(typeVariable));
         return var.admin().asVar();
@@ -425,21 +403,12 @@
     public void unify(VarName from, VarName to) {
         super.unify(from, to);
         relationPlayers.forEach(c -> {
-<<<<<<< HEAD
             VarName var = c.getRolePlayer().getVarName();
             if (var.equals(from)) {
                 c.getRolePlayer().setVarName(to);
-            }
-            else if (var.equals(to)) {
-                c.getRolePlayer().setVarName(var.map(name -> "captured->" + name));
-            }
-=======
-            String var = c.getRolePlayer().getVarName();
-            if (var.equals(from))
-                c.getRolePlayer().setVarName(to);
-            else if (var.equals(to))
-                c.getRolePlayer().setVarName(CAPTURE_MARK + var);
->>>>>>> b2fd19c5
+            } else if (var.equals(to)) {
+                c.getRolePlayer().setVarName(var.map(name -> CAPTURE_MARK + name));
+            }
         });
     }
 
@@ -453,11 +422,7 @@
                 c.getRolePlayer().setVarName(target);
             }
             else if (mappings.containsValue(var)) {
-<<<<<<< HEAD
-                c.getRolePlayer().setVarName(var.map(name -> "captured->" + name));
-=======
-                c.getRolePlayer().setVarName(CAPTURE_MARK + var);
->>>>>>> b2fd19c5
+                c.getRolePlayer().setVarName(var.map(name -> CAPTURE_MARK + name));
             }
         });
     }
@@ -535,36 +500,21 @@
      * Attempts to infer the implicit roleTypes and matching types based on contents of the parent query
      * @return map containing roleType - (rolePlayer var - rolePlayer type) pairs
      */
-<<<<<<< HEAD
     private Map<RoleType, Pair<VarName, Type>> computeRoleVarTypeMap() {
-        Map<RoleType, Pair<VarName, Type>> roleVarTypeMap = new HashMap<>();
-        if (getParentQuery() == null || getType() == null) return roleVarTypeMap;
+        Map<Var, Pair<VarName, Type>> roleVarTypeMap = new HashMap<>();
+        Map<RoleType, Pair<VarName, Type>> roleTypeMap = new HashMap<>();
+        if (getParentQuery() == null || getType() == null) return roleTypeMap;
         GraknGraph graph =  getParentQuery().graph();
+
         Map<VarName, Type> varTypeMap = getParentQuery().getVarTypeMap();
         Set<VarName> allocatedVars = new HashSet<>();
-=======
-    private Map<RoleType, Pair<String, Type>> computeRoleVarTypeMap() {
-        Map<Var, Pair<String, Type>> roleVarTypeMap = new HashMap<>();
-        Map<RoleType, Pair<String, Type>> roleTypeMap = new HashMap<>();
-        if (getParentQuery() == null || getType() == null) return roleTypeMap;
-        GraknGraph graph =  getParentQuery().graph();
-
-        Map<String, Type> varTypeMap = getParentQuery().getVarTypeMap();
-        Set<String> allocatedVars = new HashSet<>();
->>>>>>> b2fd19c5
         Set<RoleType> allocatedRoles = new HashSet<>();
 
         //explicit role types from castings
         relationPlayers.forEach(c -> {
-<<<<<<< HEAD
             VarName var = c.getRolePlayer().getVarName();
-            String typeName = c.getRoleType().flatMap(VarAdmin::getTypeName).orElse("");
-            if (!typeName.isEmpty()) {
-=======
-            String var = c.getRolePlayer().getVarName();
             VarAdmin role = c.getRoleType().orElse(null);
             if (role != null) {
->>>>>>> b2fd19c5
                 Type type = varTypeMap.get(var);
                 roleVarTypeMap.put(role, new Pair<>(var, type));
                 //try directly
@@ -620,13 +570,8 @@
         }
 
         //update pattern and castings
-<<<<<<< HEAD
-        Map<VarName, String> roleMap = new HashMap<>();
-        roleVarTypeMap.forEach( (r, tp) -> roleMap.put(tp.getKey(), r.getName()));
-=======
-        Map<String, Var> roleMap = new HashMap<>();
+        Map<VarName, Var> roleMap = new HashMap<>();
         roleVarTypeMap.forEach( (r, tp) -> roleMap.put(tp.getKey(), r));
->>>>>>> b2fd19c5
         getRolePlayers().stream()
                 .filter(var -> !var.equals(getVarName()))
                 .filter(var -> !roleMap.containsKey(var))
@@ -654,18 +599,10 @@
         return roleVarTypeMap;
     }
 
-<<<<<<< HEAD
-    private Map<VarName, VarName> getRelationUnifiers(Relation parentAtom){
-        Map<VarName, VarName> unifiers = new HashMap<>();
-        Set<VarName> varsToAllocate = parentAtom.getRolePlayers();
-        Set<VarName> childBVs = getRolePlayers();
-        Map<VarName, Pair<Type, RoleType>> childMap = getVarTypeRoleMap();
-        Map<RoleType, Pair<VarName, Type>> parentMap = parentAtom.getRoleVarTypeMap();
-=======
     /**
      * @return map of role variable - role type from a predicate
      */
-    private Map<String, RoleType> getIndirectRoleMap(){
+    private Map<VarName, RoleType> getIndirectRoleMap(){
         GraknGraph graph =  getParentQuery().graph();
         return getRelationPlayers().stream()
                 .map(RelationPlayer::getRoleType)
@@ -674,12 +611,11 @@
                 .filter(e -> e.getValue() != null)
                 .collect(Collectors.toMap(e -> e.getKey().getVarName(), e -> graph.getConcept(e.getValue().getPredicateValue())));
     }
->>>>>>> b2fd19c5
-
-    private Map<String, String> getUnifiers(Map<String, RoleType> childMap, Map<RoleType, String> parentMap,
-                                            Set<String> childBVs, Set<String> varsToAllocate){
-        Map<String, String> unifiers = new HashMap<>();
-        Set<String> allocatedVars = new HashSet<>();
+
+    private Map<VarName, VarName> getUnifiers(Map<VarName, RoleType> childMap, Map<RoleType, VarName> parentMap,
+                                            Set<VarName> childBVs, Set<VarName> varsToAllocate){
+        Map<VarName, VarName> unifiers = new HashMap<>();
+        Set<VarName> allocatedVars = new HashSet<>();
         childBVs.forEach(chVar -> {
             if(!varsToAllocate.isEmpty()) {
                 RoleType role = childMap.get(chVar);
@@ -687,42 +623,36 @@
                 VarName pVar = Patterns.varName("");
                 while(role != null && pVar.getValue().isEmpty()
                         && !Schema.MetaSchema.isMetaName(role.getName())) {
-                    pVar = parentMap.getOrDefault(role, "");
+                    pVar = parentMap.getOrDefault(role, Patterns.varName(""));
                     role = role.superType();
                 }
-<<<<<<< HEAD
-                if (pVar.getValue().isEmpty()) pVar = varsToAllocate.iterator().next();
-                if (!chVar.equals(pVar)) unifiers.put(chVar, pVar);
-                varsToAllocate.remove(pVar);
-=======
-                if (!pVar.isEmpty() && !chVar.equals(pVar)){
+                if (!pVar.getValue().isEmpty() && !chVar.equals(pVar)){
                     unifiers.put(chVar, pVar);
                     allocatedVars.add(chVar);
                     varsToAllocate.remove(pVar);
                 }
->>>>>>> b2fd19c5
             }
         });
         //assign unallocated vars
         childBVs.removeAll(allocatedVars);
-        Iterator<String> cit = childBVs.iterator();
-        Iterator<String> pit = varsToAllocate.iterator();
+        Iterator<VarName> cit = childBVs.iterator();
+        Iterator<VarName> pit = varsToAllocate.iterator();
         while(pit.hasNext() && cit.hasNext()) unifiers.put(cit.next(), pit.next());
         return unifiers;
     }
 
-    private Map<String, String> getRoleTypeUnifiers(Relation parentAtom){
-        Map<String, RoleType> childMap = getIndirectRoleMap();
-        Map<RoleType, String> parentMap =  parentAtom.getIndirectRoleMap()
+    private Map<VarName, VarName> getRoleTypeUnifiers(Relation parentAtom){
+        Map<VarName, RoleType> childMap = getIndirectRoleMap();
+        Map<RoleType, VarName> parentMap =  parentAtom.getIndirectRoleMap()
                 .entrySet().stream()
                 .collect(Collectors.toMap(Map.Entry::getValue, Map.Entry::getKey));
-        Set<String> indirectVarsToAllocate = Sets.newHashSet(parentMap.values());
+        Set<VarName> indirectVarsToAllocate = Sets.newHashSet(parentMap.values());
         return getUnifiers(childMap, parentMap, childMap.keySet(), indirectVarsToAllocate);
     }
 
-    private Map<String, String> getRolePlayerUnifiers(Relation parentAtom){
-        Map<String, RoleType> childMap = new HashMap<>();
-        Map<RoleType, String> parentMap = new HashMap<>();
+    private Map<VarName, VarName> getRolePlayerUnifiers(Relation parentAtom){
+        Map<VarName, RoleType> childMap = new HashMap<>();
+        Map<RoleType, VarName> parentMap = new HashMap<>();
         getVarTypeRoleMap().entrySet().forEach( e -> childMap.put(e.getKey(), e.getValue().getValue()));
         parentAtom.getRoleVarTypeMap().entrySet().forEach( e -> parentMap.put(e.getKey(), e.getValue().getKey()));
         return getUnifiers(childMap, parentMap, getRolePlayers(), parentAtom.getRolePlayers());
@@ -733,17 +663,7 @@
         if (!(pAtom instanceof TypeAtom))
             throw new IllegalArgumentException(ErrorMessage.UNIFICATION_ATOM_INCOMPATIBILITY.getMessage());
 
-<<<<<<< HEAD
         Map<VarName, VarName> unifiers = super.getUnifiers(pAtom);
-        if (((Atom) pAtom).isRelation()) unifiers.putAll(getRelationUnifiers((Relation) pAtom));
-
-        return unifiers;
-    }
-
-    private Map<VarName, Predicate> getVarSubMap() {
-        Map<VarName, Predicate> map = new HashMap<>();
-=======
-        Map<String, String> unifiers = super.getUnifiers(pAtom);
         if (((Atom) pAtom).isRelation()){
             Relation parentAtom = (Relation) pAtom;
             //get role player unifiers
@@ -757,9 +677,8 @@
     /**
      * @return map of pairs: varName - Id predicate (substitution) describing this variable
      */
-    private Map<String, Predicate> getVarSubMap() {
-        Map<String, Predicate> map = new HashMap<>();
->>>>>>> b2fd19c5
+    private Map<VarName, Predicate> getVarSubMap() {
+        Map<VarName, Predicate> map = new HashMap<>();
         getPredicates().stream()
             .filter(Predicate::isIdPredicate)
             .forEach( sub -> {
@@ -787,36 +706,18 @@
     @Override
     public Pair<Atom, Map<VarName, VarName>> rewrite(Atom parentAtom, Query parent){
         if(parentAtom.isUserDefinedName()){
-<<<<<<< HEAD
             Map<VarName, VarName> unifiers = new HashMap<>();
-            VarAdmin var = getPattern().asVar();
-            String varName = UUID.randomUUID().toString();
-            Var relVar = Graql.var(varName);
-            var.getProperty(IsaProperty.class).ifPresent(prop -> relVar.isa(prop.getType()));
-
-            // This is guaranteed to be a relation
-            //noinspection OptionalGetWithoutIsPresent
-            var.getProperty(RelationProperty.class).get().getRelationPlayers()
-=======
-            Map<String, String> unifiers = new HashMap<>();
             Var relVar = Graql.var(UUID.randomUUID().toString());
             getPattern().asVar().getProperty(IsaProperty.class).ifPresent(prop -> relVar.isa(prop.getType()));
 
             relationPlayers
->>>>>>> b2fd19c5
                     .forEach(c -> {
                         VarAdmin rolePlayer = c.getRolePlayer();
                         VarName rolePlayerVarName = Patterns.varName();
                         unifiers.put(rolePlayer.getVarName(), rolePlayerVarName);
-<<<<<<< HEAD
-                        Optional<VarAdmin> roleType = c.getRoleType();
-                        if (roleType.isPresent())
-                            relVar.rel(roleType.get(), Graql.var(rolePlayerVarName));
-=======
                         VarAdmin roleType = c.getRoleType().orElse(null);
                         if (roleType != null)
-                            relVar.rel(roleType, rolePlayerVarName);
->>>>>>> b2fd19c5
+                            relVar.rel(roleType, Graql.var(rolePlayerVarName));
                         else
                             relVar.rel(Graql.var(rolePlayerVarName));
                     });
