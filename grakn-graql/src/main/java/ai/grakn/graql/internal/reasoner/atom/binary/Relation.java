/*
 * Grakn - A Distributed Semantic Database
 * Copyright (C) 2016  Grakn Labs Limited
 *
 * Grakn is free software: you can redistribute it and/or modify
 * it under the terms of the GNU General Public License as published by
 * the Free Software Foundation, either version 3 of the License, or
 * (at your option) any later version.
 *
 * Grakn is distributed in the hope that it will be useful,
 * but WITHOUT ANY WARRANTY; without even the implied warranty of
 * MERCHANTABILITY or FITNESS FOR A PARTICULAR PURPOSE.  See the
 * GNU General Public License for more details.
 *
 * You should have received a copy of the GNU General Public License
 * along with Grakn. If not, see <http://www.gnu.org/licenses/gpl.txt>.
 */
package ai.grakn.graql.internal.reasoner.atom.binary;

import ai.grakn.GraknGraph;
import ai.grakn.concept.RelationType;
import ai.grakn.concept.RoleType;
import ai.grakn.concept.Rule;
import ai.grakn.concept.Type;
import ai.grakn.graql.Graql;
import ai.grakn.graql.Reasoner;
import ai.grakn.graql.Var;
import ai.grakn.graql.admin.RelationPlayer;
import ai.grakn.graql.admin.VarAdmin;
import ai.grakn.graql.internal.pattern.property.IsaProperty;
import ai.grakn.graql.internal.pattern.property.RelationProperty;
import ai.grakn.graql.internal.reasoner.Utility;
import ai.grakn.graql.internal.reasoner.atom.Atom;
import ai.grakn.graql.internal.reasoner.atom.Atomic;
import ai.grakn.graql.internal.reasoner.atom.AtomicFactory;
import ai.grakn.graql.internal.reasoner.atom.predicate.IdPredicate;
import ai.grakn.graql.internal.reasoner.atom.predicate.Predicate;
import ai.grakn.graql.internal.reasoner.query.AtomicMatchQuery;
import ai.grakn.graql.internal.reasoner.query.AtomicQuery;
import ai.grakn.graql.internal.reasoner.query.Query;
import ai.grakn.graql.internal.reasoner.rule.InferenceRule;
import ai.grakn.graql.internal.util.CommonUtil;
import ai.grakn.util.ErrorMessage;
import ai.grakn.util.Schema;
import com.google.common.collect.Maps;
import com.google.common.collect.Sets;
<<<<<<< HEAD
import java.util.AbstractMap;
import java.util.stream.Collectors;
import java.util.stream.Stream;
=======
import java.util.stream.Collectors;
>>>>>>> afe85930
import javafx.util.Pair;

import java.util.Collection;
import java.util.HashMap;
import java.util.HashSet;
import java.util.Iterator;
import java.util.Map;
import java.util.Optional;
import java.util.Set;
import java.util.UUID;

import static ai.grakn.graql.internal.reasoner.Utility.CAPTURE_MARK;
import static ai.grakn.graql.internal.reasoner.Utility.checkTypesCompatible;
import static ai.grakn.graql.internal.reasoner.Utility.getCompatibleRelationTypes;
import static ai.grakn.graql.internal.reasoner.Utility.getNonMetaTopRole;
import static ai.grakn.graql.internal.reasoner.Utility.roleToRelationTypes;
import static ai.grakn.graql.internal.reasoner.Utility.typeToRelationTypes;


/**
 *
 * <p>
 * Atom implementation defining a relation atom.
 * </p>
 *
 * @author Kasper Piskorski
 *
 */
public class Relation extends TypeAtom {

    private Set<RelationPlayer> relationPlayers;
    private Map<RoleType, Pair<String, Type>> roleVarTypeMap = null;
    private Map<String, Pair<Type, RoleType>> varTypeRoleMap = null;

    public Relation(VarAdmin pattern) {
        this(pattern, null, null);
    }
    public Relation(VarAdmin pattern, Query par) {
        this(pattern, null, par);
    }
    public Relation(VarAdmin pattern, Predicate predicate, Query par) {
        super(pattern, predicate, par);
        this.relationPlayers = getRelationPlayers(pattern);
    }

    public Relation(String name, String typeVariable, Map<String, Var> roleMap, Predicate pred, Query par) {
        super(constructRelationVar(name, typeVariable, roleMap), pred, par);
        this.relationPlayers = getRelationPlayers(getPattern().asVar());
    }

    private Relation(Relation a) {
        super(a);
        this.relationPlayers = getRelationPlayers();
        //this.relationPlayers = getRelationPlayers(a.getPattern().asVar());
        this.roleVarTypeMap = a.roleVarTypeMap != null? Maps.newHashMap(a.roleVarTypeMap) : null;
        this.varTypeRoleMap = a.varTypeRoleMap != null? Maps.newHashMap(a.varTypeRoleMap) : null;
    }

    private Set<RelationPlayer> getRelationPlayers() {
        return getRelationPlayers(this.atomPattern.asVar());
    }
    private Set<RelationPlayer> getRelationPlayers(VarAdmin pattern) {
        Set<RelationPlayer> rps = new HashSet<>();
        pattern.getProperty(RelationProperty.class)
                .ifPresent(prop -> prop.getRelationPlayers().forEach(rps::add));
        return rps;
    }

    @Override
    protected String extractValueVariableName(VarAdmin var) {
        IsaProperty isaProp = var.getProperty(IsaProperty.class).orElse(null);
        return isaProp != null ? isaProp.getType().getVarName() : "";
    }

    @Override
    protected void setValueVariable(String var) {
        IsaProperty isaProp = atomPattern.asVar().getProperty(IsaProperty.class).orElse(null);
        if (isaProp != null) {
            super.setValueVariable(var);
            atomPattern.asVar().getProperties(IsaProperty.class).forEach(prop -> prop.getType().setVarName(var));
        }
    }

    @Override
    public Atomic clone() {
        return new Relation(this);
    }

    /**
     * construct a $varName (rolemap) isa $typeVariable relation
     * @param varName variable name
     * @param typeVariable type variable name
     * @param roleMap      rolePlayer-roleType roleMap
     * @return corresponding Var
     */
    private static VarAdmin constructRelationVar(String varName, String typeVariable, Map<String, Var> roleMap) {
        Var var;
        if (!varName.isEmpty()) var = Graql.var(varName);
        else var = Graql.var();
        roleMap.forEach((player, role) -> {
            if (role == null) var.rel(player);
            else var.rel(role, player);
        });
        var.isa(Graql.var(typeVariable));
        return var.admin().asVar();
    }

    @Override
    public boolean equals(Object obj) {
        if (obj == null || this.getClass() != obj.getClass()) return false;
        if (obj == this) return true;
        Relation a2 = (Relation) obj;
        return this.getTypeId().equals(a2.getTypeId())
                && this.getVarNames().equals(a2.getVarNames())
                && relationPlayers.equals(a2.relationPlayers);
    }

    @Override
    public int hashCode() {
        int hashCode = 1;
        hashCode = hashCode * 37 + getTypeId().hashCode();
        hashCode = hashCode * 37 + getVarNames().hashCode();
        return hashCode;
    }

    @Override
    public boolean isEquivalent(Object obj) {
        if (obj == null || this.getClass() != obj.getClass()) return false;
        if (obj == this) return true;
        Relation a2 = (Relation) obj;
        Map<RoleType, String> map = getRoleConceptIdMap();
        Map<RoleType, String> map2 = a2.getRoleConceptIdMap();
        return this.getTypeId().equals(a2.getTypeId()) && map.equals(map2);
    }

    @Override
    public int equivalenceHashCode() {
        int hashCode = 1;
        hashCode = hashCode * 37 + this.typeId.hashCode();
        hashCode = hashCode * 37 + this.getRoleConceptIdMap().hashCode();
        return hashCode;
    }

    @Override
    public boolean isRelation() {
        return true;
    }

    @Override
    public boolean isSelectable() {
        return true;
    }

    private boolean isRuleApplicableViaType(RelationType relType) {
        boolean ruleRelevant = true;
        Map<String, Type> varTypeMap = getParentQuery().getVarTypeMap();
        Iterator<Map.Entry<String, Type>> it = varTypeMap.entrySet().stream()
                .filter(entry -> containsVar(entry.getKey())).iterator();
        while (it.hasNext() && ruleRelevant) {
            Map.Entry<String, Type> entry = it.next();
            Type type = entry.getValue();
            if (type != null) {
                Collection<RoleType> roleIntersection = relType.hasRoles();
                roleIntersection.retainAll(type.playsRoles());
                ruleRelevant = !roleIntersection.isEmpty();
            }
        }
        return ruleRelevant;
    }

    private boolean isRuleApplicableViaAtom(Atom childAtom, InferenceRule child) {
        boolean ruleRelevant = true;
        Query parent = getParentQuery();
        Map<RoleType, Pair<String, Type>> childRoleVarTypeMap = childAtom.getRoleVarTypeMap();
        Map<RoleType, Pair<String, Type>> parentRoleVarTypeMap = getRoleVarTypeMap();

        Iterator<Map.Entry<RoleType, Pair<String, Type>>> it = parentRoleVarTypeMap.entrySet().iterator();
        while (it.hasNext() && ruleRelevant) {
            Map.Entry<RoleType, Pair<String, Type>> entry = it.next();
            RoleType parentRole = entry.getKey();

            //check roletypes compatible
            Iterator<RoleType> childRolesIt = childRoleVarTypeMap.keySet().iterator();
            //if child roles are unspecified then compatible
            boolean roleCompatible = !childRolesIt.hasNext();
            while (childRolesIt.hasNext() && !roleCompatible)
                roleCompatible = checkTypesCompatible(parentRole, childRolesIt.next());
            ruleRelevant = roleCompatible;

            //check type compatibility
            Type pType = entry.getValue().getValue();
            if (pType != null && ruleRelevant) {
                //vars can be matched by role types
                if (childRoleVarTypeMap.containsKey(parentRole)) {
                    Type chType = childRoleVarTypeMap.get(parentRole).getValue();
                    //check type compatibility
                    if (chType != null) {
                        ruleRelevant = checkTypesCompatible(pType, chType);

                        //Check for any constraints on the variables
                        String chVar = childRoleVarTypeMap.get(parentRole).getKey();
                        String pVar = entry.getValue().getKey();
                        Predicate childPredicate = child.getBody().getIdPredicate(chVar);
                        Predicate parentPredicate = parent.getIdPredicate(pVar);
                        if (childPredicate != null && parentPredicate != null)
                            ruleRelevant &= childPredicate.getPredicateValue().equals(parentPredicate.getPredicateValue());
                    }
                }
            }
        }
        return ruleRelevant;
    }

    @Override
    protected boolean isRuleApplicable(InferenceRule child) {
        Atom ruleAtom = child.getRuleConclusionAtom();
        if (!(ruleAtom instanceof Relation)) return false;

        Relation childAtom = (Relation) ruleAtom;
        //discard if child has less rolePlayers
        if (childAtom.getRelationPlayers().size() < this.getRelationPlayers().size()) return false;

        Type type = getType();
        //Case: relation without type - match all
        if (type == null)
            return isRuleApplicableViaType((RelationType) childAtom.getType());
        else
            return isRuleApplicableViaAtom(childAtom, child);
    }

    @Override
    public boolean isRuleResolvable() {
        Type t = getType();
        if (t != null)
            return !t.getRulesOfConclusion().isEmpty()
                    && !this.getApplicableRules().isEmpty();
        else {
            GraknGraph graph = getParentQuery().graph();
            Set<Rule> rules = Reasoner.getRules(graph);
            return rules.stream()
                    .flatMap(rule -> rule.getConclusionTypes().stream())
                    .filter(Type::isRelationType).count() != 0
                    & !this.getApplicableRules().isEmpty();
        }
    }

    private Set<RoleType> getExplicitRoleTypes() {
        Set<RoleType> roleTypes = new HashSet<>();
        GraknGraph graph = getParentQuery().graph();
        relationPlayers.stream()
                .map(RelationPlayer::getRoleType)
                .flatMap(CommonUtil::optionalToStream)
                .map(VarAdmin::getTypeName)
                .flatMap(CommonUtil::optionalToStream)
                .map(graph::getRoleType)
                .forEach(roleTypes::add);
        return roleTypes;
    }

    private void addPredicate(Predicate pred) {
        if (getParentQuery() == null) throw new IllegalStateException("No parent in addPredicate");
        Query parent = getParentQuery();
        pred.setParentQuery(parent);
        setPredicate(pred);
        getParentQuery().addAtom(pred);
    }

    private void addType(Type type) {
        typeId = type.getId();
        String typeVariable = "rel-" + UUID.randomUUID().toString();
        addPredicate(new IdPredicate(Graql.var(typeVariable).id(typeId).admin()));
        atomPattern = atomPattern.asVar().isa(Graql.var(typeVariable)).admin();
        setValueVariable(typeVariable);
    }

    private void inferTypeFromRoles() {
        if (getParentQuery() != null && !isValueUserDefinedName() && getTypeId().isEmpty()) {
            //look at available roles
            RelationType type = null;
            Set<RelationType> compatibleTypes = getCompatibleRelationTypes(getExplicitRoleTypes(), roleToRelationTypes);
            if (compatibleTypes.size() == 1) type = compatibleTypes.iterator().next();

            //look at types
            if (type == null) {
                Map<String, Type> varTypeMap = getParentQuery().getVarTypeMap();
                Set<Type> types = getRolePlayers().stream()
                        .filter(varTypeMap::containsKey)
                        .map(varTypeMap::get)
                        .collect(Collectors.toSet());

                Set<RelationType> compatibleTypesFromTypes = getCompatibleRelationTypes(types, typeToRelationTypes);
                if (compatibleTypesFromTypes.size() == 1) type = compatibleTypesFromTypes.iterator().next();
                else {
                    compatibleTypesFromTypes.retainAll(compatibleTypes);
                    if (compatibleTypesFromTypes.size() == 1) type = compatibleTypesFromTypes.iterator().next();
                }
            }
            if (type != null) addType(type);
        }
    }

    private void inferTypeFromHasRole(){
        if (getPredicate() == null && getParentQuery() != null) {
            Query parent = getParentQuery();
            String valueVariable = getValueVariable();
            HasRole hrAtom = parent.getAtoms().stream()
                    .filter(at -> at.getVarName().equals(valueVariable))
                    .filter(at -> at instanceof HasRole).map(at -> (HasRole) at)
                    .findFirst().orElse(null);
            if (hrAtom != null) {
                AtomicQuery hrQuery = new AtomicMatchQuery(hrAtom, Sets.newHashSet(hrAtom.getVarName()));
                hrQuery.DBlookup();
                if (hrQuery.getAnswers().size() != 1)
                    throw new IllegalStateException("ambigious answer to has-role query");
                IdPredicate newPredicate = new IdPredicate(IdPredicate.createIdVar(hrAtom.getVarName(),
                        hrQuery.getAnswers().stream().findFirst().orElse(null).get(hrAtom.getVarName()).getId()), parent);

                Relation newRelation = new Relation(getPattern().asVar(), newPredicate, parent);
                parent.removeAtom(hrAtom.getPredicate());
                parent.removeAtom(hrAtom);
                parent.removeAtom(this);
                parent.addAtom(newRelation);
                parent.addAtom(newPredicate);
            }
        }
    }

    @Override
    public void inferTypes(){
        inferTypeFromRoles();
        inferTypeFromHasRole();
    }

    @Override
    public boolean containsVar(String name) {
        boolean varFound = false;
        Iterator<RelationPlayer> it = relationPlayers.iterator();
        while(it.hasNext() && !varFound)
            varFound = it.next().getRolePlayer().getVarName().equals(name);
        return varFound;
    }

    @Override
    public Set<Predicate> getIdPredicates() {
        Set<Predicate> idPredicates = super.getIdPredicates();
        //from types
        getTypeConstraints()
                .forEach(atom -> {
                    Predicate predicate = getParentQuery().getIdPredicate(atom.getValueVariable());
                    if (predicate != null) idPredicates.add(predicate);
                });
        return idPredicates;
    }

    @Override
    public void unify(String from, String to) {
        super.unify(from, to);
        relationPlayers.forEach(c -> {
            String var = c.getRolePlayer().getVarName();
            if (var.equals(from))
                c.getRolePlayer().setVarName(to);
            else if (var.equals(to))
                c.getRolePlayer().setVarName(CAPTURE_MARK + var);
        });
    }

    @Override
    public void unify (Map<String, String> mappings) {
        super.unify(mappings);
        relationPlayers.forEach(c -> {
            String var = c.getRolePlayer().getVarName();
            if (mappings.containsKey(var) ) {
                String target = mappings.get(var);
                c.getRolePlayer().setVarName(target);
            }
            else if (mappings.containsValue(var)) {
                c.getRolePlayer().setVarName(CAPTURE_MARK + var);
            }
        });
    }

    @Override
    public Set<String> getVarNames(){
        Set<String> vars = super.getVarNames();
        vars.addAll(getRolePlayers());
        //add user specified role type vars
        relationPlayers.stream()
                .map(RelationPlayer::getRoleType)
                .flatMap(CommonUtil::optionalToStream)
                .filter(VarAdmin::isUserDefinedName)
                .forEach(r -> vars.add(r.getVarName()));
        return vars;
    }

    @Override
    public Set<String> getSelectedNames(){
        Set<String> vars = super.getSelectedNames();
        vars.addAll(getRolePlayers());
        return vars;
    }
    public Set<String> getRolePlayers(){
        Set<String> vars = new HashSet<>();
        relationPlayers.forEach(c -> vars.add(c.getRolePlayer().getVarName()));
        return vars;
    }

    /**
     * Attempts to infer the implicit roleTypes of vars in a relAtom
     * @return map containing a varName - varType, varRoleType triple
     */
    private Map<String, Pair<Type, RoleType>> computeVarTypeRoleMap() {
        Map<String, Pair<Type, RoleType>> roleVarTypeMap = new HashMap<>();
        if (getParentQuery() == null) return roleVarTypeMap;

        GraknGraph graph =  getParentQuery().graph();
        Type relType = getType();
        Set<String> vars = getRolePlayers();
        Map<String, Type> varTypeMap = getParentQuery().getVarTypeMap();

        for (String var : vars) {
            Type type = varTypeMap.get(var);
            String roleTypeName = "";
            for(RelationPlayer c : relationPlayers) {
                if (c.getRolePlayer().getVarName().equals(var))
                    roleTypeName = c.getRoleType().flatMap(VarAdmin::getTypeName).orElse("");
            }
            //roletype explicit
            if (!roleTypeName.isEmpty())
                roleVarTypeMap.put(var, new Pair<>(type, graph.getRoleType(roleTypeName)));
            else {
                if (type != null && relType != null) {
                    Set<RoleType> cRoles = Utility.getCompatibleRoleTypes(type, relType);
                    //if roleType is unambigous
                    if (cRoles.size() == 1)
                        roleVarTypeMap.put(var, new Pair<>(type, cRoles.iterator().next()));
                    else
                        roleVarTypeMap.put(var, new Pair<>(type, null));
                }
            }
        }
        return roleVarTypeMap;
    }

    @Override
    public Map<String, Pair<Type, RoleType>> getVarTypeRoleMap() {
        if (varTypeRoleMap == null)
            varTypeRoleMap = computeVarTypeRoleMap();
        return varTypeRoleMap;
    }

    /**
     * Attempts to infer the implicit roleTypes and matching types based on contents of the parent query
     * @return map containing roleType - (rolePlayer var - rolePlayer type) pairs
     */
    private Map<RoleType, Pair<String, Type>> computeRoleVarTypeMap() {
        Map<Var, Pair<String, Type>> roleVarTypeMap = new HashMap<>();
        Map<RoleType, Pair<String, Type>> roleTypeMap = new HashMap<>();
        if (getParentQuery() == null || getType() == null) return roleTypeMap;
        GraknGraph graph =  getParentQuery().graph();

        Map<String, Type> varTypeMap = getParentQuery().getVarTypeMap();
        Set<String> allocatedVars = new HashSet<>();
        Set<RoleType> allocatedRoles = new HashSet<>();

        //explicit role types from castings
        relationPlayers.forEach(c -> {
            String var = c.getRolePlayer().getVarName();
            VarAdmin role = c.getRoleType().orElse(null);
            if (role != null) {
                Type type = varTypeMap.get(var);
                roleVarTypeMap.put(role, new Pair<>(var, type));
                //try directly
                String typeName = role.getTypeName().orElse("");
                RoleType roleType = !typeName.isEmpty() ? graph.getRoleType(typeName): null;
                //try indirectly
                if (roleType == null && role.isUserDefinedName()) {
                    Predicate rolePredicate = getParentQuery().getIdPredicate(role.getVarName());
                    if (rolePredicate != null) roleType = graph.getConcept(rolePredicate.getPredicateValue());
                }
                allocatedVars.add(var);
                if (roleType != null) {
                    allocatedRoles.add(roleType);
                    roleTypeMap.put(roleType, new Pair<>(var, type));
                }
            }
        });

        //remaining roles
        RelationType relType = (RelationType) getType();
        Set<String> varsToAllocate = getRolePlayers();
        varsToAllocate.removeAll(allocatedVars);
        varsToAllocate.forEach(var -> {
            Type type = varTypeMap.get(var);
            if (type != null && relType != null) {
                Set<RoleType> cRoles = Utility.getCompatibleRoleTypes(type, relType);
                //if roleType is unambigous
                if (cRoles.size() == 1) {
                    RoleType roleType = cRoles.iterator().next();
                    VarAdmin roleVar = Graql.var().name(roleType.getName()).admin();
                    roleVarTypeMap.put(roleVar, new Pair<>(var, type));
                    allocatedVars.add(var);
                    allocatedRoles.add(roleType);
                    roleTypeMap.put(roleType, new Pair<>(var, type));
                }
            }
        });

        Collection<RoleType> rolesToAllocate = relType.hasRoles();
        //remove sub and super roles of allocated roles
        allocatedRoles.forEach(role -> {
            RoleType topRole = getNonMetaTopRole(role);
            rolesToAllocate.removeAll(topRole.subTypes());
        });
        varsToAllocate.removeAll(allocatedVars);
        //if unambiguous assign top role
        if (varsToAllocate.size() == 1 && !rolesToAllocate.isEmpty()) {
            RoleType topRole = getNonMetaTopRole(rolesToAllocate.iterator().next());
            String var = varsToAllocate.iterator().next();
            Type type = varTypeMap.get(var);
            roleTypeMap.put(topRole, new Pair<>(var, type));
            roleVarTypeMap.put(Graql.var().name(topRole.getName()).admin(), new Pair<>(var, type));
        }

        //update pattern and castings
        Map<String, Var> roleMap = new HashMap<>();
        roleVarTypeMap.forEach( (r, tp) -> roleMap.put(tp.getKey(), r));
        getRolePlayers().stream()
                .filter(var -> !var.equals(getVarName()))
                .filter(var -> !roleMap.containsKey(var))
                .forEach( var -> roleMap.put(var, null));

        //pattern mutation!
        atomPattern = constructRelationVar(isUserDefinedName()? varName : "", getValueVariable(), roleMap);
        relationPlayers = getRelationPlayers(getPattern().asVar());
        return roleTypeMap;
    }

    @Override
    public Map<RoleType, Pair<String, Type>> getRoleVarTypeMap() {
        if (roleVarTypeMap == null) {
            if (varTypeRoleMap != null) {
                roleVarTypeMap = new HashMap<>();
                varTypeRoleMap.forEach((var, tpair) -> {
                    RoleType rt = tpair.getValue();
                    if (rt != null)
                        roleVarTypeMap.put(rt, new Pair<>(var, tpair.getKey()));
                });
            } else
                roleVarTypeMap = computeRoleVarTypeMap();
        }
        return roleVarTypeMap;
    }

    private Map<String, RoleType> getIndirectRoleMap(){
        GraknGraph graph =  getParentQuery().graph();
        return getRelationPlayers().stream()
                .map(RelationPlayer::getRoleType)
                .flatMap(CommonUtil::optionalToStream)
                .map(rt -> new AbstractMap.SimpleEntry<>(rt, getParentQuery().getIdPredicate(rt.getVarName())))
                .filter(e -> e.getValue() != null)
                .collect(Collectors.toMap(e -> e.getKey().getVarName(), e -> graph.getConcept(e.getValue().getPredicateValue())));
    }

    private Map<String, String> getRoleTypeUnifiers(Relation parentAtom){
        Map<String, String> unifiers = new HashMap<>();
        Map<String, RoleType> childMap = getIndirectRoleMap();
        Map<RoleType, String> parentMap = parentAtom.getIndirectRoleMap().entrySet().stream()
                .collect(Collectors.toMap(Map.Entry::getValue, Map.Entry::getKey));
        Set<String> varsToAllocate = Sets.newHashSet(parentMap.values());
        childMap.keySet().forEach(chVar -> {
            if(!varsToAllocate.isEmpty()) {
            RoleType role = childMap.get(chVar);
            //map to empty if no var matching
            String pVar = "";
            while(role != null && pVar.isEmpty()
                    && !Schema.MetaSchema.isMetaName(role.getName())) {
                if (parentMap.containsKey(role)) pVar = parentMap.get(role);
                role = role.superType();
            }
            if (pVar.isEmpty()) pVar = varsToAllocate.iterator().next();
            if (!chVar.equals(pVar)) unifiers.put(chVar, pVar);
            varsToAllocate.remove(pVar);
            }
        });
        return unifiers;
    }

    private Map<String, String> getRolePlayerUnifiers(Relation parentAtom){
        Map<String, String> unifiers = new HashMap<>();
        Set<String> varsToAllocate = parentAtom.getRolePlayers();
        Set<String> childBVs = getRolePlayers();
        Map<String, Pair<Type, RoleType>> childMap = getVarTypeRoleMap();
        Map<RoleType, Pair<String, Type>> parentMap = parentAtom.getRoleVarTypeMap();

        //find child->parent var mappings based on roles
        childBVs.forEach(chVar -> {
            if(!varsToAllocate.isEmpty()) {
                RoleType role = childMap.containsKey(chVar) ? childMap.get(chVar).getValue() : null;
                //map to empty if no var matching
                String pVar = "";
                while(role != null && pVar.isEmpty()
                        && !Schema.MetaSchema.isMetaName(role.getName())) {
                    if (parentMap.containsKey(role)) pVar = parentMap.get(role).getKey();
                    role = role.superType();
                }
                if (pVar.isEmpty()) pVar = varsToAllocate.iterator().next();
                if (!chVar.equals(pVar)) unifiers.put(chVar, pVar);
                varsToAllocate.remove(pVar);
            }
        });
        return unifiers;
    }

    @Override
    public Map<String, String> getUnifiers(Atomic pAtom) {
        if (!(pAtom instanceof TypeAtom))
            throw new IllegalArgumentException(ErrorMessage.UNIFICATION_ATOM_INCOMPATIBILITY.getMessage());

        Map<String, String> unifiers = super.getUnifiers(pAtom);
        if (((Atom) pAtom).isRelation()){
            unifiers.putAll(getRolePlayerUnifiers((Relation) pAtom));
            unifiers.putAll(getRoleTypeUnifiers((Relation) pAtom));
        }
        return unifiers;
    }

    /**
     * @return map of pairs: varName - Id predicate (substitution) describing this variable
     */
    private Map<String, Predicate> getVarSubMap() {
        Map<String, Predicate> map = new HashMap<>();
        getPredicates().stream()
            .filter(Predicate::isIdPredicate)
            .forEach( sub -> {
                String var = sub.getVarName();
                map.put(var, sub);
        });
        return map;
    }

    /**
     * @return map of pairs role type - Id predicate describing the role player playing this role (substitution)
     */
    private Map<RoleType, String> getRoleConceptIdMap(){
        Map<RoleType, String> roleConceptMap = new HashMap<>();
        Map<String, Predicate> varSubMap = getVarSubMap();
        Map<RoleType, Pair<String, Type>> roleVarMap = getRoleVarTypeMap();

        roleVarMap.forEach( (role, varTypePair) -> {
            String var = varTypePair.getKey();
            roleConceptMap.put(role, varSubMap.containsKey(var) ? varSubMap.get(var).getPredicateValue() : "");
        });
        return roleConceptMap;
    }

    private Pair<Atom, Map<String, String>> rewriteFromType(Atom parentAtom, Query parent) {
        Map<String, String> unifiers = new HashMap<>();
        Var relVar = Graql.var(UUID.randomUUID().toString());
        getPattern().asVar().getProperty(IsaProperty.class).ifPresent(prop -> relVar.isa(prop.getType()));

        relationPlayers.forEach(c -> {
            VarAdmin rolePlayer = c.getRolePlayer();
            String rolePlayerVarName = UUID.randomUUID().toString();
            unifiers .put(rolePlayer.getVarName(), rolePlayerVarName);
            VarAdmin roleType = c.getRoleType().orElse(null);
            if (roleType != null)
                relVar.rel(roleType, rolePlayerVarName);
            else
                relVar.rel(rolePlayerVarName);
        });
        return new Pair<>(new Relation(relVar.admin(), getPredicate(), parent), unifiers);
    }

    @Override
    public Pair<Atom, Map<String, String>> rewrite(Atom parentAtom, Query parent){
        if(this.getVarNames().size() != parentAtom.getVarNames().size()){
            if (!parentAtom.isRelation()) return rewriteFromType(parentAtom, parent);
            else{
                Atom rewriteAtom = (Atom) AtomicFactory.create(parentAtom, parent);
                rewriteAtom.resetNames();

                Map<String, String> intermedUnifiers = rewriteAtom.getUnifiers(this);
                rewriteAtom.unify(intermedUnifiers);
                Map<String, String> unifiers = this.getUnifiers(rewriteAtom);
                return new Pair<>(rewriteAtom, unifiers);
            }
        }
        else
            return new Pair<>(this, new HashMap<>());
    }
}<|MERGE_RESOLUTION|>--- conflicted
+++ resolved
@@ -44,13 +44,8 @@
 import ai.grakn.util.Schema;
 import com.google.common.collect.Maps;
 import com.google.common.collect.Sets;
-<<<<<<< HEAD
 import java.util.AbstractMap;
 import java.util.stream.Collectors;
-import java.util.stream.Stream;
-=======
-import java.util.stream.Collectors;
->>>>>>> afe85930
 import javafx.util.Pair;
 
 import java.util.Collection;
@@ -58,7 +53,6 @@
 import java.util.HashSet;
 import java.util.Iterator;
 import java.util.Map;
-import java.util.Optional;
 import java.util.Set;
 import java.util.UUID;
 
@@ -104,7 +98,6 @@
     private Relation(Relation a) {
         super(a);
         this.relationPlayers = getRelationPlayers();
-        //this.relationPlayers = getRelationPlayers(a.getPattern().asVar());
         this.roleVarTypeMap = a.roleVarTypeMap != null? Maps.newHashMap(a.roleVarTypeMap) : null;
         this.varTypeRoleMap = a.varTypeRoleMap != null? Maps.newHashMap(a.varTypeRoleMap) : null;
     }
@@ -706,37 +699,25 @@
         return roleConceptMap;
     }
 
-    private Pair<Atom, Map<String, String>> rewriteFromType(Atom parentAtom, Query parent) {
-        Map<String, String> unifiers = new HashMap<>();
-        Var relVar = Graql.var(UUID.randomUUID().toString());
-        getPattern().asVar().getProperty(IsaProperty.class).ifPresent(prop -> relVar.isa(prop.getType()));
-
-        relationPlayers.forEach(c -> {
-            VarAdmin rolePlayer = c.getRolePlayer();
-            String rolePlayerVarName = UUID.randomUUID().toString();
-            unifiers .put(rolePlayer.getVarName(), rolePlayerVarName);
-            VarAdmin roleType = c.getRoleType().orElse(null);
-            if (roleType != null)
-                relVar.rel(roleType, rolePlayerVarName);
-            else
-                relVar.rel(rolePlayerVarName);
-        });
-        return new Pair<>(new Relation(relVar.admin(), getPredicate(), parent), unifiers);
-    }
-
     @Override
     public Pair<Atom, Map<String, String>> rewrite(Atom parentAtom, Query parent){
-        if(this.getVarNames().size() != parentAtom.getVarNames().size()){
-            if (!parentAtom.isRelation()) return rewriteFromType(parentAtom, parent);
-            else{
-                Atom rewriteAtom = (Atom) AtomicFactory.create(parentAtom, parent);
-                rewriteAtom.resetNames();
-
-                Map<String, String> intermedUnifiers = rewriteAtom.getUnifiers(this);
-                rewriteAtom.unify(intermedUnifiers);
-                Map<String, String> unifiers = this.getUnifiers(rewriteAtom);
-                return new Pair<>(rewriteAtom, unifiers);
-            }
+        if(parentAtom.isUserDefinedName()){
+            Map<String, String> unifiers = new HashMap<>();
+            Var relVar = Graql.var(UUID.randomUUID().toString());
+            getPattern().asVar().getProperty(IsaProperty.class).ifPresent(prop -> relVar.isa(prop.getType()));
+
+            relationPlayers
+                    .forEach(c -> {
+                        VarAdmin rolePlayer = c.getRolePlayer();
+                        String rolePlayerVarName = UUID.randomUUID().toString();
+                        unifiers.put(rolePlayer.getVarName(), rolePlayerVarName);
+                        VarAdmin roleType = c.getRoleType().orElse(null);
+                        if (roleType != null)
+                            relVar.rel(roleType, rolePlayerVarName);
+                        else
+                            relVar.rel(rolePlayerVarName);
+                    });
+            return new Pair<>(new Relation(relVar.admin(), getPredicate(), parent), unifiers);
         }
         else
             return new Pair<>(this, new HashMap<>());
