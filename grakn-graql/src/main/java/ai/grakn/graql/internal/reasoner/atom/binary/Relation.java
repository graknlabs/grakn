/*
 * Grakn - A Distributed Semantic Database
 * Copyright (C) 2016  Grakn Labs Limited
 *
 * Grakn is free software: you can redistribute it and/or modify
 * it under the terms of the GNU General Public License as published by
 * the Free Software Foundation, either version 3 of the License, or
 * (at your option) any later version.
 *
 * Grakn is distributed in the hope that it will be useful,
 * but WITHOUT ANY WARRANTY; without even the implied warranty of
 * MERCHANTABILITY or FITNESS FOR A PARTICULAR PURPOSE.  See the
 * GNU General Public License for more details.
 *
 * You should have received a copy of the GNU General Public License
 * along with Grakn. If not, see <http://www.gnu.org/licenses/gpl.txt>.
 */
package ai.grakn.graql.internal.reasoner.atom.binary;

import ai.grakn.GraknGraph;
import ai.grakn.concept.RelationType;
import ai.grakn.concept.RoleType;
import ai.grakn.concept.Type;
import ai.grakn.concept.TypeLabel;
import ai.grakn.graql.Graql;
import ai.grakn.graql.Var;
import ai.grakn.graql.VarName;
import ai.grakn.graql.admin.Atomic;
import ai.grakn.graql.admin.ReasonerQuery;
import ai.grakn.graql.admin.RelationPlayer;
import ai.grakn.graql.admin.Unifier;
import ai.grakn.graql.admin.VarAdmin;
import ai.grakn.graql.internal.pattern.property.IsaProperty;
import ai.grakn.graql.internal.pattern.property.RelationProperty;
import ai.grakn.graql.internal.reasoner.Utility;
import ai.grakn.graql.internal.reasoner.atom.Atom;
import ai.grakn.graql.internal.reasoner.atom.AtomBase;
import ai.grakn.graql.internal.reasoner.atom.AtomicFactory;
import ai.grakn.graql.internal.reasoner.atom.ResolutionStrategy;
import ai.grakn.graql.internal.reasoner.atom.predicate.IdPredicate;
import ai.grakn.graql.internal.reasoner.atom.predicate.Predicate;
import ai.grakn.graql.internal.reasoner.query.QueryAnswers;
import ai.grakn.graql.internal.reasoner.query.ReasonerAtomicQuery;
import ai.grakn.graql.internal.reasoner.query.ReasonerQueryImpl;
import ai.grakn.graql.internal.reasoner.query.UnifierImpl;
import ai.grakn.graql.internal.reasoner.rule.InferenceRule;
import ai.grakn.graql.internal.util.CommonUtil;
import ai.grakn.util.ErrorMessage;
import ai.grakn.util.Schema;
import com.google.common.collect.ArrayListMultimap;
import com.google.common.collect.HashMultimap;
import com.google.common.collect.Multimap;
import com.google.common.collect.Sets;
import java.util.Collection;
import java.util.Comparator;
import javafx.util.Pair;

import java.util.ArrayList;
import java.util.HashMap;
import java.util.HashSet;
import java.util.Iterator;
import java.util.List;
import java.util.Map;
import java.util.Objects;
import java.util.Set;
import java.util.UUID;
import java.util.function.UnaryOperator;
import java.util.stream.Collectors;

import static ai.grakn.graql.internal.reasoner.Utility.capture;
import static ai.grakn.graql.internal.reasoner.Utility.checkTypesDisjoint;
import static ai.grakn.graql.internal.reasoner.Utility.getCompatibleRelationTypes;
import static ai.grakn.graql.internal.reasoner.Utility.getListPermutations;
import static ai.grakn.graql.internal.reasoner.Utility.getUnifiersFromPermutations;
import static ai.grakn.graql.internal.reasoner.Utility.roleToRelationTypes;
import static ai.grakn.graql.internal.reasoner.Utility.typeToRelationTypes;
import static ai.grakn.graql.internal.util.CommonUtil.toImmutableMultiset;
import static java.util.stream.Collectors.toSet;

/**
 *
 * <p>
 * Atom implementation defining a relation atom.
 * </p>
 *
 * @author Kasper Piskorski
 *
 */
public class Relation extends TypeAtom {

    private int hashCode = 0;
    private Multimap<RoleType, Pair<VarName, Type>> roleVarTypeMap = null;
    private Multimap<RoleType, String> roleConceptIdMap = null;
    private Set<RelationPlayer> relationPlayers = null;


    public Relation(VarAdmin pattern, IdPredicate predicate, ReasonerQuery par) { super(pattern, predicate, par);}

    public Relation(VarName name, VarName typeVariable, Map<VarName, Var> roleMap, IdPredicate pred, ReasonerQuery par) {
        super(constructRelationVar(name, typeVariable, roleMap), pred, par);
    }

    private Relation(Relation a) {
        super(a);
    }

    @Override
    public String toString(){
        return (getType() != null? getType().getLabel() : "") + getRelationPlayers().toString();
    }

    public Set<RelationPlayer> getRelationPlayers() {
        if (relationPlayers == null) {
            relationPlayers = new HashSet<>();
            this.atomPattern.asVar().getProperty(RelationProperty.class)
                    .ifPresent(prop -> prop.getRelationPlayers().forEach(relationPlayers::add));
        }
        return relationPlayers;
    }

    private void modifyRelationPlayers(UnaryOperator<RelationPlayer> mapper) {
        this.atomPattern = this.atomPattern.asVar().mapProperty(RelationProperty.class,
                prop -> new RelationProperty(prop.getRelationPlayers().map(mapper).collect(toImmutableMultiset())));
        relationPlayers = null;
    }

    @Override
    protected VarName extractValueVariableName(VarAdmin var) {
        IsaProperty isaProp = var.getProperty(IsaProperty.class).orElse(null);
        return isaProp != null ? isaProp.getType().getVarName() : VarName.of("");
    }

    @Override
    protected void setValueVariable(VarName var) {
        IsaProperty isaProp = atomPattern.asVar().getProperty(IsaProperty.class).orElse(null);
        if (isaProp != null) {
            super.setValueVariable(var);
            atomPattern = atomPattern.asVar().mapProperty(IsaProperty.class, prop -> new IsaProperty(prop.getType().setVarName(var)));
        }
    }

    @Override
    public Atomic copy() {
        return new Relation(this);
    }


    private static VarAdmin constructRelationVar(VarName varName, VarName typeVariable, Map<VarName, Var> roleMap) {
        return constructRelationVar(varName, typeVariable, roleMap.entrySet().stream().map(e -> new Pair<>(e.getKey(), e.getValue())).collect(Collectors.toList()));
    }

    /**
     * construct a $varName (rolemap) isa $typeVariable relation
     *
     * @param varName            variable name
     * @param typeVariable       type variable name
     * @param rolePlayerMappings list of rolePlayer-roleType mappings
     * @return corresponding Var
     */
    private static VarAdmin constructRelationVar(VarName varName, VarName typeVariable, List<Pair<VarName, Var>> rolePlayerMappings) {
        Var var = !varName.getValue().isEmpty()? Graql.var(varName) : Graql.var();
        for (Pair<VarName, Var> mapping : rolePlayerMappings) {
            VarName rp = mapping.getKey();
            Var role = mapping.getValue();
            var = role == null? var.rel(Graql.var(rp)) : var.rel(role, Graql.var(rp));
        }
        var = var.isa(Graql.var(typeVariable));
        return var.admin().asVar();
    }

    @Override
    public boolean equals(Object obj) {
        if (obj == null || this.getClass() != obj.getClass()) return false;
        if (obj == this) return true;
        Relation a2 = (Relation) obj;
        return Objects.equals(this.typeId, a2.getTypeId())
                && this.getVarNames().equals(a2.getVarNames())
                && getRelationPlayers().equals(a2.getRelationPlayers());
    }

    @Override
    public int hashCode() {
        if (hashCode == 0) {
            hashCode = 1;
            hashCode = hashCode * 37 + (getTypeId() != null ? getTypeId().hashCode() : 0);
            hashCode = hashCode * 37 + getVarNames().hashCode();
        }
        return hashCode;
    }

    @Override
    public boolean isEquivalent(Object obj) {
        if (obj == null || this.getClass() != obj.getClass()) return false;
        if (obj == this) return true;
        Relation a2 = (Relation) obj;
        return (isUserDefinedName() == a2.isUserDefinedName())
                && Objects.equals(this.typeId, a2.getTypeId())
                && getRoleConceptIdMap().equals(a2.getRoleConceptIdMap())
                && getRoleTypeMap().equals(a2.getRoleTypeMap());
    }

    @Override
    public int equivalenceHashCode() {
        int hashCode = 1;
        hashCode = hashCode * 37 + (this.typeId != null ? this.typeId.hashCode() : 0);
        hashCode = hashCode * 37 + this.getRoleConceptIdMap().hashCode();
        hashCode = hashCode * 37 + this.getRoleTypeMap().hashCode();
        return hashCode;
    }

    @Override
    public boolean isRelation() {
        return true;
    }

    @Override
    public boolean isSelectable() {
        return true;
    }

    @Override
    public boolean isType() {
        return getType() != null;
    }

    @Override
<<<<<<< HEAD
    public boolean isAllowedToFormRuleHead(){
        //can form a rule head if specified type and all relation players have a specified/unambiguously inferrable role type
        return super.isAllowedToFormRuleHead()
                && this.getRoleVarTypeMap().keySet().size() == this.getRelationPlayers().size();
=======
    public boolean requiresMaterialisation() {
        return isUserDefinedName();
    }

    @Override
    public boolean isAllowedToFormRuleHead(){
        //can form a rule head if specified type and all relation players have a specified/unambiguously inferrable role type
        return super.isAllowedToFormRuleHead()
                && !hasMetaRoles();
>>>>>>> e3dc265c
    }

    @Override
    public int resolutionPriority() {
        int priority = super.resolutionPriority();
        priority += ResolutionStrategy.IS_RELATION_ATOM;
        return priority;
    }

    @Override
    public Set<IdPredicate> getPartialSubstitutions() {
        Set<VarName> rolePlayers = getRolePlayers();
        return getIdPredicates().stream()
                .filter(pred -> rolePlayers.contains(pred.getVarName()))
                .collect(toSet());
    }

    /**
     * @return map of pairs role type - Id predicate describing the role player playing this role (substitution)
     */
    private Multimap<RoleType, String> getRoleConceptIdMap() {
        if (roleConceptIdMap != null) return roleConceptIdMap;
        roleConceptIdMap =  ArrayListMultimap.create();
        Map<VarName, IdPredicate> varSubMap = getIdPredicates().stream()
                .collect(Collectors.toMap(AtomBase::getVarName, pred -> pred));
        Multimap<RoleType, VarName> roleMap = getRoleMap();

        roleMap.entries().forEach(e -> {
            RoleType role = e.getKey();
            VarName var = e.getValue();
            roleConceptIdMap.put(role, varSubMap.containsKey(var) ? varSubMap.get(var).getPredicateValue() : "");
        });
        return roleConceptIdMap;
    }

    private Multimap<RoleType, VarName> getRoleMap() {
        Multimap<RoleType, VarName> roleMap = ArrayListMultimap.create();
        getRoleVarTypeMap().entries()
                .forEach(e -> roleMap.put(e.getKey(), e.getValue().getKey()));
        return roleMap;
    }

    private Multimap<RoleType, Type> getRoleTypeMap() {
        Multimap<RoleType, Type> roleTypeMap = ArrayListMultimap.create();
        getRoleVarTypeMap().entries().stream()
                .filter(e -> Objects.nonNull(e.getValue().getValue()))
                .forEach(e -> roleTypeMap.put(e.getKey(), e.getValue().getValue()));
        return roleTypeMap;
    }

    //rule is applicable if it is unifiable
    private boolean isRuleApplicableViaAtom(Relation headAtom) {
        return headAtom.getRelationPlayers().size() >= this.getRelationPlayers().size()
            && headAtom.getRelationPlayerMappings(this).size() == this.getRolePlayers().size();
    }

    @Override
    protected boolean isRuleApplicable(InferenceRule child) {
        Atom ruleAtom = child.getRuleConclusionAtom();
        if (!(ruleAtom instanceof Relation)) return false;

        Relation headAtom = (Relation) ruleAtom;
        Type type = getType();
        //Case: relation without type - match all
        if (type == null) {
            Relation atomWithType = ((Relation) AtomicFactory.create(this, this.getParentQuery())).addType(headAtom.getType());
            return atomWithType.isRuleApplicableViaAtom(headAtom);
        } else {
            return isRuleApplicableViaAtom(headAtom);
        }
    }

    /**
     * @return true if any of the relation's role types are meta role types
     */
    public boolean hasMetaRoles(){
        Set<RoleType> parentRoles = getRoleVarTypeMap().keySet();
        for(RoleType role : parentRoles) {
            if (Schema.MetaSchema.isMetaLabel(role.getLabel())) return true;
        }
        return false;
    }

    private Set<RoleType> getExplicitRoleTypes() {
        Set<RoleType> roleTypes = new HashSet<>();
        ReasonerQueryImpl parent = (ReasonerQueryImpl) getParentQuery();
        GraknGraph graph = parent.graph();

        Set<VarAdmin> roleVars = getRelationPlayers().stream()
                .map(RelationPlayer::getRoleType)
                .flatMap(CommonUtil::optionalToStream)
                .collect(Collectors.toSet());
        //try directly
        roleVars.stream()
                .map(VarAdmin::getTypeLabel)
                .flatMap(CommonUtil::optionalToStream)
                .map(graph::<RoleType>getType)
                .forEach(roleTypes::add);

        //try indirectly
        roleVars.stream()
                .filter(VarAdmin::isUserDefinedName)
                .map(VarAdmin::getVarName)
                .map(parent::getIdPredicate)
                .filter(Objects::nonNull)
                .map(Predicate::getPredicate)
                .map(graph::<RoleType>getConcept)
                .forEach(roleTypes::add);
        return roleTypes;
    }

    public Relation addType(Type type) {
        typeId = type.getId();
        VarName typeVariable = getValueVariable().getValue().isEmpty() ?
                VarName.of("rel-" + UUID.randomUUID().toString()) : getValueVariable();
        setPredicate(new IdPredicate(Graql.var(typeVariable).id(typeId).admin(), getParentQuery()));
        atomPattern = atomPattern.asVar().isa(Graql.var(typeVariable)).admin();
        setValueVariable(typeVariable);
        return this;
    }

    private void inferRelationTypeFromTypes() {
        //look at available role types
        Type type = null;
        Set<Type> compatibleTypes = Utility.getTopTypes(
                getCompatibleRelationTypes(getExplicitRoleTypes(), roleToRelationTypes)
        );
        if (compatibleTypes.size() == 1) type = compatibleTypes.iterator().next();

        //look at types
        if (type == null) {
            Map<VarName, Type> varTypeMap = getParentQuery().getVarTypeMap();
            Set<Type> types = getRolePlayers().stream()
                    .filter(varTypeMap::containsKey)
                    .map(varTypeMap::get)
                    .collect(toSet());

            Set<RelationType> compatibleTypesFromTypes = getCompatibleRelationTypes(types, typeToRelationTypes);
            if (compatibleTypesFromTypes.size() == 1) type = compatibleTypesFromTypes.iterator().next();
            else {
                //do intersection with types recovered from role types
                compatibleTypesFromTypes.retainAll(compatibleTypes);
                if (compatibleTypesFromTypes.size() == 1) type = compatibleTypesFromTypes.iterator().next();
            }
        }
        if (type != null) addType(type);
    }

    private void inferRelationTypeFromRelates() {
        ReasonerQueryImpl parent = (ReasonerQueryImpl) getParentQuery();
        VarName valueVariable = getValueVariable();
        TypeAtom hrAtom = parent.getAtoms().stream()
                .filter(at -> at.getVarName().equals(valueVariable))
                .filter(Atomic::isAtom).map(at -> (Atom) at)
                .filter(Atom::isType).map(at -> (TypeAtom) at)
                .findFirst().orElse(null);
        if (hrAtom != null) {
            ReasonerAtomicQuery hrQuery = new ReasonerAtomicQuery(hrAtom);
            QueryAnswers answers = new QueryAnswers(hrQuery.getMatchQuery().execute());
            if (answers.size() == 1) {
                IdPredicate newPredicate = new IdPredicate(IdPredicate.createIdVar(hrAtom.getVarName(),
                        answers.stream().findFirst().orElse(null).get(hrAtom.getVarName()).getId()), parent);

                Relation newRelation = new Relation(getPattern().asVar(), newPredicate, parent);
                parent.removeAtomic(hrAtom.getPredicate());
                parent.removeAtomic(hrAtom);
                parent.removeAtomic(this);
                parent.addAtomic(newRelation);
                parent.addAtomic(newPredicate);
            }
        }
    }

    @Override
    public void inferTypes() {
        if (getPredicate() == null) inferRelationTypeFromTypes();
        if (getPredicate() == null) inferRelationTypeFromRelates();
    }

    @Override
    public boolean containsVar(VarName name) {
        boolean varFound = false;
        Iterator<RelationPlayer> it = getRelationPlayers().iterator();
        while (it.hasNext() && !varFound) {
            varFound = it.next().getRolePlayer().getVarName().equals(name);
        }
        return varFound;
    }

    @Override
    public void unify(Unifier mappings) {
        super.unify(mappings);
        modifyRelationPlayers(c -> {
            VarName var = c.getRolePlayer().getVarName();
            if (mappings.containsKey(var)) {
                VarName target = mappings.get(var);
                return c.setRolePlayer(c.getRolePlayer().setVarName(target));
            } else if (mappings.containsValue(var)) {
                return c.setRolePlayer(c.getRolePlayer().setVarName(capture(var)));
            } else {
                return c;
            }
        });
    }

    @Override
    public Set<VarName> getVarNames() {
        Set<VarName> vars = super.getVarNames();
        vars.addAll(getRolePlayers());
        //add user specified role type vars
        getRelationPlayers().stream()
                .map(RelationPlayer::getRoleType)
                .flatMap(CommonUtil::optionalToStream)
                .filter(VarAdmin::isUserDefinedName)
                .forEach(r -> vars.add(r.getVarName()));
        return vars;
    }

    /**
     * @return set constituting the role player var names
     */
    public Set<VarName> getRolePlayers() {
        Set<VarName> vars = new HashSet<>();
        getRelationPlayers().forEach(c -> vars.add(c.getRolePlayer().getVarName()));
        return vars;
    }

    private Set<VarName> getMappedRolePlayers() {
        return getRoleVarTypeMap().entries().stream()
                .filter(e -> !Schema.MetaSchema.isMetaLabel(e.getKey().getLabel()))
                .map(Map.Entry::getValue)
                .map(Pair::getKey).collect(toSet());
    }

    /**
     * @return set constituting the role player var names that do not have a specified role type
     */
    public Set<VarName> getUnmappedRolePlayers() {
        Set<VarName> unmappedVars = getRolePlayers();
        unmappedVars.removeAll(getMappedRolePlayers());
        return unmappedVars;
    }

    @Override
    public Set<IdPredicate> getUnmappedIdPredicates() {
        Set<VarName> unmappedVars = getUnmappedRolePlayers();
        //filter by checking substitutions
        return getIdPredicates().stream()
                .filter(pred -> unmappedVars.contains(pred.getVarName()))
                .collect(toSet());
    }

    @Override
    public Set<TypeAtom> getMappedTypeConstraints() {
        Set<VarName> mappedVars = getMappedRolePlayers();
        return getTypeConstraints().stream()
                .filter(t -> mappedVars.contains(t.getVarName()))
                .filter(t -> Objects.nonNull(t.getType()))
                .collect(toSet());
    }

    @Override
    public Set<TypeAtom> getUnmappedTypeConstraints() {
        Set<VarName> unmappedVars = getUnmappedRolePlayers();
        return getTypeConstraints().stream()
                .filter(t -> unmappedVars.contains(t.getVarName()))
                .filter(t -> Objects.nonNull(t.getType()))
                .collect(toSet());
    }

    @Override
    public Set<Unifier> getPermutationUnifiers(Atom headAtom) {
        if (!headAtom.isRelation()) return new HashSet<>();
        List<VarName> permuteVars = new ArrayList<>();
        //if atom is match all atom, add type from rule head and find unmapped roles
        Relation relAtom = getValueVariable().getValue().isEmpty() ?
                ((Relation) AtomicFactory.create(this, getParentQuery())).addType(headAtom.getType()) : this;
        relAtom.getUnmappedRolePlayers().forEach(permuteVars::add);

        List<List<VarName>> varPermutations = getListPermutations(new ArrayList<>(permuteVars));
        return getUnifiersFromPermutations(permuteVars, varPermutations);
    }

    /**
     * Attempts to infer the implicit roleTypes and matching types based on contents of the parent query
     *
     * @return map containing roleType - (rolePlayer var - rolePlayer type) pairs
     */
    private Multimap<RoleType, Pair<VarName, Type>> computeRoleVarTypeMap() {
        this.roleVarTypeMap = ArrayListMultimap.create();
        if (getParentQuery() == null || getType() == null) return roleVarTypeMap;

        GraknGraph graph = getParentQuery().graph();
        RelationType relType = (RelationType) getType();
        Map<VarName, Type> varTypeMap = getParentQuery().getVarTypeMap();

        Set<RelationPlayer> allocatedRelationPlayers = new HashSet<>();

        //explicit role types from castings
        List<Pair<VarName, Var>> rolePlayerMappings = new ArrayList<>();
        getRelationPlayers().forEach(c -> {
            VarName varName = c.getRolePlayer().getVarName();
            VarAdmin role = c.getRoleType().orElse(null);
            if (role != null) {
                Type type = varTypeMap.get(varName);
                rolePlayerMappings.add(new Pair<>(varName, role));
                //try directly
                TypeLabel typeLabel = role.getTypeLabel().orElse(null);
                RoleType roleType = typeLabel != null ? graph.getType(typeLabel) : null;
                //try indirectly
                if (roleType == null && role.isUserDefinedName()) {
                    IdPredicate rolePredicate = ((ReasonerQueryImpl) getParentQuery()).getIdPredicate(role.getVarName());
                    if (rolePredicate != null) roleType = graph.getConcept(rolePredicate.getPredicate());
                }
                allocatedRelationPlayers.add(c);
                if (roleType != null) {
                    roleVarTypeMap.put(roleType, new Pair<>(varName, type));
                }
            }
        });

        //remaining roles
        //role types can repeat so no mather what has been allocated still the full spectrum of possibilities is present
        //TODO make restrictions based on cardinality constraints
        Set<RoleType> possibleRoles = Sets.newHashSet(relType.relates());

        //possible role types for each casting based on its type
        Map<RelationPlayer, Set<RoleType>> mappings = new HashMap<>();
        Sets.difference(getRelationPlayers(), allocatedRelationPlayers)
                .forEach(casting -> {
                    VarName varName = casting.getRolePlayer().getVarName();
                    Type type = varTypeMap.get(varName);
                    if (type != null && !Schema.MetaSchema.isMetaLabel(type.getLabel())) {
                        mappings.put(casting, Utility.getCompatibleRoleTypes(type, possibleRoles));
                    } else {
                        mappings.put(casting, Utility.getTopTypes(possibleRoles).stream().map(t -> (RoleType) t).collect(toSet()));
                    }
                });


        //resolve ambiguities until no unambiguous mapping exist
        while( mappings.values().stream().filter(s -> s.size() == 1).count() != 0) {
            Map.Entry<RelationPlayer, Set<RoleType>> entry = mappings.entrySet().stream()
                    .filter(e -> e.getValue().size() == 1)
                    .findFirst().orElse(null);

            RelationPlayer casting = entry.getKey();
            VarName varName = casting.getRolePlayer().getVarName();
            Type type = varTypeMap.get(varName);
            RoleType roleType = entry.getValue().iterator().next();
            VarAdmin roleVar = Graql.var().label(roleType.getLabel()).admin();

            //TODO remove from all mappings if it follows from cardinality constraints
            mappings.get(casting).remove(roleType);

            rolePlayerMappings.add(new Pair<>(varName, roleVar));
            roleVarTypeMap.put(roleType, new Pair<>(varName, type));
            allocatedRelationPlayers.add(casting);
        }

        //fill in unallocated roles with metarole
        RoleType metaRole = graph.admin().getMetaRoleType();
        VarAdmin metaRoleVar = Graql.var().label(metaRole.getLabel()).admin();
        Sets.difference(getRelationPlayers(), allocatedRelationPlayers)
                .forEach(casting -> {
                    VarName varName = casting.getRolePlayer().getVarName();
                    roleVarTypeMap.put(metaRole, new Pair<>(varName, varTypeMap.get(varName)));
                    rolePlayerMappings.add(new Pair<>(varName, metaRoleVar));
                });

        //pattern mutation!
        atomPattern = constructRelationVar(isUserDefinedName() ? varName : VarName.of(""), getValueVariable(), rolePlayerMappings);
        relationPlayers = null;
        return roleVarTypeMap;
    }

    @Override
    public Multimap<RoleType, Pair<VarName, Type>> getRoleVarTypeMap() {
        if (roleVarTypeMap == null) computeRoleVarTypeMap();
        return roleVarTypeMap;
    }

    private Multimap<RoleType, RelationPlayer> getRoleRelationPlayerMap(){
        Multimap<RoleType, RelationPlayer> roleRelationPlayerMap = HashMultimap.create();
        Multimap<RoleType, Pair<VarName, Type>> roleVarTypeMap = getRoleVarTypeMap();
        Set<RelationPlayer> relationPlayers = getRelationPlayers();
        roleVarTypeMap.asMap().entrySet()
                .forEach(e -> {
                    RoleType role = e.getKey();
                    TypeLabel roleLabel = role.getLabel();
                    relationPlayers.stream()
                            .filter(rp -> rp.getRoleType().isPresent())
                            .forEach(rp -> {
                                VarAdmin roleTypeVar = rp.getRoleType().orElse(null);
                                TypeLabel rl = roleTypeVar != null ? roleTypeVar.getTypeLabel().orElse(null) : null;
                                if (roleLabel != null && roleLabel.equals(rl)) {
                                    roleRelationPlayerMap.put(role, rp);
                                }
                            });
                });
        return roleRelationPlayerMap;
    }

    private Set<Pair<RelationPlayer, RelationPlayer>> getRelationPlayerMappings(Relation parentAtom) {
        Set<Pair<RelationPlayer, RelationPlayer>> rolePlayerMappings = new HashSet<>();

        //establish compatible castings for each parent casting
        Map<RelationPlayer, Collection<RelationPlayer>> compatibleMappings = new HashMap<>();
        parentAtom.getRoleRelationPlayerMap();
        Multimap<RoleType, RelationPlayer> childRoleRPMap = getRoleRelationPlayerMap();
        Map<VarName, Type> parentVarTypeMap = parentAtom.getParentQuery().getVarTypeMap();
        Map<VarName, Type> childVarTypeMap = this.getParentQuery().getVarTypeMap();

        Set<RoleType> rolesAvailable = childRoleRPMap.keySet();

        parentAtom.getRelationPlayers().stream()
                .filter(prp -> prp.getRoleType().isPresent())
                .forEach(prp -> {
                    VarAdmin parentRoleTypeVar = prp.getRoleType().orElse(null);
                    TypeLabel parentRoleTypeLabel = parentRoleTypeVar.getTypeLabel().orElse(null);

                    //TODO take into account indirect roles
                    RoleType parentRole = parentRoleTypeLabel != null ? graph().getType(parentRoleTypeLabel) : null;

                    if (parentRole != null) {
                        boolean isMetaRole = Schema.MetaSchema.isMetaLabel(parentRole.getLabel());
                        VarName parentRolePlayer = prp.getRolePlayer().getVarName();
                        Type parentType = parentVarTypeMap.get(parentRolePlayer);

                        Set<RoleType> possibleRoles = parentType != null?
                                Sets.intersection(new HashSet<>(rolesAvailable), new HashSet<>(parentType.plays())) :
                                new HashSet<>(rolesAvailable);
                        Set<RoleType> compatibleChildRoles = isMetaRole? possibleRoles : Sets.intersection(new HashSet<>(parentRole.subTypes()), possibleRoles);

                        compatibleChildRoles.stream()
                                .filter(childRoleRPMap::containsKey)
                                .forEach(r -> {
                                    Collection<RelationPlayer> childRPs = parentType != null ?
                                            childRoleRPMap.get(r).stream()
                                                .filter(rp -> {
                                                    VarName childRolePlayer = rp.getRolePlayer().getVarName();
                                                    Type childType = childVarTypeMap.get(childRolePlayer);
                                                    return childType == null || !checkTypesDisjoint(parentType, childType);
                                                }).collect(toSet()) :
                                            childRoleRPMap.get(r);

                                    if (!compatibleMappings.containsKey(prp)) {
                                        compatibleMappings.put(prp, childRPs);
                                    } else {
                                        compatibleMappings.get(prp).addAll(childRPs);
                                    }

                                });
                    }

                });

        //self-consistent procedure until no non-empty mappings present
        while( compatibleMappings.values().stream().filter(s -> !s.isEmpty()).count() > 0) {
            Map.Entry<RelationPlayer, Collection<RelationPlayer>> entry = compatibleMappings.entrySet().stream()
                    .filter(e -> !e.getValue().isEmpty())
                    .sorted(Comparator.comparing(e -> e.getValue().size()))
                    .findFirst().orElse(null);

            Collection<RelationPlayer> compatibleRelationPlayers = entry.getValue();
            RelationPlayer parentCasting = entry.getKey();
            RelationPlayer childCasting = compatibleRelationPlayers.iterator().next();

            rolePlayerMappings.add(new Pair<>(childCasting, parentCasting));
            compatibleMappings.remove(parentCasting);
            compatibleMappings.values().forEach(s -> s.remove(childCasting));
        }
        return rolePlayerMappings;
    }

    @Override
    public Unifier getUnifier(Atomic pAtom) {
        if (!(pAtom instanceof TypeAtom)) {
            throw new IllegalArgumentException(ErrorMessage.UNIFICATION_ATOM_INCOMPATIBILITY.getMessage());
        }

        Unifier unifier = super.getUnifier(pAtom);
        if (((Atom) pAtom).isRelation()) {
            Relation parentAtom = (Relation) pAtom;

            getRelationPlayerMappings(parentAtom)
                    .forEach(rpm -> unifier.addMapping(rpm.getKey().getRolePlayer().getVarName(), rpm.getValue().getRolePlayer().getVarName()));
        }
        return unifier.removeTrivialMappings();
    }

    @Override
    public Atom rewriteToUserDefined(){
        Var newVar = Graql.var(VarName.anon());
        Var relVar = getPattern().asVar().getProperty(IsaProperty.class)
                .map(prop -> newVar.isa(prop.getType()))
                .orElse(newVar);

        for (RelationPlayer c: getRelationPlayers()) {
            VarAdmin roleType = c.getRoleType().orElse(null);
            if (roleType != null) {
                relVar = relVar.rel(roleType, c.getRolePlayer());
            } else {
                relVar = relVar.rel(c.getRolePlayer());
            }
        }
        return new Relation(relVar.admin(), getPredicate(), getParentQuery());
    }

    /**
     * rewrites the atom to one with user defined name, need unifiers for cases when we have variable clashes
     * between the relation variable and relation players
     * @return pair of (rewritten atom, unifiers required to unify child with rewritten atom)
     */
    @Override
    public Pair<Atom, Unifier> rewriteToUserDefinedWithUnifiers() {
        Unifier unifier = new UnifierImpl();
        Var newVar = Graql.var(VarName.anon());
        Var relVar = getPattern().asVar().getProperty(IsaProperty.class)
                .map(prop -> newVar.isa(prop.getType()))
                .orElse(newVar);

        for (RelationPlayer c: getRelationPlayers()) {
            VarAdmin rolePlayer = c.getRolePlayer();
            VarName rolePlayerVarName = VarName.anon();
            unifier.addMapping(rolePlayer.getVarName(), rolePlayerVarName);
            VarAdmin roleType = c.getRoleType().orElse(null);
            if (roleType != null) {
                relVar = relVar.rel(roleType, Graql.var(rolePlayerVarName));
            } else {
                relVar = relVar.rel(Graql.var(rolePlayerVarName));
            }
        }
        return new Pair<>(new Relation(relVar.admin(), getPredicate(), getParentQuery()), unifier);
    }
}<|MERGE_RESOLUTION|>--- conflicted
+++ resolved
@@ -224,12 +224,6 @@
     }
 
     @Override
-<<<<<<< HEAD
-    public boolean isAllowedToFormRuleHead(){
-        //can form a rule head if specified type and all relation players have a specified/unambiguously inferrable role type
-        return super.isAllowedToFormRuleHead()
-                && this.getRoleVarTypeMap().keySet().size() == this.getRelationPlayers().size();
-=======
     public boolean requiresMaterialisation() {
         return isUserDefinedName();
     }
@@ -239,7 +233,6 @@
         //can form a rule head if specified type and all relation players have a specified/unambiguously inferrable role type
         return super.isAllowedToFormRuleHead()
                 && !hasMetaRoles();
->>>>>>> e3dc265c
     }
 
     @Override
