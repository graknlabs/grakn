--- conflicted
+++ resolved
@@ -237,19 +237,6 @@
 
     private boolean isRuleApplicableViaType(Relation childAtom) {
         Map<VarName, Type> varTypeMap = getParentQuery().getVarTypeMap();
-<<<<<<< HEAD
-        Iterator<Type> it = varTypeMap.entrySet().stream()
-                .filter(entry -> this.containsVar(entry.getKey()))
-                .map(Map.Entry::getValue)
-                .filter(Objects::nonNull)
-                .iterator();
-        Set<RoleType> roles = childAtom.getRoleVarTypeMap().keySet();
-
-        Map<Type, Set<RoleType>> mappings = new HashMap<>();
-        while (it.hasNext()){
-            Type type = it.next();
-            if (!Schema.MetaSchema.isMetaName(type.getName())) {
-=======
         Set<RoleType> roles = childAtom.getRoleVarTypeMap().keySet();
 
         //rule not applicable if there's an empty role intersection
@@ -259,38 +246,21 @@
         for (VarName rolePlayer : getRolePlayers()){
             Type type = varTypeMap.get(rolePlayer);
             if (type != null && !Schema.MetaSchema.isMetaName(type.getName())) {
->>>>>>> 443c7800
                 Set<RoleType> roleIntersection = new HashSet<>(roles);
                 roleIntersection.retainAll(type.playsRoles());
                 if (roleIntersection.isEmpty()){
                     return false;
                 } else {
-<<<<<<< HEAD
-                    mappings.put(type, roleIntersection);
-=======
                     mappedRoles.addAll(roleIntersection);
->>>>>>> 443c7800
                 }
             } else {
                 roleWildcards++;
             }
         }
-<<<<<<< HEAD
-        for (Map.Entry<Type, Set<RoleType>> entry : mappings.entrySet()) {
-            Set<RoleType> compatibleRoles = entry.getValue();
-            if (compatibleRoles.size() == 1) {
-                RoleType role = entry.getValue().iterator().next();
-                mappings.values().stream().filter(s -> s != compatibleRoles).forEach(s -> s.remove(role));
-            }
-        }
-        //return true if all mappings unique
-        return mappings.values().stream().mapToInt(Collection::size).sum() == mappings.size();
-=======
 
         //rule not applicable if not a single mapping between all relation players and role types can be found
         //>= takes into account the case when the parent has less relation players than child (rule head)
         return mappedRoles.size() + roleWildcards >= getRolePlayers().size();
->>>>>>> 443c7800
     }
 
     private boolean isRuleApplicableViaAtom(Relation childAtom, InferenceRule child) {
