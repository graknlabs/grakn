--- conflicted
+++ resolved
@@ -93,13 +93,8 @@
 
         repr.add(typeLabelToString(type()));
 
-<<<<<<< HEAD
-        if (resource.var().isUserDefinedName()) {
-            repr.add(resource.var().toString());
-=======
-        if (resource().getVarName().isUserDefinedName()) {
-            repr.add(resource().getVarName().toString());
->>>>>>> 9b0426d9
+        if (resource().var().isUserDefinedName()) {
+            repr.add(resource().var().toString());
         } else {
             resource().getProperties(ValueProperty.class).forEach(prop -> repr.add(prop.predicate().toString()));
         }
@@ -114,23 +109,14 @@
 
         return ImmutableSet.of(
                 shortcut(this, relation, edge1, start, Optional.empty()),
-<<<<<<< HEAD
-                shortcut(this, relation, edge2, resource.var(), Optional.empty()),
-=======
-                shortcut(this, relation, edge2, resource().getVarName(), Optional.empty()),
->>>>>>> 9b0426d9
+                shortcut(this, relation, edge2, resource().var(), Optional.empty()),
                 neq(this, edge1, edge2)
         );
     }
 
     @Override
-<<<<<<< HEAD
     public Stream<VarPatternAdmin> innerVarPatterns() {
-        return Stream.of(resource);
-=======
-    public Stream<VarPatternAdmin> getInnerVars() {
         return Stream.of(resource());
->>>>>>> 9b0426d9
     }
 
     @Override
@@ -143,22 +129,14 @@
 
     @Override
     public void insert(Var var, InsertQueryExecutor executor) throws GraqlQueryException {
-<<<<<<< HEAD
-        Resource resourceConcept = executor.get(resource.var()).asResource();
-=======
-        Resource resourceConcept = executor.get(resource().getVarName()).asResource();
->>>>>>> 9b0426d9
+        Resource resourceConcept = executor.get(resource().var()).asResource();
         Thing thing = executor.get(var).asThing();
         thing.resource(resourceConcept);
     }
 
     @Override
     public Set<Var> requiredVars(Var var) {
-<<<<<<< HEAD
-        return ImmutableSet.of(var, resource.var());
-=======
-        return ImmutableSet.of(var, resource().getVarName());
->>>>>>> 9b0426d9
+        return ImmutableSet.of(var, resource().var());
     }
 
     @Override
@@ -192,15 +170,9 @@
     public Atomic mapToAtom(VarPatternAdmin var, Set<VarPatternAdmin> vars, ReasonerQuery parent) {
         Var varName = var.var().asUserDefined();
 
-<<<<<<< HEAD
-        Label type = this.getType();
-        VarPatternAdmin resource = this.getResource();
-        Var resourceVariable = resource.var().asUserDefined();
-=======
         Label type = this.type();
         VarPatternAdmin resource = this.resource();
-        Var resourceVariable = resource.getVarName().asUserDefined();
->>>>>>> 9b0426d9
+        Var resourceVariable = resource.var().asUserDefined();
         Set<ValuePredicate> predicates = getValuePredicates(resourceVariable, resource, vars, parent);
 
         IsaProperty isaProp = resource.getProperties(IsaProperty.class).findFirst().orElse(null);
