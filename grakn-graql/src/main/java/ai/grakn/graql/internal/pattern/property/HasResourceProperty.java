--- conflicted
+++ resolved
@@ -137,12 +137,8 @@
     public void insert(Var var, InsertQueryExecutor executor) throws GraqlQueryException {
         Attribute attributeConcept = executor.get(resource().var()).asAttribute();
         Thing thing = executor.get(var).asThing();
-<<<<<<< HEAD
-        ConceptId relationId = thing.resourceRelationship(resourceConcept).getId();
+        ConceptId relationId = thing.attributeRelationship(attributeConcept).getId();
         executor.builder(relation().var()).id(relationId);
-=======
-        thing.attribute(attributeConcept);
->>>>>>> c7e0aa97
     }
 
     @Override
