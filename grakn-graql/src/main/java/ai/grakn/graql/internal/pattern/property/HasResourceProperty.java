/*
 * Grakn - A Distributed Semantic Database
 * Copyright (C) 2016  Grakn Labs Limited
 *
 * Grakn is free software: you can redistribute it and/or modify
 * it under the terms of the GNU General Public License as published by
 * the Free Software Foundation, either version 3 of the License, or
 * (at your option) any later version.
 *
 * Grakn is distributed in the hope that it will be useful,
 * but WITHOUT ANY WARRANTY; without even the implied warranty of
 * MERCHANTABILITY or FITNESS FOR A PARTICULAR PURPOSE.  See the
 * GNU General Public License for more details.
 *
 * You should have received a copy of the GNU General Public License
 * along with Grakn. If not, see <http://www.gnu.org/licenses/gpl.txt>.
 */

package ai.grakn.graql.internal.pattern.property;

import ai.grakn.GraknTx;
import ai.grakn.concept.Attribute;
import ai.grakn.concept.Concept;
import ai.grakn.concept.Label;
import ai.grakn.concept.Relationship;
import ai.grakn.concept.Role;
import ai.grakn.concept.SchemaConcept;
import ai.grakn.concept.Thing;
import ai.grakn.exception.GraqlQueryException;
import ai.grakn.graql.Graql;
import ai.grakn.graql.Var;
import ai.grakn.graql.admin.Atomic;
import ai.grakn.graql.admin.ReasonerQuery;
import ai.grakn.graql.admin.ValuePredicateAdmin;
import ai.grakn.graql.admin.VarPatternAdmin;
import ai.grakn.graql.internal.gremlin.EquivalentFragmentSet;
import ai.grakn.graql.internal.query.InsertQueryExecutor;
import ai.grakn.graql.internal.reasoner.atom.binary.ResourceAtom;
import ai.grakn.graql.internal.reasoner.atom.predicate.IdPredicate;
import ai.grakn.graql.internal.reasoner.atom.predicate.ValuePredicate;
import ai.grakn.util.Schema;
import com.google.auto.value.AutoValue;
import com.google.common.collect.ImmutableSet;

import java.util.Collection;
import java.util.Optional;
import java.util.Set;
import java.util.stream.Stream;

import static ai.grakn.graql.Graql.label;
import static ai.grakn.graql.internal.gremlin.sets.EquivalentFragmentSets.neq;
import static ai.grakn.graql.internal.gremlin.sets.EquivalentFragmentSets.shortcut;
import static ai.grakn.graql.internal.reasoner.utils.ReasonerUtils.getIdPredicate;
import static ai.grakn.graql.internal.reasoner.utils.ReasonerUtils.getValuePredicates;
import static ai.grakn.graql.internal.util.StringConverter.typeLabelToString;
import static java.util.stream.Collectors.joining;

/**
 * Represents the {@code has} property on an {@link Thing}.
 *
 * This property can be queried, inserted or deleted.
 *
 * The property is defined as a relationship between an {@link Thing} and a {@link Attribute}, where the
 * {@link Attribute} is of a particular type.
 *
 * When matching, shortcut edges are used to speed up the traversal. The type of the relationship does not matter.
 *
 * When inserting, an implicit relation is created between the instance and the resource, using type labels derived from
 * the label of the resource type.
 *
 * @author Felix Chapman
 */
@AutoValue
public abstract class HasResourceProperty extends AbstractVarProperty implements NamedProperty {

    public static HasResourceProperty of(Label resourceType, VarPatternAdmin resource) {
        resource = resource.isa(label(resourceType)).admin();
        return new AutoValue_HasResourceProperty(resourceType, resource);
    }

    public abstract Label type();

    public abstract VarPatternAdmin resource();

    @Override
    public String getName() {
        return "has";
    }

    @Override
    public String getProperty() {
        Stream.Builder<String> repr = Stream.builder();

        repr.add(typeLabelToString(type()));

        if (resource().var().isUserDefinedName()) {
            repr.add(resource().var().toString());
        } else {
            resource().getProperties(ValueProperty.class).forEach(prop -> repr.add(prop.predicate().toString()));
        }
        return repr.build().collect(joining(" "));
    }

    @Override
    public Collection<EquivalentFragmentSet> match(Var start) {
        Var relation = Graql.var();
        Var edge1 = Graql.var();
        Var edge2 = Graql.var();

        return ImmutableSet.of(
                shortcut(this, relation, edge1, start, Optional.empty()),
                shortcut(this, relation, edge2, resource().var(), Optional.empty()),
                neq(this, edge1, edge2)
        );
    }

    @Override
    public Stream<VarPatternAdmin> innerVarPatterns() {
        return Stream.of(resource());
    }

    @Override
    void checkValidProperty(GraknTx graph, VarPatternAdmin var) {
        SchemaConcept ontologyConcept = graph.getSchemaConcept(type());
        if(ontologyConcept == null || !ontologyConcept.isAttributeType()) {
            throw GraqlQueryException.mustBeResourceType(type());
        }
    }

    @Override
    public void insert(Var var, InsertQueryExecutor executor) throws GraqlQueryException {
<<<<<<< HEAD
        Attribute attributeConcept = executor.get(resource().getVarName()).asAttribute();
=======
        Resource resourceConcept = executor.get(resource().var()).asResource();
>>>>>>> 2d8fa9e7
        Thing thing = executor.get(var).asThing();
        thing.attribute(attributeConcept);
    }

    @Override
    public Set<Var> requiredVars(Var var) {
        return ImmutableSet.of(var, resource().var());
    }

    @Override
    public void delete(GraknTx graph, Concept concept) {
        Optional<ValuePredicateAdmin> predicate =
                resource().getProperties(ValueProperty.class).map(ValueProperty::predicate).findAny();

        Role owner = graph.getSchemaConcept(Schema.ImplicitType.HAS_OWNER.getLabel(type()));
        Role value = graph.getSchemaConcept(Schema.ImplicitType.HAS_VALUE.getLabel(type()));

        concept.asThing().relations(owner)
                .filter(relation -> testPredicate(predicate, relation, value))
                .forEach(Concept::delete);
    }

    private boolean testPredicate(Optional<ValuePredicateAdmin> optPredicate, Relationship relationship, Role resourceRole) {
        Object value = relationship.rolePlayers(resourceRole).iterator().next().asAttribute().getValue();

        return optPredicate
                .flatMap(ValuePredicateAdmin::getPredicate)
                .map(predicate -> predicate.test(value))
                .orElse(true);
    }

    @Override
    public Stream<VarPatternAdmin> getTypes() {
        return Stream.of(label(type()).admin());
    }

    @Override
    public Atomic mapToAtom(VarPatternAdmin var, Set<VarPatternAdmin> vars, ReasonerQuery parent) {
        Var varName = var.var().asUserDefined();

        Label type = this.type();
        VarPatternAdmin resource = this.resource();
        Var resourceVariable = resource.var().asUserDefined();
        Set<ValuePredicate> predicates = getValuePredicates(resourceVariable, resource, vars, parent);

        IsaProperty isaProp = resource.getProperties(IsaProperty.class).findFirst().orElse(null);
        VarPatternAdmin typeVar = isaProp != null? isaProp.type() : null;
        IdPredicate idPredicate = typeVar != null? getIdPredicate(resourceVariable, typeVar, vars, parent) : null;

        //add resource atom
        VarPatternAdmin resVar = varName.has(type, resourceVariable).admin();
        return new ResourceAtom(resVar, resourceVariable, idPredicate, predicates, parent);
    }
}<|MERGE_RESOLUTION|>--- conflicted
+++ resolved
@@ -129,11 +129,7 @@
 
     @Override
     public void insert(Var var, InsertQueryExecutor executor) throws GraqlQueryException {
-<<<<<<< HEAD
-        Attribute attributeConcept = executor.get(resource().getVarName()).asAttribute();
-=======
-        Resource resourceConcept = executor.get(resource().var()).asResource();
->>>>>>> 2d8fa9e7
+        Attribute attributeConcept = executor.get(resource().var()).asAttribute();
         Thing thing = executor.get(var).asThing();
         thing.attribute(attributeConcept);
     }
