/*
 * Grakn - A Distributed Semantic Database
 * Copyright (C) 2016  Grakn Labs Limited
 *
 * Grakn is free software: you can redistribute it and/or modify
 * it under the terms of the GNU General Public License as published by
 * the Free Software Foundation, either version 3 of the License, or
 * (at your option) any later version.
 *
 * Grakn is distributed in the hope that it will be useful,
 * but WITHOUT ANY WARRANTY; without even the implied warranty of
 * MERCHANTABILITY or FITNESS FOR A PARTICULAR PURPOSE.  See the
 * GNU General Public License for more details.
 *
 * You should have received a copy of the GNU General Public License
 * along with Grakn. If not, see <http://www.gnu.org/licenses/gpl.txt>.
 */

package ai.grakn.graql.internal.pattern.property;

import ai.grakn.GraknGraph;
import ai.grakn.concept.Concept;
import ai.grakn.concept.Instance;
import ai.grakn.concept.Relation;
import ai.grakn.concept.Resource;
import ai.grakn.concept.RoleType;
import ai.grakn.concept.Type;
import ai.grakn.concept.TypeName;
import ai.grakn.graql.Graql;
import ai.grakn.graql.Var;
import ai.grakn.graql.VarName;
import ai.grakn.graql.admin.Atomic;
import ai.grakn.graql.admin.ReasonerQuery;
import ai.grakn.graql.admin.ValuePredicateAdmin;
import ai.grakn.graql.admin.VarAdmin;
import ai.grakn.graql.internal.gremlin.EquivalentFragmentSet;
import ai.grakn.graql.internal.query.InsertQueryExecutor;
import ai.grakn.graql.internal.reasoner.atom.predicate.Predicate;
import ai.grakn.util.ErrorMessage;
import ai.grakn.util.Schema;
import com.google.common.collect.ImmutableSet;

import javax.annotation.CheckReturnValue;
import java.util.Collection;
import java.util.Optional;
import java.util.Set;
import java.util.stream.Stream;

import static ai.grakn.graql.Graql.name;
import static ai.grakn.graql.internal.gremlin.sets.EquivalentFragmentSets.shortcut;
import static ai.grakn.graql.internal.reasoner.Utility.getValuePredicates;
import static ai.grakn.graql.internal.util.StringConverter.typeNameToString;
import static java.util.stream.Collectors.joining;

/**
 * Represents the {@code has} property on an {@link Instance}.
 *
 * This property can be queried, inserted or deleted.
 *
 * The property is defined as a relationship between an {@link Instance} and a {@link Resource}, where the
 * {@link Resource} is of a particular type.
 *
 * When matching, shortcut edges are used to speed up the traversal. The type of the relationship does not matter.
 *
 * When inserting, an implicit relation is created between the instance and the resource, using type names derived from
 * the name of the resource type.
 *
 * @author Felix Chapman
 */
public class HasResourceProperty extends AbstractVarProperty implements NamedProperty {

    private final TypeName resourceType;
    private final VarAdmin resource;

    private HasResourceProperty(TypeName resourceType, VarAdmin resource) {
        this.resourceType = resourceType;
        this.resource = resource;
    }

    public static HasResourceProperty of(TypeName resourceType, VarAdmin resource) {
        resource = resource.isa(name(resourceType)).admin();
        return new HasResourceProperty(resourceType, resource);
    }

    public TypeName getType() {
        return resourceType;
    }

    public VarAdmin getResource() {
        return resource;
    }

    // TODO: If `VarAdmin#setVarName` is removed, this may no longer be necessary
    @CheckReturnValue
    public HasResourceProperty setResource(VarAdmin resource) {
        return new HasResourceProperty(resourceType, resource);
    }

    @Override
    public String getName() {
        return "has";
    }

    @Override
    public String getProperty() {
        Stream.Builder<String> repr = Stream.builder();

        repr.add(typeNameToString(resourceType));

        if (resource.isUserDefinedName()) {
            repr.add(resource.getPrintableName());
        } else {
            resource.getProperties(ValueProperty.class).forEach(prop -> repr.add(prop.getPredicate().toString()));
        }
        return repr.build().collect(joining(" "));
    }

    @Override
    public Collection<EquivalentFragmentSet> match(VarName start) {
        return ImmutableSet.of(
                shortcut(Optional.empty(), start, Optional.empty(), resource.getVarName(), Optional.empty())
        );
    }

    @Override
    public Stream<VarAdmin> getInnerVars() {
        return Stream.of(resource);
    }

    @Override
    void checkValidProperty(GraknGraph graph, VarAdmin var) {
        Type type = graph.getType(resourceType);
        if(type == null || !type.isResourceType()) {
            throw new IllegalStateException(ErrorMessage.MUST_BE_RESOURCE_TYPE.getMessage(resourceType));
        }
    }

    @Override
    public void insert(InsertQueryExecutor insertQueryExecutor, Concept concept) throws IllegalStateException {
        Resource resourceConcept = insertQueryExecutor.getConcept(resource).asResource();
        Instance instance = concept.asInstance();
        instance.resource(resourceConcept);
    }

    @Override
    public void delete(GraknGraph graph, Concept concept) {
        Optional<ValuePredicateAdmin> predicate =
                resource.getProperties(ValueProperty.class).map(ValueProperty::getPredicate).findAny();

<<<<<<< HEAD
        TypeName type = resourceType.orElseThrow(() -> failDelete(this));

        RoleType owner = graph.getType(Schema.ImplicitType.HAS_OWNER.getName(type));
        RoleType value = graph.getType(Schema.ImplicitType.HAS_VALUE.getName(type));
=======
        RoleType owner = graph.getType(Schema.ImplicitType.HAS_RESOURCE_OWNER.getName(resourceType));
        RoleType value = graph.getType(Schema.ImplicitType.HAS_RESOURCE_VALUE.getName(resourceType));
>>>>>>> 95d0c699

        concept.asInstance().relations(owner).stream()
                .filter(relation -> testPredicate(predicate, relation, value))
                .forEach(Concept::delete);
    }

    private boolean testPredicate(Optional<ValuePredicateAdmin> optPredicate, Relation relation, RoleType resourceRole) {
        Object value = relation.rolePlayers(resourceRole).iterator().next().asResource().getValue();

        return optPredicate
                .flatMap(ValuePredicateAdmin::getPredicate)
                .map(predicate -> predicate.test(value))
                .orElse(true);
    }

    @Override
    public Stream<VarAdmin> getTypes() {
        return Stream.of(name(resourceType).admin());
    }

    @Override
    public boolean equals(Object o) {
        if (this == o) return true;
        if (o == null || getClass() != o.getClass()) return false;

        HasResourceProperty that = (HasResourceProperty) o;

        return resourceType.equals(that.resourceType) && resource.equals(that.resource);

    }

    @Override
    public int hashCode() {
        int result = resourceType.hashCode();
        result = 31 * result + resource.hashCode();
        return result;
    }

    @Override
    public Atomic mapToAtom(VarAdmin var, Set<VarAdmin> vars, ReasonerQuery parent) {
        VarName varName = var.getVarName();
        TypeName type = this.getType();
        VarAdmin valueVar = this.getResource();
        VarName valueVariable = valueVar.getVarName();
        Set<Predicate> predicates = getValuePredicates(valueVariable, valueVar, vars, parent);

        //add resource atom
        Var resource = Graql.var(valueVariable);
        VarAdmin resVar = Graql.var(varName).has(type, resource).admin();
        return new ai.grakn.graql.internal.reasoner.atom.binary.Resource(resVar, predicates, parent);
    }
}<|MERGE_RESOLUTION|>--- conflicted
+++ resolved
@@ -147,15 +147,8 @@
         Optional<ValuePredicateAdmin> predicate =
                 resource.getProperties(ValueProperty.class).map(ValueProperty::getPredicate).findAny();
 
-<<<<<<< HEAD
-        TypeName type = resourceType.orElseThrow(() -> failDelete(this));
-
-        RoleType owner = graph.getType(Schema.ImplicitType.HAS_OWNER.getName(type));
-        RoleType value = graph.getType(Schema.ImplicitType.HAS_VALUE.getName(type));
-=======
-        RoleType owner = graph.getType(Schema.ImplicitType.HAS_RESOURCE_OWNER.getName(resourceType));
-        RoleType value = graph.getType(Schema.ImplicitType.HAS_RESOURCE_VALUE.getName(resourceType));
->>>>>>> 95d0c699
+        RoleType owner = graph.getType(Schema.ImplicitType.HAS_OWNER.getName(resourceType));
+        RoleType value = graph.getType(Schema.ImplicitType.HAS_VALUE.getName(resourceType));
 
         concept.asInstance().relations(owner).stream()
                 .filter(relation -> testPredicate(predicate, relation, value))
