--- conflicted
+++ resolved
@@ -121,15 +121,9 @@
 
     @Override
     void checkValidProperty(GraknGraph graph, VarPatternAdmin var) {
-<<<<<<< HEAD
-        OntologyConcept ontologyConcept = graph.getOntologyConcept(resourceType);
+        OntologyConcept ontologyConcept = graph.getOntologyConcept(type());
         if(ontologyConcept == null || !ontologyConcept.isResourceType()) {
-            throw GraqlQueryException.mustBeResourceType(resourceType);
-=======
-        Type type = graph.getOntologyConcept(type());
-        if(type == null || !type.isResourceType()) {
             throw GraqlQueryException.mustBeResourceType(type());
->>>>>>> a95fe004
         }
     }
 
