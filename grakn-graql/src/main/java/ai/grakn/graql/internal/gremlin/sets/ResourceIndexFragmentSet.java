/*
 * Grakn - A Distributed Semantic Database
 * Copyright (C) 2016  Grakn Labs Limited
 *
 * Grakn is free software: you can redistribute it and/or modify
 * it under the terms of the GNU General Public License as published by
 * the Free Software Foundation, either version 3 of the License, or
 * (at your option) any later version.
 *
 * Grakn is distributed in the hope that it will be useful,
 * but WITHOUT ANY WARRANTY; without even the implied warranty of
 * MERCHANTABILITY or FITNESS FOR A PARTICULAR PURPOSE.  See the
 * GNU General Public License for more details.
 *
 * You should have received a copy of the GNU General Public License
 * along with Grakn. If not, see <http://www.gnu.org/licenses/gpl.txt>.
 *
 */

package ai.grakn.graql.internal.gremlin.sets;

import ai.grakn.GraknGraph;
import ai.grakn.concept.Label;
import ai.grakn.graql.Var;
import ai.grakn.graql.admin.ValuePredicateAdmin;
import ai.grakn.graql.admin.VarProperty;
import ai.grakn.graql.internal.gremlin.EquivalentFragmentSet;
import ai.grakn.graql.internal.gremlin.fragment.Fragments;

import java.util.Collection;
import java.util.stream.Stream;

import static ai.grakn.graql.internal.gremlin.sets.EquivalentFragmentSets.fragmentSetOfType;
import static ai.grakn.graql.internal.gremlin.sets.EquivalentFragmentSets.hasDirectSubTypes;

/**
 * A query can use a more-efficient resource index traversal when the following criteria are met:
 * <p>
 * 1. There is an {@link IsaFragmentSet} and a {@link ValueFragmentSet} referring to the same instance {@link Var}.
 * 2. The {@link IsaFragmentSet} refers to a type {@link Var} with a {@link LabelFragmentSet}.
 * 3. The {@link LabelFragmentSet} refers to a type in the graph without direct sub-types.
 * 4. The {@link ValueFragmentSet} is an equality predicate referring to a literal value.
 * <p>
 * When all these criteria are met, the fragments representing the {@link IsaFragmentSet} and the
 * {@link ValueFragmentSet} can be replaced with a {@link ResourceIndexFragmentSet} that will use the resource index to
 * perform a unique lookup in constant time.
 *
 * @author Felix Chapman
 */
class ResourceIndexFragmentSet extends EquivalentFragmentSet {

<<<<<<< HEAD
    private ResourceIndexFragmentSet(VarProperty varProperty, Var start, TypeLabel typeLabel, Object value) {
        super(Fragments.resourceIndex(varProperty, start, typeLabel, value));
=======
    private ResourceIndexFragmentSet(Var start, Label label, Object value) {
        super(Fragments.resourceIndex(start, label, value));
>>>>>>> f9389227
    }

    static boolean applyResourceIndexOptimisation(
            Collection<EquivalentFragmentSet> fragmentSets, GraknGraph graph) {

        Iterable<ValueFragmentSet> valueSets = equalsValueFragments(fragmentSets)::iterator;

        for (ValueFragmentSet valueSet : valueSets) {
            Var resource = valueSet.resource();

            IsaFragmentSet isaSet = EquivalentFragmentSets.typeInformationOf(resource, fragmentSets);
            if (isaSet == null) continue;

            Var type = isaSet.type();

            LabelFragmentSet nameSet = EquivalentFragmentSets.typeLabelOf(type, fragmentSets);
            if (nameSet == null) continue;

            Label label = nameSet.label();

            if (!hasDirectSubTypes(graph, label)) {
                optimise(fragmentSets, valueSet, isaSet, nameSet.label());
                return true;
            }
        }

        return false;
    }

    private static void optimise(
            Collection<EquivalentFragmentSet> fragmentSets, ValueFragmentSet valueSet, IsaFragmentSet isaSet,
            Label label
    ) {
        // Remove fragment sets we are going to replace
        fragmentSets.remove(valueSet);
        fragmentSets.remove(isaSet);

        // Add a new fragment set to replace the old ones
        Var resource = valueSet.resource();
        Object value = valueSet.predicate().equalsValue().get();
<<<<<<< HEAD

        // Use isa property as the property of the fragment
        VarProperty varProperty = isaSet.fragments().iterator().next().getVarProperty();
        ResourceIndexFragmentSet indexFragmentSet = new ResourceIndexFragmentSet(varProperty, resource, typeLabel, value);

=======
        ResourceIndexFragmentSet indexFragmentSet = new ResourceIndexFragmentSet(resource, label, value);
>>>>>>> f9389227
        fragmentSets.add(indexFragmentSet);
    }

    private static Stream<ValueFragmentSet> equalsValueFragments(Collection<EquivalentFragmentSet> fragmentSets) {
        return fragmentSetOfType(ValueFragmentSet.class, fragmentSets)
                .filter(valueFragmentSet -> {
                    ValuePredicateAdmin predicate = valueFragmentSet.predicate();
                    return predicate.equalsValue().isPresent() && !predicate.getInnerVar().isPresent();
                });
    }

}<|MERGE_RESOLUTION|>--- conflicted
+++ resolved
@@ -49,13 +49,8 @@
  */
 class ResourceIndexFragmentSet extends EquivalentFragmentSet {
 
-<<<<<<< HEAD
-    private ResourceIndexFragmentSet(VarProperty varProperty, Var start, TypeLabel typeLabel, Object value) {
-        super(Fragments.resourceIndex(varProperty, start, typeLabel, value));
-=======
-    private ResourceIndexFragmentSet(Var start, Label label, Object value) {
-        super(Fragments.resourceIndex(start, label, value));
->>>>>>> f9389227
+    private ResourceIndexFragmentSet(VarProperty varProperty, Var start, Label label, Object value) {
+        super(Fragments.resourceIndex(varProperty, start, label, value));
     }
 
     static boolean applyResourceIndexOptimisation(
@@ -96,15 +91,11 @@
         // Add a new fragment set to replace the old ones
         Var resource = valueSet.resource();
         Object value = valueSet.predicate().equalsValue().get();
-<<<<<<< HEAD
 
         // Use isa property as the property of the fragment
         VarProperty varProperty = isaSet.fragments().iterator().next().getVarProperty();
-        ResourceIndexFragmentSet indexFragmentSet = new ResourceIndexFragmentSet(varProperty, resource, typeLabel, value);
+        ResourceIndexFragmentSet indexFragmentSet = new ResourceIndexFragmentSet(varProperty, resource, label, value);
 
-=======
-        ResourceIndexFragmentSet indexFragmentSet = new ResourceIndexFragmentSet(resource, label, value);
->>>>>>> f9389227
         fragmentSets.add(indexFragmentSet);
     }
 
