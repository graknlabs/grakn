/*
 * Grakn - A Distributed Semantic Database
 * Copyright (C) 2016  Grakn Labs Limited
 *
 * Grakn is free software: you can redistribute it and/or modify
 * it under the terms of the GNU General Public License as published by
 * the Free Software Foundation, either version 3 of the License, or
 * (at your option) any later version.
 *
 * Grakn is distributed in the hope that it will be useful,
 * but WITHOUT ANY WARRANTY; without even the implied warranty of
 * MERCHANTABILITY or FITNESS FOR A PARTICULAR PURPOSE.  See the
 * GNU General Public License for more details.
 *
 * You should have received a copy of the GNU General Public License
 * along with Grakn. If not, see <http://www.gnu.org/licenses/gpl.txt>.
 */

package ai.grakn.graql.internal.reasoner;

import ai.grakn.GraknGraph;
import ai.grakn.concept.Rule;
import ai.grakn.concept.Type;
import ai.grakn.exception.GraknValidationException;
import ai.grakn.graql.MatchQuery;
import ai.grakn.graql.QueryBuilder;
<<<<<<< HEAD
import ai.grakn.graql.internal.reasoner.query.QueryAnswers;
import ai.grakn.graql.internal.reasoner.query.QueryCache;
import ai.grakn.graql.internal.reasoner.query.ReasonerAtomicQuery;
=======
import ai.grakn.graql.VarName;
import ai.grakn.graql.admin.Conjunction;
import ai.grakn.graql.admin.VarAdmin;
import ai.grakn.graql.internal.reasoner.query.ReasonerAtomicQuery;
import ai.grakn.graql.internal.reasoner.query.QueryAnswers;
import ai.grakn.graql.internal.reasoner.query.QueryCache;
import ai.grakn.graql.internal.reasoner.query.ReasonerQueryImpl;
>>>>>>> 284531bc
import ai.grakn.graql.internal.reasoner.rule.InferenceRule;
import ai.grakn.util.Schema;
import java.util.Iterator;
import java.util.Map;
import java.util.stream.Stream;
import org.slf4j.Logger;
import org.slf4j.LoggerFactory;

import java.util.HashSet;
import java.util.Set;
import java.util.stream.Collectors;

import static ai.grakn.graql.Graql.var;

/**
 *
 * <p>
 * Class providing reasoning utility functions.
 * </p>
 *
 * @author Kasper Piskorski
 *
 */
public class Reasoner {

    private static final Logger LOG = LoggerFactory.getLogger(Reasoner.class);
    private static void commitGraph(GraknGraph graph) {
        try {
            graph.commit();
        } catch (GraknValidationException e) {
            LOG.error(e.getMessage());
        }
    }
    private static void linkConceptTypes(GraknGraph graph, Rule rule) {
        QueryBuilder qb = graph.graql();
        MatchQuery qLHS = qb.match(rule.getLHS());
        MatchQuery qRHS = qb.match(rule.getRHS());

        //TODO fix this hack
        Set<Type> hypothesisConceptTypes = qLHS.admin().getTypes()
            .stream().filter(type -> !type.isRoleType()).collect(Collectors.toSet());
        Set<Type> conclusionConceptTypes = qRHS.admin().getTypes()
            .stream().filter(type -> !type.isRoleType()).collect(Collectors.toSet());

        hypothesisConceptTypes.forEach(rule::addHypothesis);
        conclusionConceptTypes.forEach(rule::addConclusion);
    }

    /**
     *
     * @param graph to be checked against
     * @return set of inference rule contained in the graph
     */
    public static Set<Rule> getRules(GraknGraph graph) {
        return new HashSet<>(graph.admin().getMetaRuleInference().instances());
    }

    /**
     *
     * @param graph to be checked against
     * @return true if at least one inference rule is present in the graph
     */
    public static boolean hasRules(GraknGraph graph) {
        String inferenceRule = Schema.MetaSchema.INFERENCE_RULE.getName();
        return graph.graql().infer(false).match(var("x").isa(inferenceRule)).ask().execute();
    }

    /**
     * Link all unlinked rules in the rule base to their matching types
     * @param graph for the linking to be performed
     */
    public static void linkConceptTypes(GraknGraph graph) {
        Set<Rule> rules = getRules(graph);
        LOG.debug(rules.size() + " rules initialized...");
        Set<Rule> linkedRules = new HashSet<>();
        rules.stream()
                .filter(rule -> rule.getConclusionTypes().isEmpty() && rule.getHypothesisTypes().isEmpty())
                .forEach(rule -> {
                    linkConceptTypes(graph, rule);
                    linkedRules.add(rule);
                });
        if(!linkedRules.isEmpty()) commitGraph(graph);
        LOG.debug(linkedRules.size() + " rules linked...");
    }

    /**
     * materialise all possible inferences
     */
    public static void precomputeInferences(GraknGraph graph){
        linkConceptTypes(graph);
        QueryCache cache = new QueryCache();
        Set<ReasonerAtomicQuery> subGoals = new HashSet<>();
        getRules(graph).forEach(rl -> {
            InferenceRule rule = new InferenceRule(rl, graph);
            ReasonerAtomicQuery atomicQuery = new ReasonerAtomicQuery(rule.getHead(), new QueryAnswers());
            int dAns;
            Set<ReasonerAtomicQuery> SG;
            do {
                SG = new HashSet<>(subGoals);
                dAns = atomicQuery.getAnswers().size();
                atomicQuery.answer(SG, cache, true);
                LOG.debug("Atom: " + atomicQuery.getAtom() + " answers: " + atomicQuery.getAnswers().size());
                dAns = atomicQuery.getAnswers().size() - dAns;
            } while (dAns != 0);
            subGoals.addAll(SG);
        });
        commitGraph(graph);
    }
<<<<<<< HEAD
=======

    /**
     * Resolve a given general graql query using the knowledge base
     * @param inputQuery the query string to be resolved
     * @param materialise materialisation flag
     * @return stream of answers
     */
    public static Stream<Map<VarName, Concept>> resolve(MatchQuery inputQuery, boolean materialise) {
        GraknGraph graph = inputQuery.admin().getGraph().orElse(null);
        if (graph == null) {
            throw new IllegalArgumentException(ErrorMessage.NO_GRAPH.getMessage());
        }

        linkConceptTypes(graph);
        if (!Reasoner.hasRules(graph)) {
            return inputQuery.admin().streamWithVarNames();
        }
        Set<VarName> selectVars = inputQuery.admin().getSelectedNames();
        Iterator<Conjunction<VarAdmin>> conjIt = inputQuery.admin().getPattern().getDisjunctiveNormalForm().getPatterns().iterator();
        ReasonerQueryImpl conjunctiveQuery = new ReasonerQueryImpl(graph.graql().match(conjIt.next()).select(selectVars), graph);
        Stream<Map<VarName, Concept>> answerStream = conjunctiveQuery.resolve(materialise);
        while(conjIt.hasNext()) {
            conjunctiveQuery = new ReasonerQueryImpl(graph.graql().match(conjIt.next()).select(selectVars), graph);
            answerStream = Stream.concat(answerStream, conjunctiveQuery.resolve(materialise));
        }
        return answerStream;
    }
>>>>>>> 284531bc
}<|MERGE_RESOLUTION|>--- conflicted
+++ resolved
@@ -24,24 +24,12 @@
 import ai.grakn.exception.GraknValidationException;
 import ai.grakn.graql.MatchQuery;
 import ai.grakn.graql.QueryBuilder;
-<<<<<<< HEAD
 import ai.grakn.graql.internal.reasoner.query.QueryAnswers;
 import ai.grakn.graql.internal.reasoner.query.QueryCache;
 import ai.grakn.graql.internal.reasoner.query.ReasonerAtomicQuery;
-=======
-import ai.grakn.graql.VarName;
-import ai.grakn.graql.admin.Conjunction;
-import ai.grakn.graql.admin.VarAdmin;
-import ai.grakn.graql.internal.reasoner.query.ReasonerAtomicQuery;
-import ai.grakn.graql.internal.reasoner.query.QueryAnswers;
-import ai.grakn.graql.internal.reasoner.query.QueryCache;
-import ai.grakn.graql.internal.reasoner.query.ReasonerQueryImpl;
->>>>>>> 284531bc
 import ai.grakn.graql.internal.reasoner.rule.InferenceRule;
 import ai.grakn.util.Schema;
-import java.util.Iterator;
-import java.util.Map;
-import java.util.stream.Stream;
+
 import org.slf4j.Logger;
 import org.slf4j.LoggerFactory;
 
@@ -145,34 +133,4 @@
         });
         commitGraph(graph);
     }
-<<<<<<< HEAD
-=======
-
-    /**
-     * Resolve a given general graql query using the knowledge base
-     * @param inputQuery the query string to be resolved
-     * @param materialise materialisation flag
-     * @return stream of answers
-     */
-    public static Stream<Map<VarName, Concept>> resolve(MatchQuery inputQuery, boolean materialise) {
-        GraknGraph graph = inputQuery.admin().getGraph().orElse(null);
-        if (graph == null) {
-            throw new IllegalArgumentException(ErrorMessage.NO_GRAPH.getMessage());
-        }
-
-        linkConceptTypes(graph);
-        if (!Reasoner.hasRules(graph)) {
-            return inputQuery.admin().streamWithVarNames();
-        }
-        Set<VarName> selectVars = inputQuery.admin().getSelectedNames();
-        Iterator<Conjunction<VarAdmin>> conjIt = inputQuery.admin().getPattern().getDisjunctiveNormalForm().getPatterns().iterator();
-        ReasonerQueryImpl conjunctiveQuery = new ReasonerQueryImpl(graph.graql().match(conjIt.next()).select(selectVars), graph);
-        Stream<Map<VarName, Concept>> answerStream = conjunctiveQuery.resolve(materialise);
-        while(conjIt.hasNext()) {
-            conjunctiveQuery = new ReasonerQueryImpl(graph.graql().match(conjIt.next()).select(selectVars), graph);
-            answerStream = Stream.concat(answerStream, conjunctiveQuery.resolve(materialise));
-        }
-        return answerStream;
-    }
->>>>>>> 284531bc
 }