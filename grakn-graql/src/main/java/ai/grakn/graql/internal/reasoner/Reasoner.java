--- conflicted
+++ resolved
@@ -89,15 +89,9 @@
      * @param graph to be checked against
      * @return true if at least one inference rule is present in the graph
      */
-<<<<<<< HEAD
     public static boolean hasRules(GraknGraph graph) {
-        String inferenceRule = Schema.MetaSchema.INFERENCE_RULE.getName();
-        return graph.graql().infer(false).match(var("x").isa(inferenceRule)).ask().execute();
-=======
-    private static boolean hasRules(GraknGraph graph) {
         TypeName inferenceRule = Schema.MetaSchema.INFERENCE_RULE.getName();
         return graph.graql().infer(false).match(var("x").isa(name(inferenceRule))).ask().execute();
->>>>>>> 1152ac39
     }
 
     /**
