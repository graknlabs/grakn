/*
 * Grakn - A Distributed Semantic Database
 * Copyright (C) 2016  Grakn Labs Limited
 *
 * Grakn is free software: you can redistribute it and/or modify
 * it under the terms of the GNU General Public License as published by
 * the Free Software Foundation, either version 3 of the License, or
 * (at your option) any later version.
 *
 * Grakn is distributed in the hope that it will be useful,
 * but WITHOUT ANY WARRANTY; without even the implied warranty of
 * MERCHANTABILITY or FITNESS FOR A PARTICULAR PURPOSE.  See the
 * GNU General Public License for more details.
 *
 * You should have received a copy of the GNU General Public License
 * along with Grakn. If not, see <http://www.gnu.org/licenses/gpl.txt>.
 */

package ai.grakn.graql.internal.query.match;

import ai.grakn.GraknTx;
import ai.grakn.concept.Concept;
import ai.grakn.concept.OntologyConcept;
import ai.grakn.exception.GraqlQueryException;
import ai.grakn.graph.admin.GraknAdmin;
import ai.grakn.graql.MatchQuery;
import ai.grakn.graql.Var;
import ai.grakn.graql.admin.Answer;
import ai.grakn.graql.admin.Conjunction;
import ai.grakn.graql.admin.PatternAdmin;
import ai.grakn.graql.admin.VarPatternAdmin;
import ai.grakn.graql.internal.gremlin.GraqlTraversal;
import ai.grakn.graql.internal.gremlin.GreedyTraversalPlan;
import ai.grakn.graql.internal.pattern.property.VarPropertyInternal;
import ai.grakn.graql.internal.query.QueryAnswer;
import org.apache.tinkerpop.gremlin.process.traversal.dsl.graph.GraphTraversal;
import org.apache.tinkerpop.gremlin.structure.Edge;
import org.apache.tinkerpop.gremlin.structure.Element;
import org.apache.tinkerpop.gremlin.structure.Vertex;
import org.slf4j.Logger;
import org.slf4j.LoggerFactory;

import java.util.Map;
import java.util.Objects;
import java.util.Optional;
import java.util.Set;
import java.util.function.Function;
import java.util.stream.Collectors;
import java.util.stream.Stream;

import static java.util.stream.Collectors.joining;
import static java.util.stream.Collectors.toSet;

/**
 * Base MatchQuery implementation that executes the gremlin traversal
 *
 * @author Felix Chapman
 */
public class MatchQueryBase extends AbstractMatchQuery {

    protected final Logger LOG = LoggerFactory.getLogger(MatchQueryBase.class);

    private final Conjunction<PatternAdmin> pattern;

    /**
     * @param pattern a pattern to match in the graph
     */
    public MatchQueryBase(Conjunction<PatternAdmin> pattern) {
        if (pattern.getPatterns().size() == 0) {
            throw GraqlQueryException.noPatterns();
        }

        this.pattern = pattern;
    }



    @Override
    public Stream<Answer> stream(Optional<GraknTx> optionalGraph) {
        GraknTx graph = optionalGraph.orElseThrow(GraqlQueryException::noGraph);

        for (VarPatternAdmin var : pattern.varPatterns()) {
            var.getProperties().forEach(property -> ((VarPropertyInternal) property).checkValid(graph, var));}

        GraqlTraversal graqlTraversal = GreedyTraversalPlan.createTraversal(pattern, graph);
        LOG.trace("Created query plan");
        LOG.trace(graqlTraversal.toString());
        GraphTraversal<Vertex, Map<String, Element>> traversal = graqlTraversal.getGraphTraversal(graph);

        String[] selectedNames = pattern.commonVars().stream().map(Var::getValue).toArray(String[]::new);

        // Must provide three arguments in order to pass an array to .select
        // If ordering, select the variable to order by as well
        if (selectedNames.length != 0) {
            traversal.select(selectedNames[0], selectedNames[0], selectedNames);
        }

        return traversal.toStream()
                .map(elements -> makeResults(graph, elements))
                .sequential()
                .map(QueryAnswer::new);
    }

    @Override
<<<<<<< HEAD
    public Set<OntologyConcept> getOntologyConcepts(GraknGraph graph) {
        return pattern.varPatterns().stream()
                .flatMap(v -> v.innerVarPatterns().stream())
=======
    public Set<OntologyConcept> getOntologyConcepts(GraknTx graph) {
        return pattern.getVars().stream()
                .flatMap(v -> v.getInnerVars().stream())
>>>>>>> b5d98d80
                .flatMap(v -> v.getTypeLabels().stream())
                .map(graph::<OntologyConcept>getOntologyConcept)
                .filter(Objects::nonNull)
                .collect(toSet());
    }

    @Override
    public Set<OntologyConcept> getOntologyConcepts() {
        throw GraqlQueryException.noGraph();
    }

    @Override
    public Conjunction<PatternAdmin> getPattern() {
        return pattern;
    }

    @Override
    public Optional<GraknTx> getGraph() {
        return Optional.empty();
    }

    @Override
    public Set<Var> getSelectedNames() {
        return pattern.commonVars();
    }

    @Override
    public String toString() {
        return "match " + pattern.getPatterns().stream().map(p -> p + ";").collect(joining(" "));
    }

    public final MatchQuery infer(boolean materialise) {
        return new MatchQueryInfer(this, materialise);
    }

    /**
     * @param graph the graph to get results from
     * @param elements a map of vertices and edges where the key is the variable name
     * @return a map of concepts where the key is the variable name
     */
<<<<<<< HEAD
    private Map<Var, Concept> makeResults(GraknGraph graph, Map<String, Element> elements) {
        return pattern.commonVars().stream().collect(Collectors.<Var, Var, Concept>toMap(
=======
    private Map<Var, Concept> makeResults(GraknTx graph, Map<String, Element> elements) {
        return pattern.commonVarNames().stream().collect(Collectors.<Var, Var, Concept>toMap(
>>>>>>> b5d98d80
                Function.identity(),
                name -> buildConcept(graph.admin(), elements.get(name.getValue()))
        ));
    }

    private Concept buildConcept(GraknAdmin graph, Element element) {
        if (element instanceof Vertex) {
            return graph.buildConcept((Vertex) element);
        } else {
            return graph.buildConcept((Edge) element);
        }
    }

    @Override
    public boolean equals(Object o) {
        if (this == o) return true;
        if (o == null || getClass() != o.getClass()) return false;

        MatchQueryBase maps = (MatchQueryBase) o;

        return pattern.equals(maps.pattern);
    }

    @Override
    public int hashCode() {
        return pattern.hashCode();
    }
}
<|MERGE_RESOLUTION|>--- conflicted
+++ resolved
@@ -102,15 +102,9 @@
     }
 
     @Override
-<<<<<<< HEAD
-    public Set<OntologyConcept> getOntologyConcepts(GraknGraph graph) {
+    public Set<OntologyConcept> getOntologyConcepts(GraknTx graph) {
         return pattern.varPatterns().stream()
                 .flatMap(v -> v.innerVarPatterns().stream())
-=======
-    public Set<OntologyConcept> getOntologyConcepts(GraknTx graph) {
-        return pattern.getVars().stream()
-                .flatMap(v -> v.getInnerVars().stream())
->>>>>>> b5d98d80
                 .flatMap(v -> v.getTypeLabels().stream())
                 .map(graph::<OntologyConcept>getOntologyConcept)
                 .filter(Objects::nonNull)
@@ -151,13 +145,8 @@
      * @param elements a map of vertices and edges where the key is the variable name
      * @return a map of concepts where the key is the variable name
      */
-<<<<<<< HEAD
-    private Map<Var, Concept> makeResults(GraknGraph graph, Map<String, Element> elements) {
+    private Map<Var, Concept> makeResults(GraknTx graph, Map<String, Element> elements) {
         return pattern.commonVars().stream().collect(Collectors.<Var, Var, Concept>toMap(
-=======
-    private Map<Var, Concept> makeResults(GraknTx graph, Map<String, Element> elements) {
-        return pattern.commonVarNames().stream().collect(Collectors.<Var, Var, Concept>toMap(
->>>>>>> b5d98d80
                 Function.identity(),
                 name -> buildConcept(graph.admin(), elements.get(name.getValue()))
         ));
