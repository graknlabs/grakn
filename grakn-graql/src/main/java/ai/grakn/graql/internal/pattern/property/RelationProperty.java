/*
 * Grakn - A Distributed Semantic Database
 * Copyright (C) 2016  Grakn Labs Limited
 *
 * Grakn is free software: you can redistribute it and/or modify
 * it under the terms of the GNU General Public License as published by
 * the Free Software Foundation, either version 3 of the License, or
 * (at your option) any later version.
 *
 * Grakn is distributed in the hope that it will be useful,
 * but WITHOUT ANY WARRANTY; without even the implied warranty of
 * MERCHANTABILITY or FITNESS FOR A PARTICULAR PURPOSE.  See the
 * GNU General Public License for more details.
 *
 * You should have received a copy of the GNU General Public License
 * along with Grakn. If not, see <http://www.gnu.org/licenses/gpl.txt>.
 */

package ai.grakn.graql.internal.pattern.property;

import ai.grakn.GraknTx;
import ai.grakn.concept.Label;
import ai.grakn.concept.Relationship;
import ai.grakn.concept.SchemaConcept;
import ai.grakn.concept.Role;
import ai.grakn.concept.Thing;
import ai.grakn.exception.GraqlQueryException;
import ai.grakn.graql.Graql;
import ai.grakn.graql.Var;
import ai.grakn.graql.VarPattern;
import ai.grakn.graql.admin.Atomic;
import ai.grakn.graql.admin.ReasonerQuery;
import ai.grakn.graql.admin.RelationPlayer;
import ai.grakn.graql.admin.UniqueVarProperty;
import ai.grakn.graql.admin.VarPatternAdmin;
import ai.grakn.graql.internal.gremlin.EquivalentFragmentSet;
import ai.grakn.graql.internal.gremlin.sets.EquivalentFragmentSets;
import ai.grakn.graql.internal.query.InsertQueryExecutor;
import ai.grakn.graql.internal.reasoner.atom.binary.RelationAtom;
import ai.grakn.graql.internal.reasoner.atom.predicate.IdPredicate;
import ai.grakn.util.CommonUtil;
import com.google.auto.value.AutoValue;
import com.google.common.collect.ImmutableMultiset;
import com.google.common.collect.ImmutableSet;
import com.google.common.collect.Sets;

import java.util.Collection;
import java.util.HashSet;
import java.util.Optional;
import java.util.Set;
import java.util.stream.Stream;

import static ai.grakn.graql.internal.gremlin.sets.EquivalentFragmentSets.shortcut;
import static ai.grakn.graql.internal.reasoner.utils.ReasonerUtils.getUserDefinedIdPredicate;
import static ai.grakn.util.CommonUtil.toImmutableSet;
import static java.util.stream.Collectors.joining;
import static java.util.stream.Collectors.toSet;

/**
 * Represents the relation property (e.g. {@code ($x, $y)} or {@code (wife: $x, husband: $y)}) on a {@link Relationship}.
 *
 * This property can be queried and inserted.
 *
 * This propert is comprised of instances of {@link RelationPlayer}, which represents associations between a
 * role-player {@link Thing} and an optional {@link Role}.
 *
 * @author Felix Chapman
 */
@AutoValue
public abstract class RelationProperty extends AbstractVarProperty implements UniqueVarProperty {

    public static RelationProperty of(ImmutableMultiset<RelationPlayer> relationPlayers) {
        return new AutoValue_RelationProperty(relationPlayers);
    }

    public abstract ImmutableMultiset<RelationPlayer> relationPlayers();

    @Override
    public void buildString(StringBuilder builder) {
        builder.append("(").append(relationPlayers().stream().map(Object::toString).collect(joining(", "))).append(")");
    }

    @Override
    public Collection<EquivalentFragmentSet> match(Var start) {
        Collection<Var> castingNames = new HashSet<>();

        ImmutableSet<EquivalentFragmentSet> traversals = relationPlayers().stream().flatMap(relationPlayer -> {

            Var castingName = Graql.var();
            castingNames.add(castingName);

            return equivalentFragmentSetFromCasting(start, castingName, relationPlayer);
        }).collect(toImmutableSet());

        ImmutableSet<EquivalentFragmentSet> distinctCastingTraversals = castingNames.stream().flatMap(
                castingName -> castingNames.stream()
                        .filter(otherName -> !otherName.equals(castingName))
                        .map(otherName -> EquivalentFragmentSets.neq(this, castingName, otherName))
        ).collect(toImmutableSet());

        return Sets.union(traversals, distinctCastingTraversals);
    }

    @Override
    public Stream<VarPatternAdmin> getTypes() {
        return relationPlayers().stream().map(RelationPlayer::getRole).flatMap(CommonUtil::optionalToStream);
    }

    @Override
    public Stream<VarPatternAdmin> innerVarPatterns() {
        return relationPlayers().stream().flatMap(relationPlayer -> {
            Stream.Builder<VarPatternAdmin> builder = Stream.builder();
            builder.add(relationPlayer.getRolePlayer());
            relationPlayer.getRole().ifPresent(builder::add);
            return builder.build();
        });
    }

    private Stream<EquivalentFragmentSet> equivalentFragmentSetFromCasting(Var start, Var castingName, RelationPlayer relationPlayer) {
        Optional<VarPatternAdmin> roleType = relationPlayer.getRole();

        if (roleType.isPresent()) {
            return addRelatesPattern(start, castingName, roleType.get(), relationPlayer.getRolePlayer());
        } else {
            return addRelatesPattern(start, castingName, relationPlayer.getRolePlayer());
        }
    }

    /**
     * Add some patterns where this variable is a relation and the given variable is a roleplayer of that relation
     * @param rolePlayer a variable that is a roleplayer of this relation
     */
    private Stream<EquivalentFragmentSet> addRelatesPattern(Var start, Var casting, VarPatternAdmin rolePlayer) {
        return Stream.of(shortcut(this, start, casting, rolePlayer.var(), Optional.empty()));
    }

    /**
     * Add some patterns where this variable is a relation relating the given roleplayer as the given roletype
     * @param roleType a variable that is the roletype of the given roleplayer
     * @param rolePlayer a variable that is a roleplayer of this relation
     */
    private Stream<EquivalentFragmentSet> addRelatesPattern(Var start, Var casting, VarPatternAdmin roleType, VarPatternAdmin rolePlayer) {
        return Stream.of(shortcut(this, start, casting, rolePlayer.var(), Optional.of(roleType.var())));
    }

    @Override
    public void checkValidProperty(GraknTx graph, VarPatternAdmin var) throws GraqlQueryException {

        Set<Label> roleTypes = relationPlayers().stream()
                .map(RelationPlayer::getRole).flatMap(CommonUtil::optionalToStream)
                .map(VarPatternAdmin::getTypeLabel).flatMap(CommonUtil::optionalToStream)
                .collect(toSet());

        Optional<Label> maybeLabel =
                var.getProperty(IsaProperty.class).map(IsaProperty::type).flatMap(VarPatternAdmin::getTypeLabel);

        maybeLabel.ifPresent(label -> {
            SchemaConcept schemaConcept = graph.getSchemaConcept(label);

            if (schemaConcept == null || !schemaConcept.isRelationshipType()) {
                throw GraqlQueryException.notARelationType(label);
            }
        });

        // Check all role types exist
        roleTypes.forEach(roleId -> {
            SchemaConcept schemaConcept = graph.getSchemaConcept(roleId);
            if (schemaConcept == null || !schemaConcept.isRole()) {
                throw GraqlQueryException.notARoleType(roleId);
            }
        });
    }

    @Override
    public void checkInsertable(VarPatternAdmin var) throws GraqlQueryException {
        if (!var.hasProperty(IsaProperty.class)) {
            throw GraqlQueryException.insertRelationWithoutType();
        }
    }

    @Override
    public void insert(Var var, InsertQueryExecutor executor) throws GraqlQueryException {
        Relationship relationship = executor.get(var).asRelationship();
        relationPlayers().forEach(relationPlayer -> addRoleplayer(executor, relationship, relationPlayer));
    }

    /**
     * Add a roleplayer to the given {@link Relationship}
     * @param relationship the concept representing the {@link Relationship}
     * @param relationPlayer a casting between a role type and role player
     */
    private void addRoleplayer(InsertQueryExecutor executor, Relationship relationship, RelationPlayer relationPlayer) {
        VarPatternAdmin roleVar = getRole(relationPlayer);

<<<<<<< HEAD
        Role role = executor.get(roleVar.var()).asRole();
        Thing roleplayer = executor.get(relationPlayer.getRolePlayer().var()).asThing();
        relation.addRolePlayer(role, roleplayer);
=======
        Role role = executor.get(roleVar.getVarName()).asRole();
        Thing roleplayer = executor.get(relationPlayer.getRolePlayer().getVarName()).asThing();
        relationship.addRolePlayer(role, roleplayer);
>>>>>>> 45605392
    }

    @Override
    public Set<Var> requiredVars(Var var) {
        Stream<Var> relationPlayers = this.relationPlayers().stream()
                .flatMap(relationPlayer -> Stream.of(relationPlayer.getRolePlayer(), getRole(relationPlayer)))
                .map(VarPatternAdmin::var);

        return Stream.concat(relationPlayers, Stream.of(var)).collect(toImmutableSet());
    }

    private VarPatternAdmin getRole(RelationPlayer relationPlayer) {
        return relationPlayer.getRole().orElseThrow(GraqlQueryException::insertRolePlayerWithoutRoleType);
    }

    @Override
    public Atomic mapToAtom(VarPatternAdmin var, Set<VarPatternAdmin> vars, ReasonerQuery parent) {
        //keep varName if reified, reified if contains more properties than the RelationProperty itself and potential IsaProperty
        boolean isReified = var.getProperties()
                .filter(prop -> !RelationProperty.class.isInstance(prop))
                .filter(prop -> !IsaProperty.class.isInstance(prop))
                .count() > 0;
        VarPattern relVar = (var.var().isUserDefinedName() || isReified)? var.var().asUserDefined() : Graql.var();

        for (RelationPlayer rp : relationPlayers()) {
            VarPatternAdmin role = rp.getRole().orElse(null);
            VarPatternAdmin rolePlayer = rp.getRolePlayer();
            if (role != null) relVar = relVar.rel(role, rolePlayer);
            else relVar = relVar.rel(rolePlayer);
        }

        //id part
        IsaProperty isaProp = var.getProperty(IsaProperty.class).orElse(null);
        IdPredicate predicate = null;
        Var typeVariable = isaProp != null? isaProp.type().var().asUserDefined() : Graql.var().asUserDefined();
        //Isa present
        if (isaProp != null) {
            VarPatternAdmin isaVar = isaProp.type();
            Label label = isaVar.getTypeLabel().orElse(null);
            if (label != null) {
                VarPatternAdmin idVar = typeVariable.id(parent.graph().getSchemaConcept(label).getId()).admin();
                predicate = new IdPredicate(idVar, parent);
            } else {
                typeVariable = isaVar.var();
                predicate = getUserDefinedIdPredicate(typeVariable, vars, parent);
            }
        }
        relVar = relVar.isa(typeVariable);
        return new RelationAtom(relVar.admin(), typeVariable, predicate, parent);
    }
}<|MERGE_RESOLUTION|>--- conflicted
+++ resolved
@@ -192,15 +192,9 @@
     private void addRoleplayer(InsertQueryExecutor executor, Relationship relationship, RelationPlayer relationPlayer) {
         VarPatternAdmin roleVar = getRole(relationPlayer);
 
-<<<<<<< HEAD
         Role role = executor.get(roleVar.var()).asRole();
         Thing roleplayer = executor.get(relationPlayer.getRolePlayer().var()).asThing();
-        relation.addRolePlayer(role, roleplayer);
-=======
-        Role role = executor.get(roleVar.getVarName()).asRole();
-        Thing roleplayer = executor.get(relationPlayer.getRolePlayer().getVarName()).asThing();
         relationship.addRolePlayer(role, roleplayer);
->>>>>>> 45605392
     }
 
     @Override
