--- conflicted
+++ resolved
@@ -46,11 +46,7 @@
     private final Supplier<MultiUnifier> cacheUnifierSupplier;
     private MultiUnifier cacheUnifier = null;
 
-<<<<<<< HEAD
-    QueryState(Q query, ConceptMap sub, Unifier u, Supplier<MultiUnifier> cus, QueryStateBase parent, Set<ReasonerAtomicQuery> subGoals, QueryCache<ReasonerAtomicQuery> cache) {
-=======
-    QueryState(Q query, Answer sub, Unifier u, Supplier<MultiUnifier> cus, QueryStateBase parent, Set<ReasonerAtomicQuery> subGoals, SimpleQueryCache<ReasonerAtomicQuery> cache) {
->>>>>>> d0cf5ba0
+    QueryState(Q query, ConceptMap sub, Unifier u, Supplier<MultiUnifier> cus, QueryStateBase parent, Set<ReasonerAtomicQuery> subGoals, SimpleQueryCache<ReasonerAtomicQuery> cache) {
         super(sub, u, parent, subGoals, cache);
         this.query = query;
         this.subGoalIterator = query.queryStateIterator(this, subGoals, cache);
