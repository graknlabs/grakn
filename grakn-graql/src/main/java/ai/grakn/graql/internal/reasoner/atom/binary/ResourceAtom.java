/*
 * Grakn - A Distributed Semantic Database
 * Copyright (C) 2016  Grakn Labs Limited
 *
 * Grakn is free software: you can redistribute it and/or modify
 * it under the terms of the GNU General Public License as published by
 * the Free Software Foundation, either version 3 of the License, or
 * (at your option) any later version.
 *
 * Grakn is distributed in the hope that it will be useful,
 * but WITHOUT ANY WARRANTY; without even the implied warranty of
 * MERCHANTABILITY or FITNESS FOR A PARTICULAR PURPOSE.  See the
 * GNU General Public License for more details.
 *
 * You should have received a copy of the GNU General Public License
 * along with Grakn. If not, see <http://www.gnu.org/licenses/gpl.txt>.
 */
package ai.grakn.graql.internal.reasoner.atom.binary;

import ai.grakn.GraknTx;
import ai.grakn.concept.Label;
import ai.grakn.concept.Rule;
import ai.grakn.concept.SchemaConcept;
import ai.grakn.concept.Type;
import ai.grakn.exception.GraqlQueryException;
import ai.grakn.graql.Graql;
import ai.grakn.graql.Pattern;
import ai.grakn.graql.Var;
import ai.grakn.graql.VarPattern;
import ai.grakn.graql.admin.Atomic;
import ai.grakn.graql.admin.ReasonerQuery;
import ai.grakn.graql.admin.Unifier;
import ai.grakn.graql.admin.VarPatternAdmin;
import ai.grakn.graql.admin.VarProperty;
import ai.grakn.graql.internal.pattern.Patterns;
import ai.grakn.graql.internal.pattern.property.HasAttributeProperty;
import ai.grakn.graql.internal.reasoner.ResolutionPlan;
import ai.grakn.graql.internal.reasoner.UnifierImpl;
import ai.grakn.graql.internal.reasoner.atom.Atom;
import ai.grakn.graql.internal.reasoner.atom.AtomicFactory;
import ai.grakn.graql.internal.reasoner.atom.predicate.IdPredicate;
import ai.grakn.graql.internal.reasoner.atom.predicate.Predicate;
import ai.grakn.graql.internal.reasoner.atom.predicate.ValuePredicate;
import ai.grakn.graql.internal.reasoner.query.ReasonerQueryImpl;
import ai.grakn.util.ErrorMessage;
import ai.grakn.util.Schema;
import com.google.common.collect.ImmutableMap;
import com.google.common.collect.ImmutableSet;

import java.util.SortedSet;
import java.util.TreeSet;
import java.util.stream.Stream;
import javax.annotation.Nullable;
import java.util.HashSet;
import java.util.Iterator;
import java.util.Objects;
import java.util.Set;
import java.util.stream.Collectors;

import static ai.grakn.graql.internal.reasoner.utils.ReasonerUtils.areDisjointTypes;

/**
 *
 * <p>
 * Atom implementation defining a resource atom corresponding to a {@link HasAttributeProperty}.
 * The resource structure is the following:
 *
 * has($varName, $predicateVariable = resource variable), type($predicateVariable)
 *
 * or in graql terms:
 *
 * $varName has <type> $predicateVariable; $predicateVariable isa <type>;
 *
 * </p>
 *
 * @author Kasper Piskorski
 *
 */
public class ResourceAtom extends Binary{
    private final Var relationVariable;
    private final ImmutableSet<ValuePredicate> multiPredicate;

    public ResourceAtom(VarPattern pattern, Var attributeVar, Var relationVariable, @Nullable IdPredicate idPred, Set<ValuePredicate> ps, ReasonerQuery par){
        super(pattern, attributeVar, idPred, par);
        this.relationVariable = relationVariable;
        this.multiPredicate = ImmutableSet.copyOf(ps);
    }

    private ResourceAtom(ResourceAtom a) {
        super(a);
        this.relationVariable = a.getRelationVariable();
        this.multiPredicate = ImmutableSet.<ValuePredicate>builder().addAll(
                a.getMultiPredicate().stream()
                        .map(pred -> (ValuePredicate) AtomicFactory.create(pred, getParentQuery()))
                        .iterator()
        ).build();
    }

    @Override
    public Class<? extends VarProperty> getVarPropertyClass() { return HasAttributeProperty.class;}

    @Override
    public RelationshipAtom toRelationshipAtom(){
        SchemaConcept type = getSchemaConcept();
        if (type == null) throw GraqlQueryException.illegalAtomConversion(this);
        GraknTx tx = getParentQuery().tx();
        Label typeLabel = Schema.ImplicitType.HAS.getLabel(type.getLabel());
        return new RelationshipAtom(
                Graql.var()
                        .rel(Schema.ImplicitType.HAS_OWNER.getLabel(type.getLabel()).getValue(), getVarName())
                        .rel(Schema.ImplicitType.HAS_VALUE.getLabel(type.getLabel()).getValue(), getPredicateVariable())
                        .isa(typeLabel.getValue())
                .admin(),
                getPredicateVariable(),
                new IdPredicate(getPredicateVariable().id(tx.getSchemaConcept(typeLabel).getId()).admin(), getParentQuery()),
                getParentQuery()
        );
    }

    @Override
    public String toString(){
        String multiPredicateString = getMultiPredicate().isEmpty()?
                getPredicateVariable().toString() :
                getMultiPredicate().stream().map(Predicate::getPredicate).collect(Collectors.toSet()).toString();
        return getVarName() + " has " + getSchemaConcept().getLabel() + " " +
                multiPredicateString +
                getPredicates(Predicate.class).map(Predicate::toString).collect(Collectors.joining(""))  +
                (relationVariable.isUserDefinedName()? "(" + relationVariable + ")" : "");
    }

    @Override
    public boolean equals(Object obj) {
        if (obj == null || this.getClass() != obj.getClass()) return false;
        if (obj == this) return true;
        ResourceAtom a2 = (ResourceAtom) obj;
        return Objects.equals(this.getTypeId(), a2.getTypeId())
                && this.getVarName().equals(a2.getVarName())
                && this.hasMultiPredicateEquivalentWith(a2);
    }

    @Override
    public int hashCode() {
<<<<<<< HEAD
        int hashCode = 1;
        hashCode = hashCode * 37 + (this.getTypeId() != null? this.getTypeId().hashCode() : 0);
        hashCode = hashCode * 37 + this.getVarName().hashCode();
        hashCode = hashCode * 37 + this.multiPredicateEquivalenceHashCode();
        return hashCode;
    }

    private boolean hasMultiPredicateEquivalentWith(ResourceAtom atom){
        if(this.getMultiPredicate().size() != atom.getMultiPredicate().size()) return false;
        for (ValuePredicate vp : getMultiPredicate()) {
            Iterator<ValuePredicate> objIt = atom.getMultiPredicate().iterator();
            boolean predicateHasEquivalent = false;
            while (objIt.hasNext() && !predicateHasEquivalent) {
                predicateHasEquivalent = vp.isAlphaEquivalent(objIt.next());
            }
            if (!predicateHasEquivalent) return false;
        }
        return true;
    }

    private int multiPredicateEquivalenceHashCode(){
        int hashCode = 0;
        SortedSet<Integer> hashes = new TreeSet<>();
        getMultiPredicate().forEach(atom -> hashes.add(atom.alphaEquivalenceHashCode()));
        for (Integer hash : hashes) hashCode = hashCode * 37 + hash;
=======
        int hashCode = equivalenceHashCode();
        hashCode = hashCode * 37 + this.getVarName().hashCode();
        return hashCode;
    }

    @Override
    public int equivalenceHashCode() {
        int hashCode = 1;
        hashCode = hashCode * 37 + (this.getTypeId() != null? this.getTypeId().hashCode() : 0);
        hashCode = hashCode * 37 + this.multiPredicateEquivalenceHashCode();
>>>>>>> 0292bee3
        return hashCode;
    }

    @Override
    boolean hasEquivalentPredicatesWith(Binary at) {
        if (!(at instanceof ResourceAtom && super.hasEquivalentPredicatesWith(at))) return false;

        ResourceAtom atom = (ResourceAtom) at;
        if (!hasMultiPredicateEquivalentWith(atom)) return false;

        IdPredicate thisPredicate = this.getIdPredicate(getPredicateVariable());
        IdPredicate predicate = atom.getIdPredicate(atom.getPredicateVariable());
<<<<<<< HEAD
        return thisPredicate == null && predicate == null || thisPredicate != null && thisPredicate.isAlphaEquivalent(predicate);
    }

    @Override
    boolean predicateBindingsAreEquivalent(Binary at) {
        if (!(at instanceof ResourceAtom && super.predicateBindingsAreEquivalent(at))) return false;

        ResourceAtom atom = (ResourceAtom) at;
        if (!hasMultiPredicateEquivalentWith(atom)) return false;

        IdPredicate thisPredicate = this.getIdPredicate(getPredicateVariable());
        IdPredicate predicate = atom.getIdPredicate(atom.getPredicateVariable());
        return (thisPredicate == null) == (predicate == null);
    }

    @Override
    public int alphaEquivalenceHashCode() {
        int hashCode = 1;
        hashCode = hashCode * 37 + (this.getTypeId() != null? this.getTypeId().hashCode() : 0);
        hashCode = hashCode * 37 + multiPredicateEquivalenceHashCode();
=======
        return thisPredicate == null && predicate == null || thisPredicate != null && thisPredicate.isEquivalent(predicate);
    }

    private boolean hasMultiPredicateEquivalentWith(ResourceAtom atom) {
        if(this.getMultiPredicate().size() != atom.getMultiPredicate().size()) return false;
        for (ValuePredicate vp : getMultiPredicate()) {
            Iterator<ValuePredicate> objIt = atom.getMultiPredicate().iterator();
            boolean predicateHasEquivalent = false;
            while (objIt.hasNext() && !predicateHasEquivalent) {
                predicateHasEquivalent = vp.isEquivalent(objIt.next());
            }
            if (!predicateHasEquivalent) return false;
        }
        return true;
    }

    private int multiPredicateEquivalenceHashCode(){
        int hashCode = 0;
        SortedSet<Integer> hashes = new TreeSet<>();
        getMultiPredicate().forEach(atom -> hashes.add(atom.equivalenceHashCode()));
        for (Integer hash : hashes) hashCode = hashCode * 37 + hash;
>>>>>>> 0292bee3
        return hashCode;
    }

    @Override
    public void setParentQuery(ReasonerQuery q) {
        super.setParentQuery(q);
        multiPredicate.forEach(pred -> pred.setParentQuery(q));
    }

    public Set<ValuePredicate> getMultiPredicate() { return multiPredicate;}
    public Var getRelationVariable(){ return relationVariable;}

    @Override
    protected Pattern createCombinedPattern(){
        Set<VarPatternAdmin> vars = getMultiPredicate().stream()
                .map(Atomic::getPattern)
                .map(VarPattern::admin)
                .collect(Collectors.toSet());
        vars.add(super.getPattern().admin());
        return Patterns.conjunction(vars);
    }

    @Override
    public boolean isRuleApplicableViaAtom(Atom ruleAtom) {
        //findbugs complains about cast without it
        if(!(ruleAtom instanceof ResourceAtom)) return false;

        ResourceAtom childAtom = (ResourceAtom) ruleAtom;
        ReasonerQueryImpl childQuery = (ReasonerQueryImpl) childAtom.getParentQuery();

        //check type bindings compatiblity
        Type parentType = this.getParentQuery().getVarTypeMap().get(this.getVarName());
        Type childType = childQuery.getVarTypeMap().get(childAtom.getVarName());

        if (parentType != null && childType != null && areDisjointTypes(parentType, childType)
                || !childQuery.isTypeRoleCompatible(ruleAtom.getVarName(), parentType)) return false;

        //check value predicate compatibility
        if (childAtom.getMultiPredicate().isEmpty() || getMultiPredicate().isEmpty()) return true;
        for (ValuePredicate childPredicate : childAtom.getMultiPredicate()) {
            Iterator<ValuePredicate> parentIt = getMultiPredicate().iterator();
            boolean predicateCompatible = false;
            while (parentIt.hasNext() && !predicateCompatible) {
                ValuePredicate parentPredicate = parentIt.next();
                predicateCompatible = parentPredicate.isCompatibleWith(childPredicate);
            }
            if (!predicateCompatible) return false;
        }
        return true;
    }

    @Override
    public Atomic copy(){ return new ResourceAtom(this);}

    @Override
    public boolean isResource(){ return true;}

    @Override
    public boolean isSelectable(){ return true;}

    @Override
    public boolean isUserDefined(){ return relationVariable.isUserDefinedName();}

    @Override
    public boolean requiresMaterialisation(){ return true;}

    @Override
    public Set<String> validateAsRuleHead(Rule rule){
<<<<<<< HEAD
        Set<String> errors = new HashSet<>();
=======
        Set<String> errors = super.validateAsRuleHead(rule);
>>>>>>> 0292bee3
        if (getSchemaConcept() == null || getMultiPredicate().size() > 1){
            errors.add(ErrorMessage.VALIDATION_RULE_ILLEGAL_HEAD_RESOURCE_WITH_AMBIGUOUS_PREDICATES.getMessage(rule.getThen(), rule.getLabel()));
        }
        if (getMultiPredicate().isEmpty()){
            boolean predicateBound = getParentQuery().getAtoms(Atom.class)
                    .filter(at -> !at.equals(this))
                    .filter(at -> at.getVarNames().contains(getPredicateVariable()))
                    .findFirst().isPresent();
            if (!predicateBound) {
<<<<<<< HEAD
                errors.add(ErrorMessage.VALIDATION_RULE_ILLEGAL_HEAD_RESOURCE_WITH_UNBOUND_PREDICATE.getMessage(rule.getThen(), rule.getLabel()));
=======
                errors.add(ErrorMessage.VALIDATION_RULE_ILLEGAL_HEAD_ATOM_WITH_UNBOUND_VARIABLE.getMessage(rule.getThen(), rule.getLabel()));
>>>>>>> 0292bee3
            }
        }

        getMultiPredicate().stream()
                .filter(p -> !p.getPredicate().isSpecific())
                .forEach( p ->
                        errors.add(ErrorMessage.VALIDATION_RULE_ILLEGAL_HEAD_RESOURCE_WITH_NONSPECIFIC_PREDICATE.getMessage(rule.getThen(), rule.getLabel()))
                );
        return errors;
    }

    @Override
    public Set<Var> getVarNames() {
        Set<Var> varNames = super.getVarNames();
        multiPredicate.stream().flatMap(p -> p.getVarNames().stream()).forEach(varNames::add);
        if (getRelationVariable().isUserDefinedName()) varNames.add(relationVariable);
        return varNames;
    }

    @Override
    public Set<String> validateOntologically() {
        SchemaConcept type = getSchemaConcept();
        Set<String> errors = new HashSet<>();
        if (type == null) return errors;

        if (!type.isAttributeType()){
            errors.add(ErrorMessage.VALIDATION_RULE_INVALID_RESOURCE_TYPE.getMessage(type.getLabel()));
            return errors;
        }

        Type ownerType = getParentQuery().getVarTypeMap().get(getVarName());

        if (ownerType != null
                && ownerType.attributes().noneMatch(rt -> rt.equals(type.asAttributeType()))){
            errors.add(ErrorMessage.VALIDATION_RULE_RESOURCE_OWNER_CANNOT_HAVE_RESOURCE.getMessage(type.getLabel(), ownerType.getLabel()));
        }
        return errors;
    }

    private boolean isSuperNode(){
        return tx().graql().match(getCombinedPattern()).admin().stream()
                .skip(ResolutionPlan.RESOURCE_SUPERNODE_SIZE)
                .findFirst().isPresent();
    }

    @Override
    public int computePriority(Set<Var> subbedVars){
        int priority = super.computePriority(subbedVars);
        Set<ai.grakn.graql.ValuePredicate> vps = getPredicates(ValuePredicate.class).map(ValuePredicate::getPredicate).collect(Collectors.toSet());
        priority += ResolutionPlan.IS_RESOURCE_ATOM;

        if (vps.isEmpty()) {
            if (subbedVars.contains(getVarName()) || subbedVars.contains(getPredicateVariable())
                    && !isSuperNode()) {
                    priority += ResolutionPlan.SPECIFIC_VALUE_PREDICATE;
            } else{
                    priority += ResolutionPlan.VARIABLE_VALUE_PREDICATE;
            }
        } else {
            int vpsPriority = 0;
            for (ai.grakn.graql.ValuePredicate vp : vps) {
                //vp with a value
                if (vp.isSpecific() && !isSuperNode()) {
                    vpsPriority += ResolutionPlan.SPECIFIC_VALUE_PREDICATE;
                } //vp with a variable
                else if (vp.getInnerVar().isPresent()) {
                    VarPatternAdmin inner = vp.getInnerVar().orElse(null);
                    //variable mapped inside the query
                    if (subbedVars.contains(getVarName())
                        || subbedVars.contains(inner.var())
                            && !isSuperNode()) {
                        vpsPriority += ResolutionPlan.SPECIFIC_VALUE_PREDICATE;
                    } //variable equality
                    else if (vp.equalsValue().isPresent()){
                        vpsPriority += ResolutionPlan.VARIABLE_VALUE_PREDICATE;
                    } //variable inequality
                    else {
                        vpsPriority += ResolutionPlan.COMPARISON_VARIABLE_VALUE_PREDICATE;
                    }
                } else {
                    vpsPriority += ResolutionPlan.NON_SPECIFIC_VALUE_PREDICATE;
                }
            }
            //normalise
            vpsPriority = vpsPriority/vps.size();
            priority += vpsPriority;
        }

        boolean reifiesRelation =  getNeighbours(Atom.class)
                .filter(Atom::isRelation)
                .filter(at -> at.getVarName().equals(this.getVarName()))
                .findFirst().isPresent();

        priority += reifiesRelation ? ResolutionPlan.RESOURCE_REIFYING_RELATION : 0;

        return priority;
    }

    @Override
    public Unifier getUnifier(Atom parentAtom) {
        if (!(parentAtom instanceof ResourceAtom)){
            return new UnifierImpl(ImmutableMap.of(this.getPredicateVariable(), parentAtom.getVarName()));
        }
        Unifier unifier = super.getUnifier(parentAtom);
        ResourceAtom parent = (ResourceAtom) parentAtom;

        //unify relation vars
        Var childRelationVarName = this.getRelationVariable();
        Var parentRelationVarName = parent.getRelationVariable();
        if (parentRelationVarName.isUserDefinedName()
                && !childRelationVarName.equals(parentRelationVarName)){
            unifier = unifier.merge(new UnifierImpl(ImmutableMap.of(childRelationVarName, parentRelationVarName)));
        }
        return unifier;
    }

    @Override
    public Stream<Predicate> getInnerPredicates(){
        return Stream.concat(super.getInnerPredicates(), getMultiPredicate().stream());
    }

    @Override
    public Set<TypeAtom> getSpecificTypeConstraints() {
        return getTypeConstraints()
                .filter(t -> t.getVarName().equals(getVarName()))
                .filter(t -> Objects.nonNull(t.getSchemaConcept()))
                .collect(Collectors.toSet());
    }
<<<<<<< HEAD

    /**
     * rewrites the atom to one with relation variable
     * @param parentAtom parent atom that triggers rewrite
     * @return rewritten atom
     */
    private ResourceAtom rewriteWithRelationVariable(Atom parentAtom){
        if (!parentAtom.isResource() || !((ResourceAtom) parentAtom).getRelationVariable().isUserDefinedName()) return this;
        return rewriteWithRelationVariable();
    }

    @Override
    public ResourceAtom rewriteWithRelationVariable(){
        Var attributeVariable = getPredicateVariable();
        Var relationVariable = getRelationVariable().asUserDefined();
        VarPattern newVar = getVarName().has(getSchemaConcept().getLabel(), attributeVariable, relationVariable);
        return new ResourceAtom(newVar.admin(), attributeVariable, relationVariable, getTypePredicate(), getMultiPredicate(), getParentQuery());
    }

    @Override
    public Atom rewriteWithTypeVariable() {
        return new ResourceAtom(getPattern(), getPredicateVariable().asUserDefined(), getRelationVariable(), getTypePredicate(), getMultiPredicate(), getParentQuery());
    }

    @Override
    public Atom rewriteToUserDefined(Atom parentAtom){
        return this
                .rewriteWithRelationVariable(parentAtom)
                .rewriteWithTypeVariable(parentAtom);
    }

=======
>>>>>>> 0292bee3
}<|MERGE_RESOLUTION|>--- conflicted
+++ resolved
@@ -140,10 +140,16 @@
 
     @Override
     public int hashCode() {
-<<<<<<< HEAD
+        int hashCode = 1;
+        hashCode = this.alphaEquivalenceHashCode();
+        hashCode = hashCode * 37 + this.getVarName().hashCode();
+        return hashCode;
+    }
+
+    @Override
+    public int alphaEquivalenceHashCode() {
         int hashCode = 1;
         hashCode = hashCode * 37 + (this.getTypeId() != null? this.getTypeId().hashCode() : 0);
-        hashCode = hashCode * 37 + this.getVarName().hashCode();
         hashCode = hashCode * 37 + this.multiPredicateEquivalenceHashCode();
         return hashCode;
     }
@@ -166,18 +172,6 @@
         SortedSet<Integer> hashes = new TreeSet<>();
         getMultiPredicate().forEach(atom -> hashes.add(atom.alphaEquivalenceHashCode()));
         for (Integer hash : hashes) hashCode = hashCode * 37 + hash;
-=======
-        int hashCode = equivalenceHashCode();
-        hashCode = hashCode * 37 + this.getVarName().hashCode();
-        return hashCode;
-    }
-
-    @Override
-    public int equivalenceHashCode() {
-        int hashCode = 1;
-        hashCode = hashCode * 37 + (this.getTypeId() != null? this.getTypeId().hashCode() : 0);
-        hashCode = hashCode * 37 + this.multiPredicateEquivalenceHashCode();
->>>>>>> 0292bee3
         return hashCode;
     }
 
@@ -190,7 +184,6 @@
 
         IdPredicate thisPredicate = this.getIdPredicate(getPredicateVariable());
         IdPredicate predicate = atom.getIdPredicate(atom.getPredicateVariable());
-<<<<<<< HEAD
         return thisPredicate == null && predicate == null || thisPredicate != null && thisPredicate.isAlphaEquivalent(predicate);
     }
 
@@ -204,37 +197,6 @@
         IdPredicate thisPredicate = this.getIdPredicate(getPredicateVariable());
         IdPredicate predicate = atom.getIdPredicate(atom.getPredicateVariable());
         return (thisPredicate == null) == (predicate == null);
-    }
-
-    @Override
-    public int alphaEquivalenceHashCode() {
-        int hashCode = 1;
-        hashCode = hashCode * 37 + (this.getTypeId() != null? this.getTypeId().hashCode() : 0);
-        hashCode = hashCode * 37 + multiPredicateEquivalenceHashCode();
-=======
-        return thisPredicate == null && predicate == null || thisPredicate != null && thisPredicate.isEquivalent(predicate);
-    }
-
-    private boolean hasMultiPredicateEquivalentWith(ResourceAtom atom) {
-        if(this.getMultiPredicate().size() != atom.getMultiPredicate().size()) return false;
-        for (ValuePredicate vp : getMultiPredicate()) {
-            Iterator<ValuePredicate> objIt = atom.getMultiPredicate().iterator();
-            boolean predicateHasEquivalent = false;
-            while (objIt.hasNext() && !predicateHasEquivalent) {
-                predicateHasEquivalent = vp.isEquivalent(objIt.next());
-            }
-            if (!predicateHasEquivalent) return false;
-        }
-        return true;
-    }
-
-    private int multiPredicateEquivalenceHashCode(){
-        int hashCode = 0;
-        SortedSet<Integer> hashes = new TreeSet<>();
-        getMultiPredicate().forEach(atom -> hashes.add(atom.equivalenceHashCode()));
-        for (Integer hash : hashes) hashCode = hashCode * 37 + hash;
->>>>>>> 0292bee3
-        return hashCode;
     }
 
     @Override
@@ -302,11 +264,7 @@
 
     @Override
     public Set<String> validateAsRuleHead(Rule rule){
-<<<<<<< HEAD
-        Set<String> errors = new HashSet<>();
-=======
         Set<String> errors = super.validateAsRuleHead(rule);
->>>>>>> 0292bee3
         if (getSchemaConcept() == null || getMultiPredicate().size() > 1){
             errors.add(ErrorMessage.VALIDATION_RULE_ILLEGAL_HEAD_RESOURCE_WITH_AMBIGUOUS_PREDICATES.getMessage(rule.getThen(), rule.getLabel()));
         }
@@ -316,11 +274,7 @@
                     .filter(at -> at.getVarNames().contains(getPredicateVariable()))
                     .findFirst().isPresent();
             if (!predicateBound) {
-<<<<<<< HEAD
-                errors.add(ErrorMessage.VALIDATION_RULE_ILLEGAL_HEAD_RESOURCE_WITH_UNBOUND_PREDICATE.getMessage(rule.getThen(), rule.getLabel()));
-=======
                 errors.add(ErrorMessage.VALIDATION_RULE_ILLEGAL_HEAD_ATOM_WITH_UNBOUND_VARIABLE.getMessage(rule.getThen(), rule.getLabel()));
->>>>>>> 0292bee3
             }
         }
 
@@ -449,7 +403,6 @@
                 .filter(t -> Objects.nonNull(t.getSchemaConcept()))
                 .collect(Collectors.toSet());
     }
-<<<<<<< HEAD
 
     /**
      * rewrites the atom to one with relation variable
@@ -480,7 +433,4 @@
                 .rewriteWithRelationVariable(parentAtom)
                 .rewriteWithTypeVariable(parentAtom);
     }
-
-=======
->>>>>>> 0292bee3
 }