--- conflicted
+++ resolved
@@ -198,12 +198,8 @@
 
     @Override
     public boolean isRuleApplicableViaAtom(Atom ruleAtom) {
-<<<<<<< HEAD
-        if(!ruleAtom.isResource()) return false;
-=======
         //findbugs complains about cast without it
         if(!(ruleAtom instanceof ResourceAtom)) return false;
->>>>>>> fda550ba
 
         ResourceAtom childAtom = (ResourceAtom) ruleAtom;
         ReasonerQueryImpl childQuery = (ReasonerQueryImpl) childAtom.getParentQuery();
@@ -276,7 +272,7 @@
             return errors;
         }
 
-        SchemaConcept ownerType = getParentQuery().getVarSchemaConceptMap().get(getVarName());
+        SchemaConcept ownerType = getParentQuery().getVarTypeMap().get(getVarName());
 
         if (ownerType != null
                 && ownerType.isType()
@@ -349,8 +345,7 @@
     public Atom rewriteToUserDefined(Atom parentAtom){
         Var attributeVariable = getPredicateVariable();
         Var relationVariable = getRelationVariable().asUserDefined();
-        VarPattern newVar = getVarName()
-                .has(getSchemaConcept().getLabel(), attributeVariable, relationVariable);
+        VarPattern newVar = getVarName().has(getSchemaConcept().getLabel(), attributeVariable, relationVariable);
         return new ResourceAtom(newVar.admin(), attributeVariable, relationVariable, getTypePredicate(), getMultiPredicate(), getParentQuery());
     }
 
