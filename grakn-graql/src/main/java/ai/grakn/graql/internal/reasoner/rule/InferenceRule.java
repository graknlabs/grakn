/*
 * Grakn - A Distributed Semantic Database
 * Copyright (C) 2016  Grakn Labs Limited
 *
 * Grakn is free software: you can redistribute it and/or modify
 * it under the terms of the GNU General Public License as published by
 * the Free Software Foundation, either version 3 of the License, or
 * (at your option) any later version.
 *
 * Grakn is distributed in the hope that it will be useful,
 * but WITHOUT ANY WARRANTY; without even the implied warranty of
 * MERCHANTABILITY or FITNESS FOR A PARTICULAR PURPOSE.  See the
 * GNU General Public License for more details.
 *
 * You should have received a copy of the GNU General Public License
 * along with Grakn. If not, see <http://www.gnu.org/licenses/gpl.txt>.
 */

package ai.grakn.graql.internal.reasoner.rule;

import ai.grakn.GraknTx;
import ai.grakn.concept.ConceptId;
import ai.grakn.concept.Rule;
import ai.grakn.concept.SchemaConcept;
import ai.grakn.graql.Var;
import ai.grakn.graql.admin.Answer;
import ai.grakn.graql.admin.Atomic;
import ai.grakn.graql.admin.Conjunction;
import ai.grakn.graql.admin.PatternAdmin;
import ai.grakn.graql.admin.Unifier;
import ai.grakn.graql.admin.VarPatternAdmin;
import ai.grakn.graql.internal.pattern.Patterns;
import ai.grakn.graql.internal.reasoner.atom.Atom;
import ai.grakn.graql.internal.reasoner.atom.AtomicFactory;
import ai.grakn.graql.internal.reasoner.atom.binary.ResourceAtom;
import ai.grakn.graql.internal.reasoner.atom.binary.TypeAtom;
import ai.grakn.graql.internal.reasoner.atom.predicate.ValuePredicate;
import ai.grakn.graql.internal.reasoner.query.ReasonerAtomicQuery;
import ai.grakn.graql.internal.reasoner.query.ReasonerQueries;
import ai.grakn.graql.internal.reasoner.query.ReasonerQueryImpl;
import ai.grakn.graql.internal.reasoner.utils.ReasonerUtils;
import com.google.common.collect.Sets;

import java.util.ArrayList;
import java.util.HashSet;
import java.util.List;
import java.util.Objects;
import java.util.Set;
import java.util.stream.Stream;

import static java.util.stream.Collectors.toSet;

/**
 *
 * <p>
 * Class providing resolution and higher level facilities for {@link Rule} objects.
 * </p>
 *
 * @author Kasper Piskorski
 *
 */
public class InferenceRule {

    private final GraknTx tx;
    private final ConceptId ruleId;
    private final ReasonerQueryImpl body;
    private final ReasonerAtomicQuery head;

    private Boolean requiresMaterialisation = null;
    private int priority = Integer.MAX_VALUE;
    private Boolean requiresMaterialisation = null;

    public InferenceRule(Rule rule, GraknTx tx){
        this.tx = tx;
        this.ruleId = rule.getId();
        //TODO simplify once changes propagated to rule objects
        this.body = ReasonerQueries.create(conjunction(rule.getWhen().admin()), tx);
        this.head = ReasonerQueries.atomic(conjunction(rule.getThen().admin()), tx);
    }

    private InferenceRule(ReasonerAtomicQuery head, ReasonerQueryImpl body, ConceptId ruleId, GraknTx tx){
        this.tx = tx;
        this.ruleId = ruleId;
        this.head = head;
        this.body = body;
    }

    public InferenceRule(InferenceRule r){
        this.tx = r.tx;
        this.ruleId = r.getRuleId();
        this.body = ReasonerQueries.create(r.getBody());
        this.head = ReasonerQueries.atomic(r.getHead());
    }

    @Override
    public String toString(){
        return  "\n" + this.body.toString() + "->\n" + this.head.toString() + "[" + resolutionPriority() +"]\n";
    }

    @Override
    public boolean equals(Object obj) {
        if (obj == null || this.getClass() != obj.getClass()) return false;
        InferenceRule rule = (InferenceRule) obj;
        return this.getBody().equals(rule.getBody())
                && this.getHead().equals(rule.getHead());
    }

    @Override
    public int hashCode() {
        int hashCode = 1;
        hashCode = hashCode * 37 + getBody().hashCode();
        hashCode = hashCode * 37 + getHead().hashCode();
        return hashCode;
    }

    /**
     * @return the priority with which the rule should be fired
     */
    public int resolutionPriority(){
        if (priority == Integer.MAX_VALUE) {
            priority = -RuleUtil.getDependentRules(getBody()).size();
        }
        return priority;
    }

    private Conjunction<VarPatternAdmin> conjunction(PatternAdmin pattern){
        Set<VarPatternAdmin> vars = pattern
                .getDisjunctiveNormalForm().getPatterns()
                .stream().flatMap(p -> p.getPatterns().stream()).collect(toSet());
        return Patterns.conjunction(vars);
    }

    public ConceptId getRuleId(){ return ruleId;}

    /**
     * @return true if the rule has disconnected head, i.e. head and body do not share any variables
     */
    public boolean hasDisconnectedHead(){
        return Sets.intersection(body.getVarNames(), head.getVarNames()).isEmpty();
    }

    /**
     * @return true if head satisfies the pattern specified in the body of the rule
     */
    boolean headSatisfiesBody(){
        Set<Atomic> atoms = new HashSet<>(getHead().getAtoms());
        Set<Var> headVars = getHead().getVarNames();
        getBody().getAtoms(TypeAtom.class)
                .filter(t -> !t.isRelation())
                .filter(t -> !Sets.intersection(t.getVarNames(), headVars).isEmpty())
                .forEach(atoms::add);
        return getBody().isEquivalent(ReasonerQueries.create(atoms, tx), Atomic::isAlphaEquivalent);
    }

    /**
     * rule requires materialisation in the context of resolving parent atom
     * if parent atom requires materialisation, head atom requires materialisation or if the head contains only fresh variables
     *
     * @return true if the rule needs to be materialised
     */
<<<<<<< HEAD
    public boolean requiresMaterialisation(Atom parentAtom){
=======
    public boolean requiresMaterialisation(Atom parentAtom) {
>>>>>>> 8f5b190e
        if (requiresMaterialisation == null) {
            requiresMaterialisation = parentAtom.requiresMaterialisation()
                    || getHead().getAtom().requiresMaterialisation()
                    || hasDisconnectedHead();
        }
        return requiresMaterialisation;
    }

    /**
     * @return body of the rule of the form head :- body
     */
    public ReasonerQueryImpl getBody(){ return body;}

    /**
     * @return head of the rule of the form head :- body
     */
    public ReasonerAtomicQuery getHead(){ return head;}

    /**
     * @param sub substitution to be added to the rule
     * @return inference rule with added substitution
     */
    public InferenceRule withSubstitution(Answer sub){
        return new InferenceRule(
                ReasonerQueries.atomic(getHead(), sub),
                ReasonerQueries.create(getBody(), sub),
                ruleId,
                tx
        );
    }

    /**
     * @return reasoner query formed of combining head and body queries
     */
    private ReasonerQueryImpl getCombinedQuery(){
        Set<Atomic> allAtoms = new HashSet<>();
        allAtoms.add(head.getAtom());
        body.getAtoms().forEach(allAtoms::add);
        return ReasonerQueries.create(allAtoms, tx);
    }

    /**
     * @return a conclusion atom which parent contains all atoms in the rule
     */
    public Atom getRuleConclusionAtom() {
        return getCombinedQuery().getAtoms(Atom.class).filter(at -> at.equals(head.getAtom())).findFirst().orElse(null);
    }

    /**
     * @param parentAtom atom containing constraints (parent)
     * @param unifier unifier unifying parent with the rule
     * @return rule with propagated constraints from parent
     */
    public InferenceRule propagateConstraints(Atom parentAtom, Unifier unifier){
        if (!parentAtom.isRelation() && !parentAtom.isResource()) return this;

        //only transfer value predicates if head has a user specified value variable
        Atom headAtom = head.getAtom();
        Set<Atomic> bodyAtoms = new HashSet<>(body.getAtoms());
        if(headAtom.isResource() && ((ResourceAtom) headAtom).getMultiPredicate().isEmpty()){
            Set<ValuePredicate> vps  = Stream.concat(
                    parentAtom.getPredicates(ValuePredicate.class),
                    parentAtom.getInnerPredicates(ValuePredicate.class)
            )
                    .flatMap(vp -> vp.unify(unifier).stream())
                    .collect(toSet());
            headAtom = new ResourceAtom(
                    headAtom.getPattern().asVarPattern(),
                    headAtom.getPredicateVariable(),
                    ((ResourceAtom) headAtom).getRelationVariable(),
                    ((ResourceAtom) headAtom).getTypePredicate(),
                    vps,
                    headAtom.getParentQuery()
            );
            bodyAtoms.addAll(vps);
        }

        Set<TypeAtom> unifiedTypes = parentAtom.getTypeConstraints()
                .flatMap(type -> type.unify(unifier).stream())
                .collect(toSet());

        //set rule body types to sub types of combined query+rule types
        Set<TypeAtom> ruleTypes = body.getAtoms(TypeAtom.class).filter(t -> !t.isRelation()).collect(toSet());
        Set<TypeAtom> allTypes = Sets.union(unifiedTypes, ruleTypes);
        allTypes.stream()
                .filter(ta -> {
                    SchemaConcept schemaConcept = ta.getSchemaConcept();
                    SchemaConcept subType = allTypes.stream()
                            .map(Atom::getSchemaConcept)
                            .filter(Objects::nonNull)
                            .filter(t -> ReasonerUtils.getSupers(t).contains(schemaConcept))
                            .findFirst().orElse(null);
                    return schemaConcept == null || subType == null;
                }).forEach(t -> bodyAtoms.add(AtomicFactory.create(t, body)));
        return new InferenceRule(
                ReasonerQueries.atomic(headAtom),
                ReasonerQueries.create(bodyAtoms, tx),
                ruleId,
                tx
        );
    }

    private InferenceRule rewrite(Atom parentAtom){
        ReasonerAtomicQuery rewrittenHead = ReasonerQueries.atomic(head.getAtom().rewriteToUserDefined(parentAtom));
        List<Atom> bodyRewrites = new ArrayList<>();
        body.getAtoms(Atom.class)
                .map(at -> {
                    if (at.isRelation()
                            && !at.isUserDefined()
                            && Objects.equals(at.getSchemaConcept(), head.getAtom().getSchemaConcept())){
                        return at.rewriteToUserDefined(parentAtom);
                    } else {
                        return at;
                    }
                }).forEach(bodyRewrites::add);

        ReasonerQueryImpl rewrittenBody = ReasonerQueries.create(bodyRewrites, tx);
        return new InferenceRule(rewrittenHead, rewrittenBody, ruleId, tx);
    }

    private boolean requiresRewrite(Atom parentAtom){
        return parentAtom.isUserDefined() || parentAtom.requiresRoleExpansion();
    }

    /**
     * rewrite the rule to a form with user defined variables
     * @param parentAtom reference parent atom
     * @return rewritten rule
     */
    public InferenceRule rewriteToUserDefined(Atom parentAtom){
        return requiresRewrite(parentAtom)? rewrite(parentAtom) : this;
    }

    /**
     * @param parentAtom atom to unify the rule with
     * @return corresponding unifier
     */
    public Unifier getUnifier(Atom parentAtom) {
        Atom childAtom = getRuleConclusionAtom();
        if (parentAtom.getSchemaConcept() != null){
            return childAtom.getUnifier(parentAtom);
        }
        //case of match all atom (atom without type)
        else{
            Atom extendedParent = parentAtom
                    .addType(childAtom.getSchemaConcept())
                    .inferTypes();
            return childAtom.getUnifier(extendedParent);
        }
    }
}<|MERGE_RESOLUTION|>--- conflicted
+++ resolved
@@ -66,7 +66,6 @@
     private final ReasonerQueryImpl body;
     private final ReasonerAtomicQuery head;
 
-    private Boolean requiresMaterialisation = null;
     private int priority = Integer.MAX_VALUE;
     private Boolean requiresMaterialisation = null;
 
@@ -158,11 +157,7 @@
      *
      * @return true if the rule needs to be materialised
      */
-<<<<<<< HEAD
     public boolean requiresMaterialisation(Atom parentAtom){
-=======
-    public boolean requiresMaterialisation(Atom parentAtom) {
->>>>>>> 8f5b190e
         if (requiresMaterialisation == null) {
             requiresMaterialisation = parentAtom.requiresMaterialisation()
                     || getHead().getAtom().requiresMaterialisation()
