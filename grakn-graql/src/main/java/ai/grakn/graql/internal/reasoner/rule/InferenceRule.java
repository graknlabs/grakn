/*
 * Grakn - A Distributed Semantic Database
 * Copyright (C) 2016  Grakn Labs Limited
 *
 * Grakn is free software: you can redistribute it and/or modify
 * it under the terms of the GNU General Public License as published by
 * the Free Software Foundation, either version 3 of the License, or
 * (at your option) any later version.
 *
 * Grakn is distributed in the hope that it will be useful,
 * but WITHOUT ANY WARRANTY; without even the implied warranty of
 * MERCHANTABILITY or FITNESS FOR A PARTICULAR PURPOSE.  See the
 * GNU General Public License for more details.
 *
 * You should have received a copy of the GNU General Public License
 * along with Grakn. If not, see <http://www.gnu.org/licenses/gpl.txt>.
 */

package ai.grakn.graql.internal.reasoner.rule;

import ai.grakn.GraknGraph;
import ai.grakn.concept.ConceptId;
import ai.grakn.concept.Rule;
import ai.grakn.concept.Type;
import ai.grakn.graql.Var;
import ai.grakn.graql.admin.Atomic;
import ai.grakn.graql.admin.Conjunction;
import ai.grakn.graql.admin.PatternAdmin;
import ai.grakn.graql.admin.Unifier;
import ai.grakn.graql.admin.VarPatternAdmin;
import ai.grakn.graql.internal.pattern.Patterns;
import ai.grakn.graql.internal.reasoner.atom.Atom;
import ai.grakn.graql.internal.reasoner.atom.AtomicFactory;
import ai.grakn.graql.internal.reasoner.atom.binary.Relation;
import ai.grakn.graql.internal.reasoner.atom.binary.Resource;
import ai.grakn.graql.internal.reasoner.atom.binary.TypeAtom;
import ai.grakn.graql.internal.reasoner.atom.predicate.IdPredicate;
import ai.grakn.graql.internal.reasoner.atom.predicate.ValuePredicate;
import ai.grakn.graql.internal.reasoner.query.ReasonerAtomicQuery;
import ai.grakn.graql.internal.reasoner.query.ReasonerQueries;
import ai.grakn.graql.internal.reasoner.query.ReasonerQueryImpl;
import ai.grakn.graql.internal.reasoner.query.UnifierImpl;
import ai.grakn.util.ErrorMessage;
import com.google.common.collect.Sets;
import java.util.Map;

import java.util.Objects;
import java.util.Set;

import static java.util.stream.Collectors.toSet;

/**
 *
 * <p>
 * Class providing resolution and higher level facilities for {@link Rule} objects.
 * </p>
 *
 * @author Kasper Piskorski
 *
 */
public class InferenceRule {

    private final ConceptId ruleId;
    private final ReasonerQueryImpl body;
    private final ReasonerAtomicQuery head;

    public InferenceRule(Rule rule, GraknGraph graph){
        ruleId = rule.getId();
        //TODO simplify once changes propagated to rule objects
        body = ReasonerQueries.create(conjunction(rule.getLHS().admin()), graph);
        head = ReasonerQueries.atomic(conjunction(rule.getRHS().admin()), graph);

        //run time check for head atom validity
        if (!getHead().getAtom().isAllowedToFormRuleHead()){
            throw new IllegalArgumentException(ErrorMessage.DISALLOWED_ATOM_IN_RULE_HEAD.getMessage(getHead().getAtom(), this.toString()));
        }
    }

    public InferenceRule(InferenceRule r){
        this.ruleId = r.getRuleId();
        this.body = ReasonerQueries.create(r.getBody());
        this.head = ReasonerQueries.atomic(r.getHead());
    }

    @Override
    public String toString(){
        return  "\n" + this.body.toString() + "\n->\n" + this.head.toString() + "\n";
    }

    @Override
    public boolean equals(Object obj) {
        if (obj == null || this.getClass() != obj.getClass()) return false;
        InferenceRule rule = (InferenceRule) obj;
        return this.getBody().equals(rule.getBody())
                && this.getHead().equals(rule.getHead());
    }

    @Override
    public int hashCode() {
        int hashCode = 1;
        hashCode = hashCode * 37 + getBody().hashCode();
        hashCode = hashCode * 37 + getHead().hashCode();
        return hashCode;
    }

    private static Conjunction<VarPatternAdmin> conjunction(PatternAdmin pattern){
        Set<VarPatternAdmin> vars = pattern
                .getDisjunctiveNormalForm().getPatterns()
                .stream().flatMap(p -> p.getPatterns().stream()).collect(toSet());
        return Patterns.conjunction(vars);
    }

    public ConceptId getRuleId(){ return ruleId;}

    /**
     * @return true if head and body do not share any variables
     */
    public boolean hasDisconnectedHead(){
        return Sets.intersection(body.getVarNames(), head.getVarNames()).isEmpty();
    }

    /**
     * rule requires materialisation in the context of resolving parentatom
     * if parent atom requires materialisation, head atom requires materialisation or if the head contains only fresh variables
     *
     * @return true if the rule needs to be materialised
     */
    public boolean requiresMaterialisation(Atom parentAtom){
        return parentAtom.requiresMaterialisation()
            || getHead().getAtom().requiresMaterialisation()
            || hasDisconnectedHead();}

    /**
     * @return body of the rule of the form head :- body
     */
    public ReasonerQueryImpl getBody(){ return body;}

    /**
     * @return head of the rule of the form head :- body
     */
    public ReasonerAtomicQuery getHead(){ return head;}

    /**
     * @return a conclusion atom which parent contains all atoms in the rule
     */
    public Atom getRuleConclusionAtom() {
        ReasonerAtomicQuery ruleQuery = ReasonerQueries.atomic(head);
        Atom atom = ruleQuery.getAtom();
        body.getAtoms().forEach(at -> ruleQuery.addAtomic(at.copy()));
        return atom;
    }

    /**
     * @param parentAtom from which constrained are propagated
     * @return the inference rule with constraints
     */
    public  InferenceRule propagateConstraints(Atom parentAtom){
        if (!parentAtom.isRelation() && !parentAtom.isResource()) return this;

        Set<IdPredicate> idPredicates = parentAtom.getIdPredicates();
        body.addAtomConstraints(idPredicates);
        head.addAtomConstraints(idPredicates);

        //only transfer value predicates if head has a user specified value variable
        Atom headAtom = head.getAtom();
        if(headAtom.isResource() && ((Resource) headAtom).getMultiPredicate().isEmpty()){
            Set<ValuePredicate> valuePredicates = parentAtom.getValuePredicates();
            head.addAtomConstraints(valuePredicates);
            body.addAtomConstraints(valuePredicates);
        }

        Set<TypeAtom> types = parentAtom.getTypeConstraints().stream()
                .collect(toSet());
        Set<Var> typeVars = types.stream().map(Atom::getVarName).collect(toSet());
        Map<Var, Type> varTypeMap = parentAtom.getParentQuery().getVarTypeMap();

        //remove less specific types if present
        body.getTypeConstraints().stream()
                .filter(type -> typeVars.contains(type.getVarName()))
                .filter(type -> !type.equals(varTypeMap.get(type.getVarName())))
                .filter(type -> type.getType().subTypes().contains(varTypeMap.get(type.getVarName())))
                .forEach(body::removeAtomic);

        body.addAtomConstraints(types.stream().filter(type -> !body.getTypeConstraints().contains(type)).collect(toSet()));
        return this;
    }

    private InferenceRule rewriteHead(){
        Atom childAtom = head.getAtom();
<<<<<<< HEAD
        Pair<Atom, Unifier> rewrite = childAtom.rewriteToUserDefinedWithUnifiers();
        Unifier rewriteUnifiers = rewrite.getValue();
        Atom newAtom = rewrite.getKey();
        if (newAtom != childAtom){
            head.removeAtomic(childAtom);
            head.addAtomic(newAtom);
            body.unify(rewriteUnifiers);

            //resolve captures
            Set<Var> varIntersection = Sets.intersection(body.getVarNames(), parentAtom.getVarNames());
            varIntersection = Sets.difference(varIntersection, rewriteUnifiers.keySet());
            varIntersection.forEach(var -> body.unify(var, Var.anon()));
        }
=======
        Atom newAtom = childAtom.rewriteToUserDefined();
        head.removeAtomic(childAtom);
        head.addAtomic(newAtom);
        return this;
>>>>>>> 6207aafe
    }

    private InferenceRule rewriteBody(){
        body.getAtoms().stream()
                .filter(Atomic::isAtom).map(at -> (Atom) at)
                .filter(Atom::isRelation)
                .filter(at -> !at.isUserDefinedName())
                .filter(at -> Objects.nonNull(at.getType()))
                .filter(at -> at.getType().equals(head.getAtom().getType()))
                .forEach(at -> {
                    Atom rewrite = at.rewriteToUserDefined();
                    body.removeAtomic(at);
                    body.addAtomic(rewrite);
                    });
        return this;
    }

    private InferenceRule rewriteToUserDefined(){
        return this.rewriteHead().rewriteBody();
    }

    /**
     * @param parentAtom atom to unify the rule with
     * @return corresponding unifier
     */
    public Unifier getUnifier(Atom parentAtom) {
        Atom childAtom = getRuleConclusionAtom();
        Unifier unifier = new UnifierImpl();
        if (parentAtom.getType() != null){
            unifier.merge(childAtom.getUnifier(parentAtom));
        }
        //case of match all relation atom
        else{
            Relation extendedParent = ((Relation) AtomicFactory
                    .create(parentAtom, parentAtom.getParentQuery()))
                    .addType(childAtom.getType());
            unifier.merge(childAtom.getUnifier(extendedParent));
        }
        return unifier;
    }

    /**
     *
     * @param unifier to be applied on this rule
     * @return unified rule
     */
    public InferenceRule unify(Unifier unifier){
        //NB: captures of bound variables have to be resolved to the same variable hence using head unifier
        Unifier headUnifier = head.unify(unifier);
        body.unify(headUnifier);
        return this;
    }

    /**
     * make rule consistent variable-wise with the parent atom by means of unification
     * @param parentAtom atom the rule should be unified with
     */
    public InferenceRule unify(Atom parentAtom) {
        if (parentAtom.isUserDefinedName()) rewriteToUserDefined();
        this.unify(getUnifier(parentAtom));
        return this;
    }
}<|MERGE_RESOLUTION|>--- conflicted
+++ resolved
@@ -187,26 +187,10 @@
 
     private InferenceRule rewriteHead(){
         Atom childAtom = head.getAtom();
-<<<<<<< HEAD
-        Pair<Atom, Unifier> rewrite = childAtom.rewriteToUserDefinedWithUnifiers();
-        Unifier rewriteUnifiers = rewrite.getValue();
-        Atom newAtom = rewrite.getKey();
-        if (newAtom != childAtom){
-            head.removeAtomic(childAtom);
-            head.addAtomic(newAtom);
-            body.unify(rewriteUnifiers);
-
-            //resolve captures
-            Set<Var> varIntersection = Sets.intersection(body.getVarNames(), parentAtom.getVarNames());
-            varIntersection = Sets.difference(varIntersection, rewriteUnifiers.keySet());
-            varIntersection.forEach(var -> body.unify(var, Var.anon()));
-        }
-=======
         Atom newAtom = childAtom.rewriteToUserDefined();
         head.removeAtomic(childAtom);
         head.addAtomic(newAtom);
         return this;
->>>>>>> 6207aafe
     }
 
     private InferenceRule rewriteBody(){
