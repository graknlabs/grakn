--- conflicted
+++ resolved
@@ -178,16 +178,11 @@
                 .map(type -> type.unify(ruleUnifier))
                 .map(type -> (TypeAtom) type)
                 .collect(toSet());
-<<<<<<< HEAD
-        Set<Var> typeVars = types.stream().map(Atom::getVarName).collect(toSet());
-        Map<Var, Type> varTypeMap = parentAtom.getParentQuery().getVarTypeMap();
-=======
->>>>>>> 66280ff8
 
         //remove less specific types if present
-        Map<VarName, Type> unifiedVarTypeMap = unifiedTypes.stream()
+        Map<Var, Type> unifiedVarTypeMap = unifiedTypes.stream()
                 .collect(Collectors.toMap(Atomic::getVarName, TypeAtom::getType));
-        Set<VarName> unifiedTypeVars = unifiedTypes.stream()
+        Set<Var> unifiedTypeVars = unifiedTypes.stream()
                 .map(Atom::getVarName)
                 .collect(toSet());
         body.getTypeConstraints().stream()
