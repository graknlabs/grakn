/*
 * Grakn - A Distributed Semantic Database
 * Copyright (C) 2016  Grakn Labs Limited
 *
 * Grakn is free software: you can redistribute it and/or modify
 * it under the terms of the GNU General Public License as published by
 * the Free Software Foundation, either version 3 of the License, or
 * (at your option) any later version.
 *
 * Grakn is distributed in the hope that it will be useful,
 * but WITHOUT ANY WARRANTY; without even the implied warranty of
 * MERCHANTABILITY or FITNESS FOR A PARTICULAR PURPOSE.  See the
 * GNU General Public License for more details.
 *
 * You should have received a copy of the GNU General Public License
 * along with Grakn. If not, see <http://www.gnu.org/licenses/gpl.txt>.
 */

package ai.grakn.graql.internal.query.analytics;

import ai.grakn.Grakn;
import ai.grakn.GraknComputer;
import ai.grakn.GraknTx;
import ai.grakn.Keyspace;
import ai.grakn.concept.Concept;
import ai.grakn.concept.ConceptId;
import ai.grakn.concept.Label;
import ai.grakn.concept.LabelId;
import ai.grakn.concept.RelationshipType;
import ai.grakn.concept.Role;
import ai.grakn.concept.SchemaConcept;
import ai.grakn.concept.Thing;
import ai.grakn.concept.Type;
import ai.grakn.exception.GraqlQueryException;
import ai.grakn.graql.ComputeQuery;
import ai.grakn.graql.Graql;
import ai.grakn.graql.Pattern;
import ai.grakn.graql.Printer;
import ai.grakn.graql.internal.util.StringConverter;
import ai.grakn.util.Schema;
import com.google.common.collect.Sets;
import org.slf4j.Logger;
import org.slf4j.LoggerFactory;

import java.util.Arrays;
import java.util.Collection;
import java.util.HashSet;
import java.util.List;
import java.util.Map;
import java.util.Optional;
import java.util.Set;
import java.util.concurrent.ThreadLocalRandom;
import java.util.stream.Collectors;
import java.util.stream.Stream;

import static ai.grakn.graql.Graql.or;
import static ai.grakn.graql.Graql.var;
import static java.util.stream.Collectors.joining;

abstract class AbstractComputeQuery<T> implements ComputeQuery<T> {

    static final Logger LOGGER = LoggerFactory.getLogger(ComputeQuery.class);

    Optional<GraknTx> tx = Optional.empty();
    private GraknComputer graknComputer = null;
    private Keyspace keySpace;

    boolean includeAttribute = false;

    Set<Label> subLabels = new HashSet<>();
    Set<Type> subTypes = new HashSet<>();

    private String url;

    @Override
    public ComputeQuery<T> withTx(GraknTx tx) {
        this.tx = Optional.of(tx);
        return this;
    }

    @Override
    public ComputeQuery<T> in(String... subTypeLabels) {
        this.subLabels = Arrays.stream(subTypeLabels).map(Label::of).collect(Collectors.toSet());
        return this;
    }

    @Override
    public ComputeQuery<T> in(Collection<Label> subLabels) {
        this.subLabels = Sets.newHashSet(subLabels);
        return this;
    }

    @Override
    public ComputeQuery<T> includeAttribute() {
        this.includeAttribute = true;
        return this;
    }

    @Override
    public void kill() {
        if (graknComputer != null) {
            graknComputer.killJobs();
        }
    }

    @Override
    public Stream<String> resultsString(Printer printer) {
        Object computeResult = execute();
        if (computeResult instanceof Map) {
            if (((Map) computeResult).isEmpty()) {
                return Stream.of("There are no instances of the selected type(s).");
            }
            if (((Map) computeResult).values().iterator().next() instanceof Set) {
                Map<?, ?> map = (Map) computeResult;
                return map.entrySet().stream().map(entry -> {
                    StringBuilder stringBuilder = new StringBuilder();
                    for (Object s : (Iterable) entry.getValue()) {
                        stringBuilder.append(entry.getKey()).append("\t").append(s).append("\n");
                    }
                    return stringBuilder.toString();
                });
            }
        }
        return Stream.of(printer.graqlString(computeResult));
    }

    void initSubGraph() {
        GraknTx graknTx = tx.orElseThrow(GraqlQueryException::noTx);
        keySpace = graknTx.getKeyspace();
        url = graknTx.admin().getEngineUrl();

        if (this.isStatisticsQuery()) {
            includeAttribute = true;
        }
    }

    void getAllSubTypes() {
        // get all types if subGraph is empty, else get all subTypes of each type in subGraph
        // only include attributes and implicit "has-xxx" relationships when user specifically asked for them
        GraknTx graknTx = tx.get();
        if (subLabels.isEmpty()) {
            if (includeAttribute) {
                graknTx.admin().getMetaConcept().subs().forEach(subTypes::add);
            } else {
                graknTx.admin().getMetaEntityType().subs().forEach(subTypes::add);
                graknTx.admin().getMetaRelationType().subs()
                        .filter(entityType -> !entityType.isImplicit()).forEach(subTypes::add);
            }
        } else {
            subTypes = subLabels.stream().map(label -> {
<<<<<<< HEAD
                SchemaConcept type = graknTx.getSchemaConcept(label);
                if (type == null) throw GraqlQueryException.labelNotFound(label);
                if (type.isRole() || type.isRule()) throw GraqlQueryException.roleAndRuleDoNotHaveInstance();
                if (!includeAttribute && (type.isAttributeType() || type.isImplicit())) {
                    includeAttribute = true;
                }
                return type.asType();
=======
                SchemaConcept schemaConcept = tx.getSchemaConcept(label);
                if (schemaConcept == null) throw GraqlQueryException.labelNotFound(label);
                if (!schemaConcept.isType()) {
                    throw GraqlQueryException.cannotGetInstancesOfNonType(schemaConcept.getLabel());
                }
                return schemaConcept.asType();
>>>>>>> 02ed4a66
            }).collect(Collectors.toSet());

            if (includeAttribute) {
                subTypes = subTypes.stream().flatMap(Type::subs).collect(Collectors.toSet());
            } else {
                subTypes = subTypes.stream().flatMap(Type::subs)
                        .filter(entityType -> !entityType.isImplicit()).collect(Collectors.toSet());
            }
        }
        subLabels = subTypes.stream().map(SchemaConcept::getLabel).collect(Collectors.toSet());
    }

    GraknComputer getGraphComputer() {
        if (graknComputer == null) {
            graknComputer = Grakn.session(url, keySpace).getGraphComputer();
        }
        return graknComputer;
    }

    boolean selectedTypesHaveInstance() {
        if (subLabels.isEmpty()) {
            LOGGER.info("No types found while looking for instances");
            return false;
        }

        List<Pattern> checkSubtypes = subLabels.stream()
                .map(type -> var("x").isa(Graql.label(type))).collect(Collectors.toList());
        return this.tx.get().graql().infer(false).match(or(checkSubtypes)).iterator().hasNext();
    }

    boolean verticesExistInSubgraph(ConceptId... ids) {
        for (ConceptId id : ids) {
            Thing thing = this.tx.get().getConcept(id);
            if (thing == null || !subLabels.contains(thing.type().getLabel())) return false;
        }
        return true;
    }

    abstract String graqlString();

    final String subtypeString() {
        return subLabels.isEmpty() ? ";" : " in "
                + subLabels.stream().map(StringConverter::typeLabelToString).collect(joining(", ")) + ";";
    }

    @Override
    public String toString() {
        return "compute " + graqlString();
    }

    Set<LabelId> getRolePlayerLabelIds() {
        return subTypes.stream()
                .filter(Concept::isRelationshipType)
                .map(Concept::asRelationshipType)
                .filter(RelationshipType::isImplicit)
                .flatMap(RelationshipType::relates)
                .flatMap(Role::playedByTypes)
                .map(type -> tx.get().admin().convertToId(type.getLabel()))
                .filter(LabelId::isValid)
                .collect(Collectors.toSet());
    }

    @Override
    public boolean equals(Object o) {
        if (this == o) return true;
        if (o == null || getClass() != o.getClass()) return false;

        AbstractComputeQuery<?> that = (AbstractComputeQuery<?>) o;

        return tx.equals(that.tx) && includeAttribute == that.includeAttribute && subLabels.equals(that.subLabels);
    }

    @Override
    public int hashCode() {
        int result = tx.hashCode();
        result = 31 * result + Boolean.hashCode(includeAttribute);
        result = 31 * result + subLabels.hashCode();
        return result;
    }

    Set<LabelId> convertLabelsToIds(Set<Label> labelSet) {
        return labelSet.stream()
                .map(tx.get().admin()::convertToId)
                .filter(LabelId::isValid)
                .collect(Collectors.toSet());
    }

    static Set<Label> getHasResourceRelationLabels(Set<Type> subTypes) {
        return subTypes.stream()
                .filter(Concept::isAttributeType)
                .map(resourceType -> Schema.ImplicitType.HAS.getLabel(resourceType.getLabel()))
                .collect(Collectors.toSet());
    }

    static String getRandomJobId() {
        return Integer.toString(ThreadLocalRandom.current().nextInt(Integer.MAX_VALUE));
    }
}<|MERGE_RESOLUTION|>--- conflicted
+++ resolved
@@ -148,22 +148,15 @@
             }
         } else {
             subTypes = subLabels.stream().map(label -> {
-<<<<<<< HEAD
                 SchemaConcept type = graknTx.getSchemaConcept(label);
                 if (type == null) throw GraqlQueryException.labelNotFound(label);
-                if (type.isRole() || type.isRule()) throw GraqlQueryException.roleAndRuleDoNotHaveInstance();
+                if (!type.isType()) {
+                    throw GraqlQueryException.cannotGetInstancesOfNonType(type.getLabel());
+                }
                 if (!includeAttribute && (type.isAttributeType() || type.isImplicit())) {
                     includeAttribute = true;
                 }
                 return type.asType();
-=======
-                SchemaConcept schemaConcept = tx.getSchemaConcept(label);
-                if (schemaConcept == null) throw GraqlQueryException.labelNotFound(label);
-                if (!schemaConcept.isType()) {
-                    throw GraqlQueryException.cannotGetInstancesOfNonType(schemaConcept.getLabel());
-                }
-                return schemaConcept.asType();
->>>>>>> 02ed4a66
             }).collect(Collectors.toSet());
 
             if (includeAttribute) {
