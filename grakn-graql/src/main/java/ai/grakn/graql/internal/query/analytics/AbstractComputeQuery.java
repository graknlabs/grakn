/*
 * Grakn - A Distributed Semantic Database
 * Copyright (C) 2016  Grakn Labs Limited
 *
 * Grakn is free software: you can redistribute it and/or modify
 * it under the terms of the GNU General Public License as published by
 * the Free Software Foundation, either version 3 of the License, or
 * (at your option) any later version.
 *
 * Grakn is distributed in the hope that it will be useful,
 * but WITHOUT ANY WARRANTY; without even the implied warranty of
 * MERCHANTABILITY or FITNESS FOR A PARTICULAR PURPOSE.  See the
 * GNU General Public License for more details.
 *
 * You should have received a copy of the GNU General Public License
 * along with Grakn. If not, see <http://www.gnu.org/licenses/gpl.txt>.
 */

package ai.grakn.graql.internal.query.analytics;

import ai.grakn.Grakn;
import ai.grakn.GraknComputer;
import ai.grakn.GraknGraph;
import ai.grakn.concept.ConceptId;
import ai.grakn.concept.EntityType;
import ai.grakn.concept.Instance;
import ai.grakn.concept.RelationType;
import ai.grakn.concept.ResourceType;
import ai.grakn.concept.Type;
import ai.grakn.concept.TypeLabel;
import ai.grakn.graql.ComputeQuery;
import ai.grakn.graql.Graql;
import ai.grakn.graql.Pattern;
import ai.grakn.graql.Printer;
import ai.grakn.graql.internal.util.StringConverter;
import ai.grakn.util.ErrorMessage;
import ai.grakn.util.Schema;
import com.google.common.collect.Sets;
import org.slf4j.Logger;
import org.slf4j.LoggerFactory;

import java.util.Arrays;
import java.util.Collection;
import java.util.HashSet;
import java.util.List;
import java.util.Map;
import java.util.Optional;
import java.util.Set;
import java.util.stream.Collectors;
import java.util.stream.Stream;

import static ai.grakn.graql.Graql.or;
import static ai.grakn.graql.Graql.var;
import static java.util.stream.Collectors.joining;

abstract class AbstractComputeQuery<T> implements ComputeQuery<T> {

    static final Logger LOGGER = LoggerFactory.getLogger(ComputeQuery.class);

    Optional<GraknGraph> graph = Optional.empty();
    GraknComputer graknComputer = null;
    String keySpace;
    Set<TypeLabel> subTypeLabels = new HashSet<>();

    @Override
    public ComputeQuery<T> withGraph(GraknGraph graph) {
        this.graph = Optional.of(graph);
        return this;
    }

    @Override
    public ComputeQuery<T> in(String... subTypeLabels) {
        this.subTypeLabels = Arrays.stream(subTypeLabels).map(TypeLabel::of).collect(Collectors.toSet());
        return this;
    }

    @Override
    public ComputeQuery<T> in(Collection<TypeLabel> subTypeLabels) {
        this.subTypeLabels = Sets.newHashSet(subTypeLabels);
        return this;
    }

    @Override
    public void kill() {
        if (graknComputer != null) {
            graknComputer.killJobs();
        }
    }

    @Override
    public Stream<String> resultsString(Printer printer) {
        Object computeResult = execute();
        if (computeResult instanceof Map) {
            if (((Map) computeResult).isEmpty()) {
                return Stream.of("There are no instances of the selected type(s).");
            }
            if (((Map) computeResult).values().iterator().next() instanceof Set) {
                Map<?, ?> map = (Map) computeResult;
                return map.entrySet().stream().map(entry -> {
                    StringBuilder stringBuilder = new StringBuilder();
                    for (Object s : (Iterable) entry.getValue()) {
                        stringBuilder.append(entry.getKey()).append("\t").append(s).append("\n");
                    }
                    return stringBuilder.toString();
                });
            }
        }

        return Stream.of(printer.graqlString(computeResult));
    }

    void initSubGraph() {
        GraknGraph theGraph = graph.orElseThrow(() -> new IllegalStateException(ErrorMessage.NO_GRAPH.getMessage()));
        keySpace = theGraph.getKeyspace();

        getAllSubTypes(theGraph);
    }

    private void getAllSubTypes(GraknGraph graph) {
        // fetch all the types in the subGraph
        Set<Type> subGraph = subTypeLabels.stream().map((label) -> {
            Type type = graph.getType(label);
            if (type == null) throw new IllegalArgumentException(ErrorMessage.LABEL_NOT_FOUND.getMessage(label));
            return type;
        }).collect(Collectors.toSet());

        // get all types if subGraph is empty, else get all subTypes of each type in subGraph
        if (subGraph.isEmpty()) {
            EntityType metaEntityType = graph.admin().getMetaEntityType();
            metaEntityType.subTypes().forEach(type -> this.subTypeLabels.add(type.asType().getLabel()));
            ResourceType<?> metaResourceType = graph.admin().getMetaResourceType(); //Yay for losing the type
            metaResourceType.subTypes().forEach(type -> this.subTypeLabels.add(type.asType().getLabel()));
            RelationType metaRelationType = graph.admin().getMetaRelationType();
            metaRelationType.subTypes().forEach(type -> this.subTypeLabels.add(type.asType().getLabel()));
            subTypeLabels.remove(metaEntityType.getLabel());
            subTypeLabels.remove(metaResourceType.getLabel());
            subTypeLabels.remove(metaRelationType.getLabel());
        } else {
            for (Type type : subGraph) {
                type.subTypes().forEach(subType -> this.subTypeLabels.add(subType.getLabel()));
            }
        }
    }

    GraknComputer getGraphComputer() {
        if (graknComputer == null) {
            graknComputer = Grakn.session(Grakn.DEFAULT_URI, keySpace).getGraphComputer();
        }
        return graknComputer;
    }

    boolean selectedTypesHaveInstance() {
        if (subTypeLabels.isEmpty()) return false;

        List<Pattern> checkSubtypes = subTypeLabels.stream()
                .map(type -> var("x").isa(Graql.label(type))).collect(Collectors.toList());
        return this.graph.get().graql().infer(false).match(or(checkSubtypes)).ask().execute();
    }

    boolean verticesExistInSubgraph(ConceptId... ids) {
        for (ConceptId id : ids) {
            Instance instance = this.graph.get().getConcept(id);
            if (instance == null || !subTypeLabels.contains(instance.type().getLabel())) return false;
        }
        return true;
    }

    abstract String graqlString();

    final String subtypeString() {
        if (subTypeLabels.isEmpty()) {
            return ";";
        } else {
            return " in "
                    + subTypeLabels.stream().map(StringConverter::typeLabelToString).collect(joining(", ")) + ";";
        }
    }

    @Override
    public String toString() {
        return "compute " + graqlString();
    }

    Set<TypeLabel> getHasResourceRelationTypes() {
        return subTypeLabels.stream()
                .filter(type -> graph.get().getType(type).isResourceType())
<<<<<<< HEAD
                .map(Schema.ImplicitType.HAS::getName)
=======
                .map(Schema.ImplicitType.HAS_RESOURCE::getLabel)
>>>>>>> 5ae0249a
                .collect(Collectors.toSet());
    }
}<|MERGE_RESOLUTION|>--- conflicted
+++ resolved
@@ -184,11 +184,7 @@
     Set<TypeLabel> getHasResourceRelationTypes() {
         return subTypeLabels.stream()
                 .filter(type -> graph.get().getType(type).isResourceType())
-<<<<<<< HEAD
-                .map(Schema.ImplicitType.HAS::getName)
-=======
-                .map(Schema.ImplicitType.HAS_RESOURCE::getLabel)
->>>>>>> 5ae0249a
+                .map(Schema.ImplicitType.HAS::getLabel)
                 .collect(Collectors.toSet());
     }
 }