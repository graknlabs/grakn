/*
 * Grakn - A Distributed Semantic Database
 * Copyright (C) 2016-2018 Grakn Labs Limited
 *
 * Grakn is free software: you can redistribute it and/or modify
 * it under the terms of the GNU Affero General Public License as published by
 * the Free Software Foundation, either version 3 of the License, or
 * (at your option) any later version.
 *
 * Grakn is distributed in the hope that it will be useful,
 * but WITHOUT ANY WARRANTY; without even the implied warranty of
 * MERCHANTABILITY or FITNESS FOR A PARTICULAR PURPOSE.  See the
 * GNU General Public License for more details.
 *
 * You should have received a copy of the GNU General Public License
 * along with Grakn. If not, see <http://www.gnu.org/licenses/gpl.txt>.
 */

package ai.grakn.graql.internal.printer;

import ai.grakn.concept.Concept;
import ai.grakn.concept.SchemaConcept;
import ai.grakn.concept.AttributeType;
import ai.grakn.concept.Role;
import ai.grakn.concept.Thing;
import ai.grakn.concept.Type;
import ai.grakn.graql.Printer;
import ai.grakn.graql.admin.Answer;
import ai.grakn.graql.internal.util.ANSI;
import ai.grakn.util.CommonUtil;
import ai.grakn.util.StringUtil;

import java.util.Collection;
import java.util.Map;
import java.util.Objects;
import java.util.Optional;
import java.util.Set;
import java.util.function.Function;
import java.util.stream.Collectors;

import static ai.grakn.graql.internal.util.StringConverter.idToString;
import static ai.grakn.graql.internal.util.StringConverter.typeLabelToString;

/**
 * Default printer that prints results in Graql syntax
 */
class GraqlPrinter implements Printer<Function<StringBuilder, StringBuilder>> {

    private final AttributeType[] attributeTypes;
    private final boolean colorize;

    GraqlPrinter(boolean colorize, AttributeType... attributeTypes) {
        this.colorize = colorize;
        this.attributeTypes = attributeTypes;
    }

    @Override
    public String complete(Function<StringBuilder, StringBuilder> builder) {
        return builder.apply(new StringBuilder()).toString();
    }

    @Override
    public Function<StringBuilder, StringBuilder> build(Concept concept) {
        return sb -> {
            // Display values for resources and ids for everything else
            if (concept.isAttribute()) {
                sb.append(colorKeyword("val ")).append(StringUtil.valueToString(concept.asAttribute().getValue()));
            } else if (concept.isSchemaConcept()) {
                SchemaConcept ontoConcept = concept.asSchemaConcept();
                sb.append(colorKeyword("label ")).append(colorType(ontoConcept));

                SchemaConcept superConcept = ontoConcept.sup();

                if (superConcept != null) {
                    sb.append(colorKeyword(" sub ")).append(colorType(superConcept));
                }
            } else {
                sb.append(colorKeyword("id ")).append(idToString(concept.getId()));
            }

            if (concept.isRelationship()) {
                String relationString = concept.asRelationship().allRolePlayers().entrySet().stream().flatMap(entry -> {
                    Role role = entry.getKey();
                    Set<Thing> things = entry.getValue();

                    return things.stream().map(instance ->
                        Optional.of(colorType(role) + ": id " + idToString(instance.getId()))
                    );
                }).flatMap(CommonUtil::optionalToStream).collect(Collectors.joining(", "));

                sb.append(" (").append(relationString).append(")");
            }

            // Display type of each instance
            if (concept.isThing()) {
                Type type = concept.asThing().type();
                sb.append(colorKeyword(" isa ")).append(colorType(type));
            }

            // Display when and then for rules
            if (concept.isRule()) {
                sb.append(colorKeyword(" when ")).append("{ ").append(concept.asRule().getWhen()).append(" }");
                sb.append(colorKeyword(" then ")).append("{ ").append(concept.asRule().getThen()).append(" }");
            }

            // Display any requested resources
            if (concept.isThing() && attributeTypes.length > 0) {
                concept.asThing().attributes(attributeTypes).forEach(resource -> {
                    String resourceType = colorType(resource.type());
                    String value = StringUtil.valueToString(resource.getValue());
                    sb.append(colorKeyword(" has ")).append(resourceType).append(" ").append(value);
                });
            }

            return sb;
        };
    }

    @Override
    public Function<StringBuilder, StringBuilder> build(boolean bool) {
        if (bool) {
            return sb -> sb.append(ANSI.color("True", ANSI.GREEN));
        } else {
            return sb -> sb.append(ANSI.color("False", ANSI.RED));
        }
    }

    @Override
    public Function<StringBuilder, StringBuilder> build(Optional<?> optional) {
        if (optional.isPresent()) {
            return build(optional.get());
        } else {
            return sb -> sb.append("Nothing");
        }
    }

    @Override
    public Function<StringBuilder, StringBuilder> build(Collection<?> collection) {
        return sb -> {
            sb.append("{");
            collection.stream().findFirst().ifPresent(item -> build(item).apply(sb));
            collection.stream().skip(1).forEach(item -> build(item).apply(sb.append(", ")));
            sb.append("}");
            return sb;
        };
    }

    @Override
    public Function<StringBuilder, StringBuilder> build(Map<?, ?> map) {
        return build(map.entrySet());
    }

    @Override
    public Function<StringBuilder, StringBuilder> build(Answer answer) {
        return sb -> {
            if (answer.isEmpty()) {
                sb.append("{}");
            } else {
                answer.forEach((name, concept) ->
                        sb.append(name).append(" ").append(build(concept)).append("; ")
                );
            }
            return sb;
        };
    }

    @Override
<<<<<<< HEAD
    public Function<StringBuilder, StringBuilder> convertDefault(Object object) {
=======
    public Function<StringBuilder, StringBuilder> buildDefault(Object object) {
>>>>>>> 9c261c99
        if (object instanceof Map.Entry<?, ?>) {
            Map.Entry<?, ?> entry = (Map.Entry<?, ?>) object;
            return build(entry.getKey())
                    .andThen(sb -> sb.append(": "))
                    .andThen(build(entry.getValue()));
        } else {
            return sb -> sb.append(Objects.toString(object));
        }
    }


    /**
     * Color-codes the keyword if colorization enabled
     * @param keyword a keyword to color-code using ANSI colors
     * @return the keyword, color-coded
     */
    private String colorKeyword(String keyword) {
        if(colorize) {
            return ANSI.color(keyword, ANSI.BLUE);
        } else {
            return keyword;
        }
    }

    /**
     * Color-codes the given type if colorization enabled
     * @param schemaConcept a type to color-code using ANSI colors
     * @return the type, color-coded
     */
    private String colorType(SchemaConcept schemaConcept) {
        if(colorize) {
            return ANSI.color(typeLabelToString(schemaConcept.getLabel()), ANSI.PURPLE);
        } else {
            return typeLabelToString(schemaConcept.getLabel());
        }
    }
}<|MERGE_RESOLUTION|>--- conflicted
+++ resolved
@@ -165,11 +165,7 @@
     }
 
     @Override
-<<<<<<< HEAD
-    public Function<StringBuilder, StringBuilder> convertDefault(Object object) {
-=======
     public Function<StringBuilder, StringBuilder> buildDefault(Object object) {
->>>>>>> 9c261c99
         if (object instanceof Map.Entry<?, ?>) {
             Map.Entry<?, ?> entry = (Map.Entry<?, ?>) object;
             return build(entry.getKey())
