--- conflicted
+++ resolved
@@ -82,12 +82,8 @@
      * @param vars an array of variables to insert into the graph
      * @return an insert query that will insert the given variables into the graph
      */
-<<<<<<< HEAD
+    @CheckReturnValue
     public static InsertQuery insert(VarPattern... vars) {
-=======
-    @CheckReturnValue
-    public static InsertQuery insert(Var... vars) {
->>>>>>> 547fdd44
         return withoutGraph().insert(vars);
     }
 
@@ -95,12 +91,8 @@
      * @param vars a collection of variables to insert into the graph
      * @return an insert query that will insert the given variables into the graph
      */
-<<<<<<< HEAD
+    @CheckReturnValue
     public static InsertQuery insert(Collection<? extends VarPattern> vars) {
-=======
-    @CheckReturnValue
-    public static InsertQuery insert(Collection<? extends Var> vars) {
->>>>>>> 547fdd44
         return withoutGraph().insert(vars);
     }
 
@@ -157,12 +149,8 @@
      * @param name the name of the variable
      * @return a new query variable
      */
-<<<<<<< HEAD
+    @CheckReturnValue
     public static VarPattern var(String name) {
-=======
-    @CheckReturnValue
-    public static Var var(String name) {
->>>>>>> 547fdd44
         return var(VarName.of(name));
     }
 
@@ -170,24 +158,16 @@
      * @param name the name of the variable
      * @return a new query variable
      */
-<<<<<<< HEAD
+    @CheckReturnValue
     public static VarPattern var(VarName name) {
-=======
-    @CheckReturnValue
-    public static Var var(VarName name) {
->>>>>>> 547fdd44
         return Patterns.var(Objects.requireNonNull(name));
     }
 
     /**
      * @return a new, anonymous query variable
      */
-<<<<<<< HEAD
+    @CheckReturnValue
     public static VarPattern var() {
-=======
-    @CheckReturnValue
-    public static Var var() {
->>>>>>> 547fdd44
         return Patterns.var();
     }
 
@@ -195,12 +175,8 @@
      * @param label the label of a concept
      * @return a query variable that identifies a concept by label
      */
-<<<<<<< HEAD
+    @CheckReturnValue
     public static VarPattern label(TypeLabel label) {
-=======
-    @CheckReturnValue
-    public static Var label(TypeLabel label) {
->>>>>>> 547fdd44
         return var().label(label);
     }
 
@@ -208,12 +184,8 @@
      * @param label the label of a concept
      * @return a query variable that identifies a concept by label
      */
-<<<<<<< HEAD
+    @CheckReturnValue
     public static VarPattern label(String label) {
-=======
-    @CheckReturnValue
-    public static Var label(String label) {
->>>>>>> 547fdd44
         return var().label(label);
     }
 
@@ -380,12 +352,8 @@
      * @param var the variable representing a resource
      * @return a predicate that is true when a value equals the specified value
      */
-<<<<<<< HEAD
+    @CheckReturnValue
     public static ValuePredicate eq(VarPattern var) {
-=======
-    @CheckReturnValue
-    public static ValuePredicate eq(Var var) {
->>>>>>> 547fdd44
         Objects.requireNonNull(var);
         return Predicates.eq(var.admin());
     }
@@ -404,12 +372,8 @@
      * @param var the variable representing a resource
      * @return a predicate that is true when a value does not equal the specified value
      */
-<<<<<<< HEAD
+    @CheckReturnValue
     public static ValuePredicate neq(VarPattern var) {
-=======
-    @CheckReturnValue
-    public static ValuePredicate neq(Var var) {
->>>>>>> 547fdd44
         Objects.requireNonNull(var);
         return Predicates.neq(var.admin());
     }
@@ -428,12 +392,8 @@
      * @param var the variable representing a resource
      * @return a predicate that is true when a value is strictly greater than the specified value
      */
-<<<<<<< HEAD
+    @CheckReturnValue
     public static ValuePredicate gt(VarPattern var) {
-=======
-    @CheckReturnValue
-    public static ValuePredicate gt(Var var) {
->>>>>>> 547fdd44
         Objects.requireNonNull(var);
         return Predicates.gt(var.admin());
     }
@@ -452,12 +412,8 @@
      * @param var the variable representing a resource
      * @return a predicate that is true when a value is greater or equal to the specified value
      */
-<<<<<<< HEAD
+    @CheckReturnValue
     public static ValuePredicate gte(VarPattern var) {
-=======
-    @CheckReturnValue
-    public static ValuePredicate gte(Var var) {
->>>>>>> 547fdd44
         Objects.requireNonNull(var);
         return Predicates.gte(var.admin());
     }
@@ -476,12 +432,8 @@
      * @param var the variable representing a resource
      * @return a predicate that is true when a value is strictly less than the specified value
      */
-<<<<<<< HEAD
+    @CheckReturnValue
     public static ValuePredicate lt(VarPattern var) {
-=======
-    @CheckReturnValue
-    public static ValuePredicate lt(Var var) {
->>>>>>> 547fdd44
         Objects.requireNonNull(var);
         return Predicates.lt(var.admin());
     }
@@ -500,12 +452,8 @@
      * @param var the variable representing a resource
      * @return a predicate that is true when a value is less or equal to the specified value
      */
-<<<<<<< HEAD
+    @CheckReturnValue
     public static ValuePredicate lte(VarPattern var) {
-=======
-    @CheckReturnValue
-    public static ValuePredicate lte(Var var) {
->>>>>>> 547fdd44
         Objects.requireNonNull(var);
         return Predicates.lte(var.admin());
     }
@@ -534,12 +482,8 @@
      * @param var the variable representing a resource
      * @return a predicate that returns true when a value contains the given substring
      */
-<<<<<<< HEAD
+    @CheckReturnValue
     public static ValuePredicate contains(VarPattern var) {
-=======
-    @CheckReturnValue
-    public static ValuePredicate contains(Var var) {
->>>>>>> 547fdd44
         Objects.requireNonNull(var);
         return Predicates.contains(var.admin());
     }
