--- conflicted
+++ resolved
@@ -335,13 +335,8 @@
         graknTx.commit();
     }
     
-<<<<<<< HEAD
-    private void initGraph(GraknGraph graph){
+    private void initGraph(GraknTx graph){
         AttributeType<Integer> res1 = graph.putResourceType("res1", AttributeType.DataType.INTEGER);
-=======
-    private void initGraph(GraknTx graph){
-        ResourceType<Integer> res1 = graph.putResourceType("res1", ResourceType.DataType.INTEGER);
->>>>>>> b5d98d80
         Role role1 = graph.putRole("role1");
         Role role2 = graph.putRole("role2");
         Role role3 = graph.putRole("role3");
