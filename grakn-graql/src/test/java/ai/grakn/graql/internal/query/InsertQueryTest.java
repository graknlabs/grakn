--- conflicted
+++ resolved
@@ -312,79 +312,7 @@
     }
 
     @Test
-<<<<<<< HEAD
-    public void testInsertResourceTypeAndInstance() {
-        qb.insert(
-                label("movie").has("my-resource"),
-                label("my-resource").sub(Schema.MetaSchema.ATTRIBUTE.getLabel().getValue()).datatype(AttributeType.DataType.STRING),
-                var("x").isa("movie").has("my-resource", "look a string")
-        ).execute();
-    }
-
-    @Test
-    public void testHas() {
-        String resourceType = "a-new-resource-type";
-
-        qb.insert(
-                label("a-new-type").sub("entity").has(resourceType),
-                label(resourceType).sub(Schema.MetaSchema.ATTRIBUTE.getLabel().getValue()).datatype(AttributeType.DataType.STRING),
-                label("an-unconnected-resource-type").sub(Schema.MetaSchema.ATTRIBUTE.getLabel().getValue()).datatype(AttributeType.DataType.LONG)
-        ).execute();
-
-        // Make sure a-new-type can have the given resource type, but not other attribute types
-        assertTrue(qb.match(label("a-new-type").sub("entity").has(resourceType)).ask().execute());
-        assertFalse(qb.match(label("a-new-type").has("title")).ask().execute());
-        assertFalse(qb.match(label("movie").has(resourceType)).ask().execute());
-        assertFalse(qb.match(label("a-new-type").has("an-unconnected-resource-type")).ask().execute());
-
-        VarPattern hasResource = Graql.label(HAS.getLabel(resourceType));
-        VarPattern hasResourceOwner = Graql.label(HAS_OWNER.getLabel(resourceType));
-        VarPattern hasResourceValue = Graql.label(HAS_VALUE.getLabel(resourceType));
-
-        // Make sure the expected ontology elements are created
-        assertTrue(qb.match(hasResource.sub(Schema.MetaSchema.RELATIONSHIP.getLabel().getValue())).ask().execute());
-        assertTrue(qb.match(hasResourceOwner.sub(Schema.MetaSchema.ROLE.getLabel().getValue())).ask().execute());
-        assertTrue(qb.match(hasResourceValue.sub(Schema.MetaSchema.ROLE.getLabel().getValue())).ask().execute());
-        assertTrue(qb.match(hasResource.relates(hasResourceOwner)).ask().execute());
-        assertTrue(qb.match(hasResource.relates(hasResourceValue)).ask().execute());
-        assertTrue(qb.match(label("a-new-type").plays(hasResourceOwner)).ask().execute());
-        assertTrue(qb.match(label(resourceType).plays(hasResourceValue)).ask().execute());
-    }
-
-    @Test
-    public void testKey() {
-        String resourceType = "a-new-resource-type";
-
-        qb.insert(
-                label("a-new-type").sub("entity").key(resourceType),
-                label(resourceType).sub(Schema.MetaSchema.ATTRIBUTE.getLabel().getValue()).datatype(AttributeType.DataType.STRING)
-        ).execute();
-
-        // Make sure a-new-type can have the given resource type as a key or otherwise
-        assertTrue(qb.match(label("a-new-type").sub("entity").key(resourceType)).ask().execute());
-        assertTrue(qb.match(label("a-new-type").sub("entity").has(resourceType)).ask().execute());
-        assertFalse(qb.match(label("a-new-type").sub("entity").key("title")).ask().execute());
-        assertFalse(qb.match(label("movie").sub("entity").key(resourceType)).ask().execute());
-
-        VarPattern key = Graql.label(KEY.getLabel(resourceType));
-        VarPattern keyOwner = Graql.label(KEY_OWNER.getLabel(resourceType));
-        VarPattern keyValue = Graql.label(KEY_VALUE.getLabel(resourceType));
-
-        // Make sure the expected ontology elements are created
-        assertTrue(qb.match(key.sub(Schema.MetaSchema.RELATIONSHIP.getLabel().getValue())).ask().execute());
-        assertTrue(qb.match(keyOwner.sub(Schema.MetaSchema.ROLE.getLabel().getValue())).ask().execute());
-        assertTrue(qb.match(keyValue.sub(Schema.MetaSchema.ROLE.getLabel().getValue())).ask().execute());
-        assertTrue(qb.match(key.relates(keyOwner)).ask().execute());
-        assertTrue(qb.match(key.relates(keyValue)).ask().execute());
-        assertTrue(qb.match(label("a-new-type").plays(keyOwner)).ask().execute());
-        assertTrue(qb.match(label(resourceType).plays(keyValue)).ask().execute());
-    }
-
-    @Test
-    public void testKeyCorrectUsage() throws InvalidGraphException {
-=======
     public void testKeyCorrectUsage() throws InvalidKBException {
->>>>>>> 7491108a
         // This should only run on tinker because it commits
         assumeTrue(GraknTestSetup.usingTinker());
 
@@ -402,16 +330,11 @@
 
         qb.define(
                 label("a-new-type").sub("entity").key("a-new-resource-type"),
-<<<<<<< HEAD
-                label("a-new-resource-type").sub(Schema.MetaSchema.ATTRIBUTE.getLabel().getValue()).datatype(AttributeType.DataType.STRING),
+                label("a-new-resource-type").sub(Schema.MetaSchema.ATTRIBUTE.getLabel().getValue()).datatype(AttributeType.DataType.STRING)
+        ).execute();
+
+        qb.insert(
                 var().isa("a-new-type").has("a-new-resource-type", "hello").has("a-new-attribute-type", "goodbye")
-=======
-                label("a-new-resource-type").sub(Schema.MetaSchema.ATTRIBUTE.getLabel().getValue()).datatype(AttributeType.DataType.STRING)
-        ).execute();
-
-        qb.insert(
-                var().isa("a-new-type").has("a-new-resource-type", "hello").has("a-new-resource-type", "goodbye")
->>>>>>> 7491108a
         ).execute();
 
         exception.expect(InvalidKBException.class);
@@ -463,21 +386,7 @@
         Answer result = Iterables.getOnlyElement(query);
         assertThat(result.keySet(), containsInAnyOrder(x, type));
         assertEquals(result.get(type), result.get(x).asEntity().type());
-<<<<<<< HEAD
-        assertEquals(result.get(type), result.get(type2));
-    }
-
-    @Test
-    public void whenChangingTheSuperOfAnExistingConcept_ApplyTheChange() {
-        EntityType newType = movieGraph.graph().putEntityType("a-new-type");
-        EntityType movie = movieGraph.graph().getEntityType("movie");
-
-        qb.match(var("x").label("a-new-type")).insert(var("x").sub("movie")).execute();
-
-        assertEquals(movie, newType.sup());
-=======
-        assertEquals(result.get(type).asType().getLabel(), Label.of("movie"));
->>>>>>> 7491108a
+        assertEquals(result.get(type).asType().getLabel(), Label.of(" movie "));
     }
 
     @Test
