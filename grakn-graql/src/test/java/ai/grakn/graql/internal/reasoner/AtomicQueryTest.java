--- conflicted
+++ resolved
@@ -1255,31 +1255,7 @@
      * @param ignoreTypes flag specifying whether the types should be disregarded and only role players checked for containment
      * @param checkEquality if true the parent and child answers will be checked for equality, otherwise they are checked for containment of child answers in parent
      */
-<<<<<<< HEAD
-    private void nonExistentUnifier(ReasonerAtomicQuery parentQuery, ReasonerAtomicQuery childQuery){
-        Atom childAtom = childQuery.getAtom();
-        Atom parentAtom = parentQuery.getAtom();
-        assertTrue(childAtom.getMultiUnifier(parentAtom, UnifierType.EXACT).isEmpty());
-    }
-
-    private void nonExistentUnifier(String parentPatternString, String childPatternString, GraknTx graph){
-        nonExistentUnifier(
-                ReasonerQueries.atomic(conjunction(parentPatternString, graph), graph),
-                ReasonerQueries.atomic(conjunction(childPatternString, graph), graph)
-        );
-    }
-    
-    /**
-     * checks the correctness and uniqueness of an exact unifier required to unify child query with parent
-     * @param parentQuery parent query
-     * @param childQuery child query
-     * @param checkInverse flag specifying whether the inverse equality u^{-1}=u(parent, child) of the unifier u(child, parent) should be checked
-     * @param checkEquality if true the parent and child answers will be checked for equality, otherwise they are checked for containment of child answers in parent
-     */
-    private void queryUnification(ReasonerAtomicQuery parentQuery, ReasonerAtomicQuery childQuery, boolean checkInverse, boolean checkEquality){
-=======
     private void queryUnification(ReasonerAtomicQuery parentQuery, ReasonerAtomicQuery childQuery, boolean checkInverse, boolean checkEquality, boolean ignoreTypes){
->>>>>>> 84b399e5
         Unifier unifier = childQuery.getMultiUnifier(parentQuery).getUnifier();
 
         List<Answer> childAnswers = childQuery.getQuery().execute();
