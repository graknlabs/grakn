--- conflicted
+++ resolved
@@ -21,12 +21,8 @@
 import ai.grakn.concept.ConceptId;
 import ai.grakn.concept.SchemaConcept;
 import ai.grakn.exception.GraqlQueryException;
-<<<<<<< HEAD
+import ai.grakn.graql.Graql;
 import ai.grakn.graql.Match;
-=======
-import ai.grakn.graql.Graql;
-import ai.grakn.graql.MatchQuery;
->>>>>>> aac68bc1
 import ai.grakn.graql.QueryBuilder;
 import ai.grakn.graql.Var;
 import ai.grakn.graql.VarPattern;
@@ -180,26 +176,8 @@
     }
 
     @Test
-<<<<<<< HEAD
-    public void testDeleteEntityTypeWithNoInstances() {
-        Match shoeType = qb.match(x.label("shoe").sub("entity"));
-
-        qb.define(label("shoe").sub("entity")).execute();
-
-        assertExists(shoeType);
-
-        shoeType.delete(x).execute();
-
-        assertNotExists(shoeType);
-    }
-
-    @Test
-    public void testDeleteEntityTypeAfterInstances() {
+    public void afterDeletingAllInstances_TheTypeCanBeUndefined() {
         Match movie = qb.match(x.isa("movie"));
-=======
-    public void afterDeletingAllInstances_TheTypeCanBeUndefined() {
-        MatchQuery movie = qb.match(x.isa("movie"));
->>>>>>> aac68bc1
 
         assertNotNull(movieKB.tx().getEntityType("movie"));
         assertExists(movie);
