/*
 * Grakn - A Distributed Semantic Database
 * Copyright (C) 2016-2018 Grakn Labs Limited
 *
 * Grakn is free software: you can redistribute it and/or modify
 * it under the terms of the GNU Affero General Public License as published by
 * the Free Software Foundation, either version 3 of the License, or
 * (at your option) any later version.
 *
 * Grakn is distributed in the hope that it will be useful,
 * but WITHOUT ANY WARRANTY; without even the implied warranty of
 * MERCHANTABILITY or FITNESS FOR A PARTICULAR PURPOSE.  See the
 * GNU General Public License for more details.
 *
 * You should have received a copy of the GNU General Public License
 * along with Grakn. If not, see <http://www.gnu.org/licenses/gpl.txt>.
 */

package ai.grakn.graql.internal.reasoner;

import ai.grakn.GraknTx;
import ai.grakn.concept.Concept;
import ai.grakn.concept.Label;
import ai.grakn.concept.Type;
import ai.grakn.graql.Var;
import ai.grakn.graql.admin.Conjunction;
import ai.grakn.graql.admin.VarPatternAdmin;
import ai.grakn.graql.internal.pattern.Patterns;
import ai.grakn.graql.internal.reasoner.atom.Atom;
import ai.grakn.graql.internal.reasoner.plan.ResolutionPlan;
import ai.grakn.graql.internal.reasoner.plan.ResolutionQueryPlan;
import ai.grakn.graql.internal.reasoner.query.ReasonerQueries;
import ai.grakn.graql.internal.reasoner.query.ReasonerQueryImpl;
import ai.grakn.kb.internal.EmbeddedGraknTx;
import ai.grakn.test.rule.SampleKBContext;
import ai.grakn.util.GraknTestUtil;
import com.google.common.collect.ImmutableList;
import com.google.common.collect.Sets;
import com.google.common.collect.UnmodifiableIterator;
<<<<<<< HEAD
import java.util.Iterator;
import java.util.List;
=======
import org.junit.Before;
import org.junit.BeforeClass;
>>>>>>> 407760b6
import org.junit.ClassRule;
import org.junit.Test;

import java.util.HashSet;
import java.util.Set;

import static ai.grakn.graql.Graql.var;
import static java.util.stream.Collectors.toSet;
import static org.hamcrest.MatcherAssert.assertThat;
import static org.hamcrest.CoreMatchers.anyOf;
import static org.hamcrest.CoreMatchers.is;
import static org.junit.Assert.assertEquals;
import static org.junit.Assert.assertNotEquals;
import static org.junit.Assert.assertTrue;
import static org.junit.Assume.assumeTrue;

public class ResolutionPlanTest {

    @ClassRule
    public static final SampleKBContext testContext = SampleKBContext.load("resolution-plan-test.gql");

    @BeforeClass
    public static void onStartup() throws Exception {
        assumeTrue(GraknTestUtil.usingTinker());
    }

    @Test
    public void makeSureDisconnectedIndexedQueriesProduceCompletePlan_indexedResource() {
        EmbeddedGraknTx<?> testTx = testContext.tx();
        String queryString = "{" +
                "$x isa someEntity;" +
                "$y isa resource;$y val 'value';" +
                "$z isa relation;" +
                "}";
        ReasonerQueryImpl query = ReasonerQueries.create(conjunction(queryString, testTx), testTx);
        new ResolutionPlan(query);
    }

    @Test
    public void makeSureDisconnectedIndexedQueriesProduceCompletePlan_indexedEntity() {
        EmbeddedGraknTx<?> testTx = testContext.tx();
        String queryString = "{" +
                "$x isa someEntity;$x id 'V123';" +
                "$y isa resource;" +
                "$z isa relation;" +
                "}";
        ReasonerQueryImpl query = ReasonerQueries.create(conjunction(queryString, testTx), testTx);
        new ResolutionPlan(query);
    }

    @Test
    public void prioritiseSubbedRelationsOverNonSubbedOnes() {
        EmbeddedGraknTx<?> testTx = testContext.tx();
        String queryString = "{" +
                "(someRole:$x, otherRole: $y) isa relation;" +
                "(someRole:$y, otherRole: $z) isa anotherRelation;" +
                "(someRole:$z, otherRole: $w) isa yetAnotherRelation;" +
                "$w id 'sampleId';" +
                "}";
        ReasonerQueryImpl query = ReasonerQueries.create(conjunction(queryString, testTx), testTx);
        ImmutableList<Atom> correctPlan = ImmutableList.of(
                getAtom(query, "yetAnotherRelation", testTx),
                getAtom(query, "anotherRelation", testTx),
                getAtom(query, "relation", testTx)
        );
        checkOptimalAtomPlanProduced(query, correctPlan);
        checkPlanSanity(query);
    }

    @Test
    public void prioritiseMostSubbedRelations() {
        EmbeddedGraknTx<?> testTx = testContext.tx();
        String queryString = "{" +
                "(someRole:$x, otherRole: $y) isa relation;" +
                "(someRole:$y, otherRole: $z) isa anotherRelation;" +
                "(someRole:$z, otherRole: $w) isa yetAnotherRelation;" +
                "$z id 'sampleId';" +
                "$w id 'sampleId2';" +
                "}";
        ReasonerQueryImpl query = ReasonerQueries.create(conjunction(queryString, testTx), testTx);
        ImmutableList<Atom> correctPlan = ImmutableList.of(
                getAtom(query, "yetAnotherRelation", testTx),
                getAtom(query, "anotherRelation", testTx),
                getAtom(query, "relation", testTx)
        );
        checkOptimalAtomPlanProduced(query, correctPlan);
        checkPlanSanity(query);
    }

    @Test
    public void prioritiseSpecificResourcesOverRelations(){
        EmbeddedGraknTx<?> testTx = testContext.tx();
        String queryString = "{" +
                "(someRole:$x, otherRole: $y) isa relation;" +
                "(someRole:$y, otherRole: $z) isa anotherRelation;" +
                "(someRole:$z, otherRole: $w) isa yetAnotherRelation;" +
                "$w has resource 'test';" +
                "}";
        ReasonerQueryImpl query = ReasonerQueries.create(conjunction(queryString, testTx), testTx);
        ImmutableList<Atom> correctPlan = ImmutableList.of(
                getAtom(query, "resource", testTx),
                getAtom(query, "yetAnotherRelation", testTx),
                getAtom(query, "anotherRelation", testTx),
                getAtom(query, "relation", testTx)
        );
        checkOptimalAtomPlanProduced(query, correctPlan);
        checkPlanSanity(query);
    }

    @Test
    public void prioritiseSpecificResourcesOverNonSpecific(){
        EmbeddedGraknTx<?> testTx = testContext.tx();
        String queryString = "{" +
                "(someRole:$x, otherRole: $y) isa relation;" +
                "(someRole:$y, otherRole: $z) isa anotherRelation;" +
                "(someRole:$z, otherRole: $w) isa yetAnotherRelation;" +
                "$x has anotherResource $r;" +
                "$w has resource 'test';" +
                "}";
        ReasonerQueryImpl query = ReasonerQueries.create(conjunction(queryString, testTx), testTx);
        ImmutableList<Atom> correctPlan = ImmutableList.of(
                getAtom(query, "resource", testTx),
                getAtom(query, "yetAnotherRelation", testTx),
                getAtom(query, "anotherRelation", testTx),
                getAtom(query, "relation", testTx),
                getAtom(query, "anotherResource", testTx)
        );
<<<<<<< HEAD
        checkOptimalAtomPlanProduced(query, correctPlan);
        checkPlanSanity(query);
=======
        ImmutableList<Atom> plan = new ResolutionPlan(query).plan();
        assertEquals(plan, correctPlan);
    }

    @Test
    public void makeSureConnectednessPreservedWhenRelationsWithSameTypesPresent(){
        EmbeddedGraknTx<?> testTx = testContext.tx();
        String queryString = "{" +
                "(someRole:$x, otherRole: $y) isa relation;" +
                "(someRole:$y, otherRole: $z) isa anotherRelation;" +
                "(someRole:$z, otherRole: $w) isa relation;" +
                "(someRole:$w, otherRole: $u) isa anotherRelation;" +
                "(someRole:$u, otherRole: $v) isa relation;" +
                "}";
        ReasonerQueryImpl query = ReasonerQueries.create(conjunction(queryString, testTx), testTx);
        ImmutableList<Atom> plan = new ResolutionPlan(query).plan();

        UnmodifiableIterator<Atom> iterator = plan.iterator();
        Set<Var> vars = new HashSet<>();
        vars.addAll(iterator.next().getVarNames());
        while(iterator.hasNext()){
            Atom next = iterator.next();
            Set<Var> varNames = next.getVarNames();
            assertTrue(!Sets.intersection(varNames, vars).isEmpty());
            vars.addAll(varNames);
        }
    }

    @Test
    public void makeSureConnectednessPreservedWhenRelationsWithSameTypesPresent_longerChain(){
        EmbeddedGraknTx<?> testTx = testContext.tx();
        String queryString = "{" +
                "(someRole:$x, otherRole: $y) isa relation;" +
                "(someRole:$y, otherRole: $z) isa anotherRelation;" +
                "(someRole:$z, otherRole: $w) isa yetAnotherRelation;" +
                "(someRole:$w, otherRole: $u) isa relation;" +
                "(someRole:$u, otherRole: $v) isa anotherRelation;" +
                "(someRole:$v, otherRole: $q) isa yetAnotherRelation;"+
                "}";
        ReasonerQueryImpl query = ReasonerQueries.create(conjunction(queryString, testTx), testTx);
        ImmutableList<Atom> plan = new ResolutionPlan(query).plan();

        UnmodifiableIterator<Atom> iterator = plan.iterator();
        Set<Var> vars = new HashSet<>();
        vars.addAll(iterator.next().getVarNames());
        while(iterator.hasNext()){
            Atom next = iterator.next();
            Set<Var> varNames = next.getVarNames();
            assertTrue(!Sets.intersection(varNames, vars).isEmpty());
            vars.addAll(varNames);
        }
>>>>>>> 407760b6
    }

    @Test
    public void makeSureIndirectTypeAtomsAreNotLostWhenPlanning(){
        EmbeddedGraknTx<?> testTx = testContext.tx();
        String queryString = "{" +
                "$x isa baseEntity;" +
                "$y isa baseEntity;" +
                "(someRole:$x, otherRole: $xx) isa anotherRelation;$xx isa! $type;" +
                "(someRole:$y, otherRole: $yy) isa anotherRelation;$yy isa! $type;" +
                "$y != $x;" +
                "}";
        ReasonerQueryImpl query = ReasonerQueries.create(conjunction(queryString, testTx), testTx);
        checkAtomPlanComplete(query, new ResolutionPlan(query));
        checkQueryPlanComplete(query, new ResolutionQueryPlan(query));
    }

    @Test
    public void makeSureOptimalOrderPickedWhenResourcesWithSubstitutionsArePresent() {
        EmbeddedGraknTx<?> testTx = testContext.tx();
        Concept concept = testTx.graql().match(var("x").isa("baseEntity")).get("x")
                .stream().map(ans -> ans.get("x")).findAny().orElse(null);
        String basePatternString =
                "(someRole:$x, otherRole: $y) isa relation;" +
<<<<<<< HEAD
                        "$x has resource 'this';" +
                        "$y has anotherResource 'that';";
=======
                "$x has resource 'this';" +
                "$y has anotherResource 'that';";
>>>>>>> 407760b6

        String xPatternString = "{" +
                "$x id '" + concept.getId() + "';" +
                basePatternString +
                "}";
        String yPatternString = "{" +
                "$y id '" + concept.getId() + "';" +
                basePatternString +
                "}";
        ReasonerQueryImpl queryX = ReasonerQueries.create(conjunction(xPatternString, testTx), testTx);
        ReasonerQueryImpl queryY = ReasonerQueries.create(conjunction(yPatternString, testTx), testTx);

        checkPlanSanity(queryX);
        checkPlanSanity(queryY);

        assertNotEquals(new ResolutionPlan(queryX).plan().get(0), getAtom(queryX, "anotherResource", testTx));
        assertNotEquals(new ResolutionPlan(queryY).plan().get(0), getAtom(queryX, "resource", testTx));
    }

    @Test
    public void makeSureConnectednessPreservedWhenRelationsWithSameTypesPresent(){
        EmbeddedGraknTx<?> testTx = testContext.tx();
        String queryString = "{" +
                "(someRole:$x, otherRole: $y) isa relation;" +
                "(someRole:$y, otherRole: $z) isa anotherRelation;" +
                "(someRole:$z, otherRole: $w) isa relation;" +
                "(someRole:$w, otherRole: $u) isa anotherRelation;" +
                "(someRole:$u, otherRole: $v) isa relation;" +
                "}";
        ReasonerQueryImpl query = ReasonerQueries.create(conjunction(queryString, testTx), testTx);
        checkPlanSanity(query);
    }

    @Test
    public void makeSureConnectednessPreservedWhenRelationsWithSameTypesPresent_longerChain(){
        EmbeddedGraknTx<?> testTx = testContext.tx();
        String queryString = "{" +
                "(someRole:$x, otherRole: $y) isa relation;" +
                "(someRole:$y, otherRole: $z) isa anotherRelation;" +
                "(someRole:$z, otherRole: $w) isa yetAnotherRelation;" +
                "(someRole:$w, otherRole: $u) isa relation;" +
                "(someRole:$u, otherRole: $v) isa anotherRelation;" +
                "(someRole:$v, otherRole: $q) isa yetAnotherRelation;"+
                "}";
        ReasonerQueryImpl query = ReasonerQueries.create(conjunction(queryString, testTx), testTx);
        checkPlanSanity(query);
    }

    @Test
    public void makeSureLongQueryChainsWithResolvableRelationsDoNotProduceDisconnectedPlans(){
        EmbeddedGraknTx<?> testTx = testContext.tx();
        /*
        follows two-branch pattern
                                    /   (d, e) - (e, f)*
        (a, b)* - (b, c) - (c, d)*
                                    \   (d, g) - (g, h)*
         */
        String basePatternString =
                "($a, $b) isa derivedRelation;" +
                        "($b, $c) isa relation;" +
                        "($c, $d) isa anotherDerivedRelation;" +

                        "($d, $e) isa anotherRelation;" +
                        "($e, $f) isa derivedRelation;" +

                        "($d, $g) isa yetAnotherRelation;" +
                        "($g, $h) isa anotherDerivedRelation;";

        String queryString = "{" + basePatternString + "}";
        ReasonerQueryImpl query = ReasonerQueries.create(conjunction(queryString, testTx), testTx);
        checkPlanSanity(query);

        String attributedQueryString = "{" +
                "$a has resource 'someValue';" +
                basePatternString +
                "}";
        ReasonerQueryImpl attributedQuery = ReasonerQueries.create(conjunction(attributedQueryString, testTx), testTx);
        ResolutionPlan attributedResolutionPlan = new ResolutionPlan(attributedQuery);
        checkPlanSanity(attributedQuery);

        Atom efAtom = attributedQuery.getAtoms(Atom.class).filter(at -> at.getVarNames().containsAll(Sets.newHashSet(var("e"), var("f")))).findFirst().orElse(null);
        Atom ghAtom = attributedQuery.getAtoms(Atom.class).filter(at -> at.getVarNames().containsAll(Sets.newHashSet(var("g"), var("h")))).findFirst().orElse(null);

        ImmutableList<Atom> atomPlan = attributedResolutionPlan.plan();
        assertThat(atomPlan.get(atomPlan.size()-1), anyOf(is(efAtom), is(ghAtom)));
    }

    @Test
    public void makeSureDisconnectedQueryProducesValidPlan(){
        EmbeddedGraknTx<?> testTx = testContext.tx();
        String queryString = "{" +
                "$a isa baseEntity;" +
                "($a, $b) isa derivedRelation; $b isa someEntity;" +
                "$c isa baseEntity;" +
                "($c, $d) isa relation; $d isa someOtherEntity;" +
                "$e isa baseEntity;" +
                "($e, $f) isa anotherRelation; $f isa yetAnotherEntity;" +
                "}";

        ReasonerQueryImpl query = ReasonerQueries.create(conjunction(queryString, testTx), testTx);
        checkAtomPlanComplete(query, new ResolutionPlan(query));
        checkQueryPlanComplete(query, new ResolutionQueryPlan(query));
    }

    /**
     * disconnected conjunction with specific concepts
     */
    @Test
    public void makeSureDisconnectedConjunctionWithSpecificConceptsResolvedFirst(){
        EmbeddedGraknTx<?> testTx = testContext.tx();
        String queryString = "{" +
                "$x isa someEntity;" +
                "$x has resource 'someValue';" +
                "$y isa someOtherEntity;" +
                "$y has anotherResource 'someOtherValue';" +

                "$x has derivedResource 'value';" +
                "$x has yetAnotherResource 'someValue';" +
                "}";

        ReasonerQueryImpl query = ReasonerQueries.create(conjunction(queryString, testTx), testTx);
        checkAtomPlanComplete(query, new ResolutionPlan(query));
        checkQueryPlanComplete(query, new ResolutionQueryPlan(query));
    }

    /**
     * disconnected conjunction with ontological atom
     */
    @Test
    public void makeSureDisconnectedConjunctionWithOntologicalAtomResolvedFirst() {
        EmbeddedGraknTx<?> testTx = testContext.tx();
        String queryString = "{" +
                "$x isa $type;" +
                "$type has resource;" +
                "$y isa someEntity;" +
                "$y has resource 'someValue';" +
                "($x, $y) isa derivedRelation;" +
                "}";
        ReasonerQueryImpl query = ReasonerQueries.create(conjunction(queryString, testTx), testTx);
        ResolutionPlan resolutionPlan = new ResolutionPlan(query);
        checkAtomPlanComplete(query, resolutionPlan);

        Atom resolvableIsa = query.getAtoms(Atom.class).filter(at -> at.getVarNames().containsAll(Sets.newHashSet(var("x"), var("type")))).findFirst().orElse(null);
        assertThat(resolutionPlan.plan().get(3), is(resolvableIsa));

        checkQueryPlanComplete(query, new ResolutionQueryPlan(query));
    }

    @Test
    public void makeSureAttributeResolvedBeforeConjunction(){
        EmbeddedGraknTx<?> testTx = testContext.tx();
        String queryString = "{" +
                "$f has resource 'value'; $f isa someEntity;" +
                "($e, $f) isa derivedRelation; $e isa someOtherEntity;" +
                "($a, $b) isa relation; $a isa baseEntity;" +
                "($b, $c) isa anotherRelation; $b isa someEntity;" +
                "($c, $d) isa yetAnotherRelation; $c isa someOtherEntity;" +
                "($d, $e) isa relation; $d isa yetAnotherEntity;" +
                "}";
        ReasonerQueryImpl query = ReasonerQueries.create(conjunction(queryString, testTx), testTx);
        checkPlanSanity(query);
    }

    private void checkPlanSanity(ReasonerQueryImpl query){
        checkAtomPlanSanity(query);
        checkQueryPlanSanity(query);
    }

    private void checkAtomPlanSanity(ReasonerQueryImpl query){
        ResolutionPlan resolutionPlan = new ResolutionPlan(query);
        checkAtomPlanComplete(query, resolutionPlan);
        checkAtomPlanConnected(resolutionPlan);
    }

    private void checkQueryPlanSanity(ReasonerQueryImpl query){
        ResolutionQueryPlan plan = new ResolutionQueryPlan(query);
        checkQueryPlanComplete(query, plan);
        checkQueryPlanConnected(plan);
    }

    private void checkOptimalAtomPlanProduced(ReasonerQueryImpl query, ImmutableList<Atom> desiredAtomPlan) {
        ResolutionPlan resolutionPlan = new ResolutionPlan(query);
        ImmutableList<Atom> atomPlan = resolutionPlan.plan();
        assertEquals(atomPlan, desiredAtomPlan);
        checkAtomPlanComplete(query, resolutionPlan);
        checkAtomPlanConnected(resolutionPlan);
    }

    private void checkAtomPlanConnected(ResolutionPlan plan){
        ImmutableList<Atom> atomList = plan.plan();

        UnmodifiableIterator<Atom> iterator = atomList.iterator();
        Set<Var> vars = new HashSet<>(iterator.next().getVarNames());
        while(iterator.hasNext()){
            Atom next = iterator.next();
            Set<Var> varNames = next.getVarNames();
            assertTrue(!Sets.intersection(varNames, vars).isEmpty());
            vars.addAll(varNames);
        }
    }

    private void checkQueryPlanConnected(ResolutionQueryPlan plan){
        List<ReasonerQueryImpl> atomList = plan.queries();

        Iterator<ReasonerQueryImpl> iterator = atomList.iterator();
        Set<Var> vars = new HashSet<>(iterator.next().getVarNames());
        while(iterator.hasNext()){
            ReasonerQueryImpl next = iterator.next();
            Set<Var> varNames = next.getVarNames();
            assertTrue(!Sets.intersection(varNames, vars).isEmpty());
            vars.addAll(varNames);
        }
    }

    private void checkAtomPlanComplete(ReasonerQueryImpl query, ResolutionPlan plan){
        assertEquals(query.selectAtoms(), Sets.newHashSet(plan.plan()) );
    }

    private void checkQueryPlanComplete(ReasonerQueryImpl query, ResolutionQueryPlan plan){
        assertEquals(query.selectAtoms(), plan.queries().stream().flatMap(q -> q.selectAtoms().stream()).collect(toSet()));
    }

    private Atom getAtom(ReasonerQueryImpl query, String typeString, GraknTx tx){
        Type type = tx.getType(Label.of(typeString));
        return query.getAtoms(Atom.class).filter(at -> at.getTypeId().equals(type.getId())).findFirst().orElse(null);
    }

    private Conjunction<VarPatternAdmin> conjunction(String patternString, GraknTx graph){
        Set<VarPatternAdmin> vars = graph.graql().parser().parsePattern(patternString).admin()
                .getDisjunctiveNormalForm().getPatterns()
                .stream().flatMap(p -> p.getPatterns().stream()).collect(toSet());
        return Patterns.conjunction(vars);
    }
}<|MERGE_RESOLUTION|>--- conflicted
+++ resolved
@@ -37,13 +37,11 @@
 import com.google.common.collect.ImmutableList;
 import com.google.common.collect.Sets;
 import com.google.common.collect.UnmodifiableIterator;
-<<<<<<< HEAD
 import java.util.Iterator;
 import java.util.List;
-=======
-import org.junit.Before;
+
 import org.junit.BeforeClass;
->>>>>>> 407760b6
+
 import org.junit.ClassRule;
 import org.junit.Test;
 
@@ -171,62 +169,8 @@
                 getAtom(query, "relation", testTx),
                 getAtom(query, "anotherResource", testTx)
         );
-<<<<<<< HEAD
         checkOptimalAtomPlanProduced(query, correctPlan);
         checkPlanSanity(query);
-=======
-        ImmutableList<Atom> plan = new ResolutionPlan(query).plan();
-        assertEquals(plan, correctPlan);
-    }
-
-    @Test
-    public void makeSureConnectednessPreservedWhenRelationsWithSameTypesPresent(){
-        EmbeddedGraknTx<?> testTx = testContext.tx();
-        String queryString = "{" +
-                "(someRole:$x, otherRole: $y) isa relation;" +
-                "(someRole:$y, otherRole: $z) isa anotherRelation;" +
-                "(someRole:$z, otherRole: $w) isa relation;" +
-                "(someRole:$w, otherRole: $u) isa anotherRelation;" +
-                "(someRole:$u, otherRole: $v) isa relation;" +
-                "}";
-        ReasonerQueryImpl query = ReasonerQueries.create(conjunction(queryString, testTx), testTx);
-        ImmutableList<Atom> plan = new ResolutionPlan(query).plan();
-
-        UnmodifiableIterator<Atom> iterator = plan.iterator();
-        Set<Var> vars = new HashSet<>();
-        vars.addAll(iterator.next().getVarNames());
-        while(iterator.hasNext()){
-            Atom next = iterator.next();
-            Set<Var> varNames = next.getVarNames();
-            assertTrue(!Sets.intersection(varNames, vars).isEmpty());
-            vars.addAll(varNames);
-        }
-    }
-
-    @Test
-    public void makeSureConnectednessPreservedWhenRelationsWithSameTypesPresent_longerChain(){
-        EmbeddedGraknTx<?> testTx = testContext.tx();
-        String queryString = "{" +
-                "(someRole:$x, otherRole: $y) isa relation;" +
-                "(someRole:$y, otherRole: $z) isa anotherRelation;" +
-                "(someRole:$z, otherRole: $w) isa yetAnotherRelation;" +
-                "(someRole:$w, otherRole: $u) isa relation;" +
-                "(someRole:$u, otherRole: $v) isa anotherRelation;" +
-                "(someRole:$v, otherRole: $q) isa yetAnotherRelation;"+
-                "}";
-        ReasonerQueryImpl query = ReasonerQueries.create(conjunction(queryString, testTx), testTx);
-        ImmutableList<Atom> plan = new ResolutionPlan(query).plan();
-
-        UnmodifiableIterator<Atom> iterator = plan.iterator();
-        Set<Var> vars = new HashSet<>();
-        vars.addAll(iterator.next().getVarNames());
-        while(iterator.hasNext()){
-            Atom next = iterator.next();
-            Set<Var> varNames = next.getVarNames();
-            assertTrue(!Sets.intersection(varNames, vars).isEmpty());
-            vars.addAll(varNames);
-        }
->>>>>>> 407760b6
     }
 
     @Test
@@ -251,13 +195,8 @@
                 .stream().map(ans -> ans.get("x")).findAny().orElse(null);
         String basePatternString =
                 "(someRole:$x, otherRole: $y) isa relation;" +
-<<<<<<< HEAD
-                        "$x has resource 'this';" +
-                        "$y has anotherResource 'that';";
-=======
                 "$x has resource 'this';" +
                 "$y has anotherResource 'that';";
->>>>>>> 407760b6
 
         String xPatternString = "{" +
                 "$x id '" + concept.getId() + "';" +
