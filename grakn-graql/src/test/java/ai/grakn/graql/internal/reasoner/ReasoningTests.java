--- conflicted
+++ resolved
@@ -147,7 +147,7 @@
     public static final SampleKBContext testSet28 = SampleKBContext.preLoad("testSet28.gql").assumeTrue(GraknTestSetup.usingTinker());
 
     @ClassRule
-    public static final GraphContext testSet29 = GraphContext.preLoad("testSet29.gql").assumeTrue(GraknTestSetup.usingTinker());
+    public static final SampleKBContext testSet29 = SampleKBContext.preLoad("testSet29.gql").assumeTrue(GraknTestSetup.usingTinker());
 
     @Before
     public void onStartup() throws Exception {
@@ -160,19 +160,12 @@
 
     @Test //Expected result: Both queries should return a non-empty result, with $x/$y mapped to a unique entity.
     public void unificationWithVarDuplicates() {
-<<<<<<< HEAD
-        QueryBuilder qb = testSet1.graph().graql().infer(true);
+        QueryBuilder qb = testSet1.tx().graql().infer(true);
         String queryString = "match (role1:$x, role2:$x) isa relation1;";
         String queryString2 = "match (role1:$x, role2:$y) isa relation1;";
         List<Answer> answers = qb.<MatchQuery>parse(queryString).execute();
         List<Answer> answers2 = qb.<MatchQuery>parse(queryString2).execute();
-=======
-        QueryBuilder qb = testSet1.tx().graql().infer(true);
-        String query1String = "match (role1:$x, role2:$x) isa relation1;";
-        String query2String = "match (role1:$x, role2:$y) isa relation1;";
-        QueryAnswers answers1 = queryAnswers(qb.parse(query1String));
-        QueryAnswers answers2 = queryAnswers(qb.parse(query2String));
->>>>>>> af2276f1
+
 
         assertEquals(1, answers.size());
         assertEquals(4, answers2.size());
@@ -183,19 +176,11 @@
 
     @Test //Expected result: Both queries should return a non-empty result, with $x/$y mapped to a unique entity.
     public void unificationWithVarDuplicates_SymmetricRelation() {
-<<<<<<< HEAD
-        QueryBuilder qb = testSet1b.graph().graql().infer(true);
+        QueryBuilder qb = testSet1b.tx().graql().infer(true);
         String queryString = "match (symmetricRole: $x, symmetricRole: $x) isa relation1;";
         String queryString2 = "match (symmetricRole: $x, symmetricRole: $y) isa relation1;";
         List<Answer> answers = qb.<MatchQuery>parse(queryString).execute();
         List<Answer> answers2 = qb.<MatchQuery>parse(queryString2).execute();
-=======
-        QueryBuilder qb = testSet1b.tx().graql().infer(true);
-        String query1String = "match (symmetricRole: $x, symmetricRole: $x) isa relation1;";
-        String query2String = "match (symmetricRole: $x, symmetricRole: $y) isa relation1;";
-        QueryAnswers answers1 = queryAnswers(qb.parse(query1String));
-        QueryAnswers answers2 = queryAnswers(qb.parse(query2String));
->>>>>>> af2276f1
 
         assertEquals(1, answers.size());
         assertEquals(5, answers2.size());
@@ -206,23 +191,15 @@
 
     @Test //Expected result: The query should return a unique match.
     public void generatingMultipleIsaEdges() {
-<<<<<<< HEAD
-        QueryBuilder qb = testSet2.graph().graql().infer(true);
+        QueryBuilder qb = testSet2.tx().graql().infer(true);
         String queryString = "match $x isa entity2;";
         List<Answer> answers = qb.<MatchQuery>parse(queryString).execute();
         assertEquals(answers.size(), 1);
-=======
-        QueryBuilder qb = testSet2.tx().graql().infer(true);
-        String query1String = "match $x isa entity2;";
-        QueryAnswers answers1 = queryAnswers(qb.parse(query1String));
-        assertEquals(answers1.size(), 1);
->>>>>>> af2276f1
     }
 
     @Test //Expected result: The queries should return different matches, unique per query.
     public void generatingFreshEntity() {
-<<<<<<< HEAD
-        QueryBuilder qb = testSet3.graph().graql().infer(true);
+        QueryBuilder qb = testSet3.tx().graql().infer(true);
         String queryString = "match $x isa entity1;";
         String queryString2 = "match $x isa entity2;";
         List<Answer> answers = qb.<MatchQuery>parse(queryString).execute();
@@ -230,21 +207,11 @@
         assertEquals(answers.size(), answers2.size());
         assertFalse(answers.containsAll(answers2));
         assertFalse(answers2.containsAll(answers));
-=======
-        QueryBuilder qb = testSet3.tx().graql().infer(true);
-        String query1String = "match $x isa entity1;";
-        String query2String = "match $x isa entity2;";
-        QueryAnswers answers1 = queryAnswers(qb.parse(query1String));
-        QueryAnswers answers2 = queryAnswers(qb.parse(query2String));
-        assertEquals(answers1.size(), answers2.size());
-        assertNotEquals(answers1, answers2);
->>>>>>> af2276f1
     }
 
     @Test //Expected result: The queries should return the same two matches.
     public void generatingIsaEdge() {
-<<<<<<< HEAD
-        QueryBuilder qb = testSet4.graph().graql().infer(true);
+        QueryBuilder qb = testSet4.tx().graql().infer(true);
         String queryString = "match $x isa entity1;";
         String queryString2 = "match $x isa entity2;";
         List<Answer> answers = qb.<MatchQuery>parse(queryString).execute();
@@ -252,15 +219,6 @@
         assertEquals(answers.size(), 2);
         assertTrue(answers.containsAll(answers2));
         assertTrue(answers2.containsAll(answers));
-=======
-        QueryBuilder qb = testSet4.tx().graql().infer(true);
-        String query1String = "match $x isa entity1;";
-        String query2String = "match $x isa entity2;";
-        QueryAnswers answers1 = queryAnswers(qb.parse(query1String));
-        QueryAnswers answers2 = queryAnswers(qb.parse(query2String));
-        assertEquals(answers1.size(), 2);
-        assertEquals(answers1, answers2);
->>>>>>> af2276f1
     }
 
     @Test //Expected result: The query should return a unique match (or possibly nothing if we enforce range-restriction).
@@ -286,13 +244,8 @@
 
     @Test //Expected result: The query should return 10 unique matches (no duplicates).
     public void distinctLimitedAnswersOfInfinitelyGeneratingRule() {
-<<<<<<< HEAD
-        QueryBuilder iqb = testSet7.graph().graql().infer(true);
-        QueryBuilder qb = testSet7.graph().graql().infer(false);
-=======
         QueryBuilder iqb = testSet7.tx().graql().infer(true);
-        QueryBuilder qb = testSet7.tx().graql().infer(true);
->>>>>>> af2276f1
+        QueryBuilder qb = testSet7.tx().graql().infer(false);
         String queryString = "match $x isa relation1; limit 10;";
         List<Answer> answers = iqb.<MatchQuery>parse(queryString).execute();
         assertEquals(answers.size(), 10);
@@ -329,11 +282,7 @@
      */
     @Test //Expected result: The query should return a unique match
     public void transRelationWithEntityGuardsAtBothEnds() {
-<<<<<<< HEAD
-        QueryBuilder qb = testSet10.graph().graql().infer(true);
-=======
-        QueryBuilder iqb = testSet10.tx().graql().infer(true);
->>>>>>> af2276f1
+        QueryBuilder qb = testSet10.tx().graql().infer(true);
         String queryString = "match (role1: $x, role2: $y) isa relation2;";
         List<Answer> answers = qb.<MatchQuery>parse(queryString).execute();
         assertEquals(answers.size(), 1);
@@ -364,15 +313,9 @@
 
     @Test //Expected result: When the head of a rule contains resource assertions, the respective unique resources should be generated or reused.
     public void reusingResources1() {
-<<<<<<< HEAD
-        QueryBuilder qb = testSet14.graph().graql().infer(true);
+        QueryBuilder qb = testSet14.tx().graql().infer(true);
         String queryString = "match $x isa entity1, has res1 $y;";
         List<Answer> answers = qb.<MatchQuery>parse(queryString).execute();
-=======
-        QueryBuilder qb = testSet14.tx().graql().infer(true);
-        String queryString1 = "match $x isa entity1, has res1 $y;";
-        QueryAnswers answers1 = queryAnswers(qb.parse(queryString1));
->>>>>>> af2276f1
         String queryString2 = "match $x isa res1;";
         QueryAnswers answers2 = queryAnswers(qb.parse(queryString2));
 
@@ -405,17 +348,10 @@
     @Ignore
     @Test //Expected result: When the head of a rule contains resource assertions, the respective unique resources should be generated or reused.
     public void reusingResources2() {
-<<<<<<< HEAD
-        QueryBuilder qb = testSet15.graph().graql().infer(true);
+        QueryBuilder qb = testSet15.tx().graql().infer(true);
         String queryString = "match $x isa entity1, has res2 $y;";
         List<Answer> answers = qb.<MatchQuery>parse(queryString).execute();
         assertEquals(answers.size(), 1);
-=======
-        QueryBuilder qb = testSet15.tx().graql().infer(true);
-        String queryString1 = "match $x isa entity1, has res2 $y;";
-        QueryAnswers answers1 = queryAnswers(qb.parse(queryString1));
-        assertEquals(answers1.size(), 1);
->>>>>>> af2276f1
 
         String queryString2 = "match $x isa res2;";
         List<Answer> answers2 = qb.<MatchQuery>parse(queryString2).execute();
@@ -457,15 +393,9 @@
 
     @Test //Expected result: When the head of a rule contains resource assertions, the respective unique resources should be generated or reused.
     public void reusingResources4() {
-<<<<<<< HEAD
-        QueryBuilder qb = testSet17.graph().graql().infer(true);
+        QueryBuilder qb = testSet17.tx().graql().infer(true);
         String queryString = "match $x has res2 $r;";
         List<Answer> answers = qb.<MatchQuery>parse(queryString).execute();
-=======
-        QueryBuilder qb = testSet17.tx().graql().infer(true);
-        String queryString1 = "match $x has res2 $r;";
-        QueryAnswers answers = queryAnswers(qb.parse(queryString1));
->>>>>>> af2276f1
         assertEquals(answers.size(), 1);
     }
 
@@ -709,7 +639,7 @@
 
     @Test //Expected result: no answers (if types were incorrectly inferred the query would yield answers)
     public void transRelationWithNeqPredicate(){
-        QueryBuilder qb = testSet29.graph().graql().infer(true);
+        QueryBuilder qb = testSet29.tx().graql().infer(true);
         String queryString = "match " +
                 "(role1: $x, role2: $y) isa relation1;" +
                 "$y has name 'c';" +
