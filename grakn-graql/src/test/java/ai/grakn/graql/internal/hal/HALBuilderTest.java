--- conflicted
+++ resolved
@@ -35,31 +35,7 @@
 public class HALBuilderTest {
 
     @ClassRule
-<<<<<<< HEAD
-    public static final SampleKBContext academyKB = AcademyKB.context();
-
-    @ClassRule
-    public static final SampleKBContext genealogyKB = GenealogyKB.context();
-
-
-    @Test
-    public void whenReceivingHALResponse_EnsureResponseContainsConceptDetails() {
-        Json response = getHALRepresentation(academyKB.tx(), "match $x isa entity; limit 5; get;");
-        Keyspace keyspace = academyKB.tx().getKeyspace();
-        assertEquals(5, response.asList().size());
-
-        response.asJsonList().forEach(halObj -> {
-            assertEquals(halObj.at("_baseType").asString(), "ENTITY");
-            assertTrue(halObj.at("_links").at("self").at("href").asString().contains(keyspace.getValue()));
-            assertTrue(halObj.at("_links").at("explore").asJsonList().get(0).at("href").asString().contains("explore"));
-            assertTrue(halObj.has("_type"));
-            assertTrue(halObj.has("_id"));
-            assertFalse(halObj.has("_implicit"));
-        });
-    }
-=======
-    public static SampleKBContext sampleKB = SampleKBContext.preLoad(MovieKB.get());
->>>>>>> a7775dd4
+    public static SampleKBContext sampleKB = MovieKB.context();
 
     @Test
     public void renderHALConceptData_producesCorrectHALObject() {
