--- conflicted
+++ resolved
@@ -127,13 +127,8 @@
     }
 
     @Test
-<<<<<<< HEAD
     public void whenSelectInferredRelationWithSingleVar_EnsureValidExplanationHrefIsContainedInResponse() {
-        Json response = getHALRepresentation(genealogyKB.tx(), "match $x isa marriage; offset 0; limit 5;");
-=======
-    public void whenSelectInferredRelationWithSingleVar_EnsureValidExplanationHrefIsContainedInResponse(){
         Json response = getHALRepresentation(genealogyKB.tx(), "match $x isa marriage; offset 0; limit 5; get;");
->>>>>>> 91be200a
         assertEquals(5, response.asList().size());
         response.asJsonList().forEach(halObj -> {
             assertEquals("inferred-relationship", halObj.at("_baseType").asString());
