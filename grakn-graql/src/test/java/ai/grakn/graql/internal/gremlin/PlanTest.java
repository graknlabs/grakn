--- conflicted
+++ resolved
@@ -46,13 +46,8 @@
         Fragment outIsa = outIsa(y, a);
         outIsa.setEquivalentFragmentSet(mock(EquivalentFragmentSet.class));
 
-<<<<<<< HEAD
-        Fragment inShortcut = Fragments.inShortcut(y, Graql.var(), x, Optional.empty(), Optional.empty());
-        Fragment outShortcut = Fragments.outShortcut(x, Graql.var(), z, Optional.empty(), Optional.empty());
-=======
-        Fragment inShortcut = Fragments.inShortcut(y, Var.anon(), x, Optional.empty(), Optional.empty(), Optional.empty());
-        Fragment outShortcut = Fragments.outShortcut(x, Var.anon(), z, Optional.empty(), Optional.empty(), Optional.empty());
->>>>>>> 4998f30f
+        Fragment inShortcut = Fragments.inShortcut(y, Graql.var(), x, Optional.empty(), Optional.empty(), Optional.empty());
+        Fragment outShortcut = Fragments.outShortcut(x, Graql.var(), z, Optional.empty(), Optional.empty(), Optional.empty());
         inShortcut.setEquivalentFragmentSet(mock(EquivalentFragmentSet.class));
         outShortcut.setEquivalentFragmentSet(mock(EquivalentFragmentSet.class));
 
