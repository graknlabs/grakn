/*
 * Grakn - A Distributed Semantic Database
 * Copyright (C) 2016  Grakn Labs Limited
 *
 * Grakn is free software: you can redistribute it and/or modify
 * it under the terms of the GNU General Public License as published by
 * the Free Software Foundation, either version 3 of the License, or
 * (at your option) any later version.
 *
 * Grakn is distributed in the hope that it will be useful,
 * but WITHOUT ANY WARRANTY; without even the implied warranty of
 * MERCHANTABILITY or FITNESS FOR A PARTICULAR PURPOSE.  See the
 * GNU General Public License for more details.
 *
 * You should have received a copy of the GNU General Public License
 * along with Grakn. If not, see <http://www.gnu.org/licenses/gpl.txt>.
 */

package ai.grakn.graql.internal.gremlin;

import ai.grakn.GraknGraph;
import ai.grakn.concept.ConceptId;
<<<<<<< HEAD
import ai.grakn.graql.Graql;
=======
import ai.grakn.concept.RelationType;
import ai.grakn.concept.RoleType;
import ai.grakn.concept.TypeLabel;
>>>>>>> 4998f30f
import ai.grakn.graql.Pattern;
import ai.grakn.graql.Var;
import ai.grakn.graql.VarPattern;
import ai.grakn.graql.admin.Conjunction;
import ai.grakn.graql.admin.VarPatternAdmin;
import ai.grakn.graql.internal.gremlin.fragment.Fragment;
import ai.grakn.graql.internal.gremlin.fragment.Fragments;
import ai.grakn.graql.internal.util.CommonUtil;
import com.google.common.collect.ImmutableList;
import com.google.common.collect.ImmutableSet;
import com.google.common.collect.Sets;
import org.hamcrest.Matcher;
import org.junit.BeforeClass;
import org.junit.Ignore;
import org.junit.Test;

import java.util.Collection;
import java.util.HashSet;
import java.util.List;
import java.util.Optional;
import java.util.Set;
import java.util.stream.Stream;

import static ai.grakn.graql.Graql.and;
import static ai.grakn.graql.Graql.eq;
import static ai.grakn.graql.Graql.gt;
import static ai.grakn.graql.Graql.var;
import static ai.grakn.graql.internal.gremlin.GraqlMatchers.feature;
import static ai.grakn.graql.internal.gremlin.GraqlMatchers.satisfies;
import static ai.grakn.graql.internal.gremlin.fragment.Fragments.id;
import static ai.grakn.graql.internal.gremlin.fragment.Fragments.inIsa;
import static ai.grakn.graql.internal.gremlin.fragment.Fragments.inRelates;
import static ai.grakn.graql.internal.gremlin.fragment.Fragments.outIsa;
import static ai.grakn.graql.internal.gremlin.fragment.Fragments.outRelates;
import static ai.grakn.graql.internal.gremlin.fragment.Fragments.value;
import static java.util.Comparator.comparing;
import static java.util.stream.Collectors.toList;
import static java.util.stream.Collectors.toSet;
import static org.hamcrest.CoreMatchers.anyOf;
import static org.junit.Assert.assertEquals;
import static org.junit.Assert.assertThat;
import static org.junit.Assert.assertTrue;
import static org.mockito.Mockito.mock;
import static org.mockito.Mockito.when;

public class GraqlTraversalTest {

    private static final Var a = Graql.var("a");
    private static final Var b = Graql.var("b");
    private static final Var c = Graql.var("c");
    private static final Var x = Graql.var("x");
    private static final Var y = Graql.var("y");
    private static final Var z = Graql.var("z");
    private static final Var xx = Graql.var("xx");
    private static final Var yy = Graql.var("yy");
    private static final Var zz = Graql.var("zz");
    private static final Fragment xId = id(x, ConceptId.of("Titanic"));
    private static final Fragment xValue = value(x, eq("hello").admin());
    private static final Fragment yId = id(y, ConceptId.of("movie"));
    private static final Fragment xIsaY = outIsa(x, y);
    private static final Fragment yTypeOfX = inIsa(y, x);

    private static final GraqlTraversal fastIsaTraversal = traversal(yId, yTypeOfX);
    private static GraknGraph graph;

    @BeforeClass
    public static void setUp() {
        graph = mock(GraknGraph.class);

        // We have to mock out the `subTypes` call because the shortcut edge optimisation checks it

        TypeLabel wifeLabel = TypeLabel.of("wife");
        RoleType wife = mock(RoleType.class);

        when(graph.getType(wifeLabel)).thenAnswer(invocation -> {
            //noinspection unchecked
            when(wife.subTypes()).thenReturn((Collection) ImmutableSet.of(wife));
            when(wife.getLabel()).thenReturn(wifeLabel);
            return wife;
        });

        TypeLabel marriageLabel = TypeLabel.of("marriage");
        RelationType marriage = mock(RelationType.class);

        when(graph.getType(marriageLabel)).thenAnswer(invocation -> {
            //noinspection unchecked
            when(marriage.subTypes()).thenReturn((Collection) ImmutableSet.of(marriage));
            when(marriage.getLabel()).thenReturn(marriageLabel);
            return marriage;
        });
    }

    @Test
    public void testComplexityIndexVsIsa() {
        GraqlTraversal indexTraversal = traversal(xId);
        assertFaster(indexTraversal, fastIsaTraversal);
    }

    @Test
    public void testComplexityFastIsaVsSlowIsa() {
        GraqlTraversal slowIsaTraversal = traversal(xIsaY, yId);
        assertFaster(fastIsaTraversal, slowIsaTraversal);
    }

    @Test
    public void testComplexityConnectedVsDisconnected() {
        GraqlTraversal connectedDoubleIsa = traversal(xIsaY, outIsa(y, z));
        GraqlTraversal disconnectedDoubleIsa = traversal(xIsaY, inIsa(z, y));
        assertFaster(connectedDoubleIsa, disconnectedDoubleIsa);
    }

    @Test
    public void testGloballyOptimalIsFasterThanLocallyOptimal() {
        GraqlTraversal locallyOptimalSpecificInstance = traversal(yId, yTypeOfX, xId);
        GraqlTraversal globallyOptimalSpecificInstance = traversal(xId, xIsaY, yId);
        assertFaster(globallyOptimalSpecificInstance, locallyOptimalSpecificInstance);
    }

    @Test
    public void testRelatesFasterFromRoleType() {
        GraqlTraversal relatesFromRelationType = traversal(yId, outRelates(y, x), xId);
        GraqlTraversal relatesFromRoleType = traversal(xId, inRelates(x, y), yId);
        assertFaster(relatesFromRoleType, relatesFromRelationType);
    }

    @Test
    public void testResourceWithTypeFasterFromType() {
        GraqlTraversal fromInstance =
                traversal(outIsa(x, xx), id(xx, ConceptId.of("_")), inShortcut(x, z), outShortcut(z, y));
        GraqlTraversal fromType =
                traversal(id(xx, ConceptId.of("_")), inIsa(xx, x), inShortcut(x, z), outShortcut(z, y));
        assertFaster(fromType, fromInstance);
    }

    @Test
    public void valueFilteringIsBetterThanANonFilteringOperation() {
        GraqlTraversal valueFilterFirst = traversal(value(x, gt(1).admin()), inShortcut(x, b), outShortcut(b, y), outIsa(y, z));
        GraqlTraversal shortcutFirst = traversal(outIsa(y, z), inShortcut(y, b), outShortcut(b, x), value(x, gt(1).admin()));

        assertFaster(valueFilterFirst, shortcutFirst);
    }

    @Test
<<<<<<< HEAD
    public void testCheckDistinctCastingEarlyFaster() {
        Var c1 = Graql.var("c1");
        Var c2 = Graql.var("c2");
        Var r = Graql.var("r");

        Fragment neq = Fragments.neq(c2, c1);
        Fragment inRolePlayer = inRolePlayer(x, c1);
        Fragment inCasting = inCasting(c1, r);
        Fragment outCasting = outCasting(r, c2);
        Fragment outRolePlayer = outRolePlayer(c2, y);

        GraqlTraversal distinctEarly =
                traversal(xId, inRolePlayer, inCasting, outCasting, neq, outRolePlayer);
        GraqlTraversal distinctLate =
                traversal(xId, inRolePlayer, inCasting, outCasting, outRolePlayer, neq);

        assertFaster(distinctEarly, distinctLate);
    }

    @Test
=======
>>>>>>> 4998f30f
    public void testAllTraversalsSimpleQuery() {
        VarPattern pattern = x.id(ConceptId.of("Titanic")).isa(y.id(ConceptId.of("movie")));
        Set<GraqlTraversal> traversals = allGraqlTraversals(pattern).collect(toSet());

        assertEquals(12, traversals.size());

        Set<GraqlTraversal> expected = ImmutableSet.of(
                traversal(xId, xIsaY, yId),
                traversal(xId, yTypeOfX, yId),
                traversal(xId, yId, xIsaY),
                traversal(xId, yId, yTypeOfX),
                traversal(xIsaY, xId, yId),
                traversal(xIsaY, yId, xId),
                traversal(yTypeOfX, xId, yId),
                traversal(yTypeOfX, yId, xId),
                traversal(yId, xId, xIsaY),
                traversal(yId, xId, yTypeOfX),
                traversal(yId, xIsaY, xId),
                traversal(yId, yTypeOfX, xId)
        );

        assertEquals(expected, traversals);
    }

    @Test
    public void testOptimalShortQuery() {
        assertNearlyOptimal(x.isa(y.id(ConceptId.of("movie"))));
    }

    @Test
    public void testOptimalBothId() {
        assertNearlyOptimal(x.id(ConceptId.of("Titanic")).isa(y.id(ConceptId.of("movie"))));
    }

    @Test
    public void testOptimalByValue() {
        assertNearlyOptimal(x.val("hello").isa(y.id(ConceptId.of("movie"))));
    }

    @Test
    public void testOptimalAttachedResource() {
        assertNearlyOptimal(var()
                .rel(x.isa(y.id(ConceptId.of("movie"))))
                .rel(z.val("Titanic").isa(var("a").id(ConceptId.of("title")))));
    }

    @Ignore // TODO: This is now super-slow
    @Test
    public void makeSureTypeIsCheckedBeforeFollowingAShortcut() {
        assertNearlyOptimal(and(
                x.id(ConceptId.of("xid")),
                var().rel(x).rel(y),
                y.isa(b.label("person")),
                var().rel(y).rel(z)
        ));
    }

    @Test
    public void whenPlanningSimpleUnaryRelation_ApplyShortcutOptimisation() {
        VarPattern rel = var("x").rel("y");

        GraqlTraversal graqlTraversal = semiOptimal(rel);

        // I know this is horrible, unfortunately I can't think of a better way...
        // The issue is that some things we want to inspect are not public, mainly:
        // 1. The variable name assigned to the casting
        // 2. The shortcut fragment classes
        // Both of these things should not be made public if possible, so I see this regex as the lesser evil
        assertThat(graqlTraversal, anyOf(
                matches("\\{\\$x-\\[shortcut:\\$.*]->\\$y}"),
                matches("\\{\\$y<-\\[shortcut:\\$.*]-\\$x}")
        ));
    }

    @Test
    public void whenPlanningSimpleBinaryRelationQuery_ApplyShortcutOptimisation() {
        VarPattern rel = var("x").rel("y").rel("z");

        GraqlTraversal graqlTraversal = semiOptimal(rel);

        assertThat(graqlTraversal, anyOf(
                matches("\\{\\$x-\\[shortcut:\\$.*]->\\$.* \\$x-\\[shortcut:\\$.*]->\\$.* \\$.*\\[neq:\\$.*]}"),
                matches("\\{\\$.*<-\\[shortcut:\\$.*]-\\$x-\\[shortcut:\\$.*]->\\$.* \\$.*\\[neq:\\$.*]}")
        ));
    }

    @Test
    public void whenPlanningBinaryRelationQueryWithType_ApplyShortcutOptimisation() {
        VarPattern rel = var("x").rel("y").rel("z").isa("marriage");

        GraqlTraversal graqlTraversal = semiOptimal(rel);

        assertThat(graqlTraversal, anyOf(
                matches(".*\\$x-\\[shortcut:\\$.* rels:marriage]->\\$.* \\$x-\\[shortcut:\\$.* rels:marriage]->\\$.* \\$.*\\[neq:\\$.*].*"),
                matches(".*\\$.*<-\\[shortcut:\\$.* rels:marriage]-\\$x-\\[shortcut:\\$.* rels:marriage]->\\$.* \\$.*\\[neq:\\$.*].*")
        ));
    }

    @Test
    public void testShortcutOptimisationWithRoles() {
        VarPattern rel = var("x").rel("y").rel("wife", "z");

        GraqlTraversal graqlTraversal = semiOptimal(rel);

        assertThat(graqlTraversal, anyOf(
                matches(".*\\$x-\\[shortcut:\\$.* roles:wife]->\\$.* \\$x-\\[shortcut:\\$.*]->\\$.* \\$.*\\[neq:\\$.*].*"),
                matches(".*\\$.*<-\\[shortcut:\\$.* roles:wife]-\\$x-\\[shortcut:\\$.*]->\\$.* \\$.*\\[neq:\\$.*].*")
        ));
    }

    private static GraqlTraversal semiOptimal(Pattern pattern) {
        return GreedyTraversalPlan.createTraversal(pattern.admin(), graph);
    }

    private static GraqlTraversal traversal(Fragment... fragments) {
        return traversal(ImmutableList.copyOf(fragments));
    }

    @SafeVarargs
    private static GraqlTraversal traversal(ImmutableList<Fragment>... fragments) {
        ImmutableSet<ImmutableList<Fragment>> fragmentsSet = ImmutableSet.copyOf(fragments);
        return GraqlTraversal.create(fragmentsSet);
    }

    private static Stream<GraqlTraversal> allGraqlTraversals(Pattern pattern) {
        Collection<Conjunction<VarPatternAdmin>> patterns = pattern.admin().getDisjunctiveNormalForm().getPatterns();

        List<Set<List<Fragment>>> collect = patterns.stream()
                .map(conjunction -> new ConjunctionQuery(conjunction, graph))
                .map(ConjunctionQuery::allFragmentOrders)
                .collect(toList());

        Set<List<List<Fragment>>> lists = Sets.cartesianProduct(collect);

        return lists.stream()
                .map(Sets::newHashSet)
                .map(GraqlTraversalTest::createTraversal)
                .flatMap(CommonUtil::optionalToStream);
    }

    // Returns a traversal only if the fragment ordering is valid
    private static Optional<GraqlTraversal> createTraversal(Set<List<Fragment>> fragments) {

        // Make sure all dependencies are met
        for (List<Fragment> fragmentList : fragments) {
            Set<Var> visited = new HashSet<>();

            for (Fragment fragment : fragmentList) {
                if (!visited.containsAll(fragment.getDependencies())) {
                    return Optional.empty();
                }

                visited.addAll(fragment.getVariableNames());
            }
        }

        return Optional.of(GraqlTraversal.create(fragments));
    }

    private static Fragment outShortcut(Var relation, Var rolePlayer) {
        return Fragments.outShortcut(relation, a, rolePlayer, Optional.empty(), Optional.empty(), Optional.empty());
    }

    private static Fragment inShortcut(Var rolePlayer, Var relation) {
        return Fragments.inShortcut(rolePlayer, c, relation, Optional.empty(), Optional.empty(), Optional.empty());
    }

    private static void assertNearlyOptimal(Pattern pattern) {
        GraqlTraversal traversal = semiOptimal(pattern);

        //noinspection OptionalGetWithoutIsPresent
        GraqlTraversal globalOptimum = allGraqlTraversals(pattern).min(comparing(GraqlTraversal::getComplexity)).get();

        double globalComplexity = globalOptimum.getComplexity();
        double complexity = traversal.getComplexity();

        // We use logarithms because we are only concerned with orders of magnitude of complexity
        assertTrue(
                "Expected\n " +
                        complexity + ":\t" + traversal + "\nto be similar speed to\n " +
                        globalComplexity + ":\t" + globalOptimum,
                Math.log(complexity) < Math.log(globalComplexity) * 2
        );
    }

    private static void assertFaster(GraqlTraversal fast, GraqlTraversal slow) {
        double fastComplexity = fast.getComplexity();
        double slowComplexity = slow.getComplexity();
        boolean condition = fastComplexity < slowComplexity;

        assertTrue(
                "Expected\n" + fastComplexity + ":\t" + fast + "\nto be faster than\n" + slowComplexity + ":\t" + slow,
                condition
        );
    }

    private <T> Matcher<T> matches(String regex) {
        return feature(satisfies(string -> string.matches(regex)), "matching " + regex, Object::toString);
    }
}<|MERGE_RESOLUTION|>--- conflicted
+++ resolved
@@ -20,13 +20,10 @@
 
 import ai.grakn.GraknGraph;
 import ai.grakn.concept.ConceptId;
-<<<<<<< HEAD
 import ai.grakn.graql.Graql;
-=======
 import ai.grakn.concept.RelationType;
 import ai.grakn.concept.RoleType;
 import ai.grakn.concept.TypeLabel;
->>>>>>> 4998f30f
 import ai.grakn.graql.Pattern;
 import ai.grakn.graql.Var;
 import ai.grakn.graql.VarPattern;
@@ -170,29 +167,6 @@
     }
 
     @Test
-<<<<<<< HEAD
-    public void testCheckDistinctCastingEarlyFaster() {
-        Var c1 = Graql.var("c1");
-        Var c2 = Graql.var("c2");
-        Var r = Graql.var("r");
-
-        Fragment neq = Fragments.neq(c2, c1);
-        Fragment inRolePlayer = inRolePlayer(x, c1);
-        Fragment inCasting = inCasting(c1, r);
-        Fragment outCasting = outCasting(r, c2);
-        Fragment outRolePlayer = outRolePlayer(c2, y);
-
-        GraqlTraversal distinctEarly =
-                traversal(xId, inRolePlayer, inCasting, outCasting, neq, outRolePlayer);
-        GraqlTraversal distinctLate =
-                traversal(xId, inRolePlayer, inCasting, outCasting, outRolePlayer, neq);
-
-        assertFaster(distinctEarly, distinctLate);
-    }
-
-    @Test
-=======
->>>>>>> 4998f30f
     public void testAllTraversalsSimpleQuery() {
         VarPattern pattern = x.id(ConceptId.of("Titanic")).isa(y.id(ConceptId.of("movie")));
         Set<GraqlTraversal> traversals = allGraqlTraversals(pattern).collect(toSet());
