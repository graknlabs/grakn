<?xml version="1.0" encoding="UTF-8"?>
<!--
  ~ Grakn - A Distributed Semantic Database
  ~ Copyright (C) 2016  Grakn Labs Limited
  ~
  ~ Grakn is free software: you can redistribute it and/or modify
  ~ it under the terms of the GNU General Public License as published by
  ~ the Free Software Foundation, either version 3 of the License, or
  ~ (at your option) any later version.
  ~
  ~ Grakn is distributed in the hope that it will be useful,
  ~ but WITHOUT ANY WARRANTY; without even the implied warranty of
  ~ MERCHANTABILITY or FITNESS FOR A PARTICULAR PURPOSE.  See the
  ~ GNU General Public License for more details.
  ~
  ~ You should have received a copy of the GNU General Public License
  ~ along with Grakn. If not, see <http://www.gnu.org/licenses/gpl.txt>.
  -->

<project xmlns="http://maven.apache.org/POM/4.0.0"
         xmlns:xsi="http://www.w3.org/2001/XMLSchema-instance"
         xsi:schemaLocation="http://maven.apache.org/POM/4.0.0 http://maven.apache.org/xsd/maven-4.0.0.xsd">
    <parent>
        <artifactId>grakn-test-profiles</artifactId>
        <relativePath>../grakn-test-profiles</relativePath>
        <groupId>ai.grakn</groupId>
        <version>1.1.0-SNAPSHOT</version>
    </parent>
    <modelVersion>4.0.0</modelVersion>

    <artifactId>grakn-graql</artifactId>

    <dependencies>
        <dependency>
            <groupId>ai.grakn</groupId>
            <artifactId>grakn-core</artifactId>
        </dependency>
        <dependency>
            <groupId>ai.grakn</groupId>
            <artifactId>grakn-kb</artifactId>
        </dependency>
        <dependency>
            <groupId>com.google.auto.value</groupId>
            <artifactId>auto-value</artifactId>
        </dependency>
        <dependency>
            <groupId>com.google.code.findbugs</groupId>
            <artifactId>annotations</artifactId>
        </dependency>
        <dependency>
            <groupId>org.antlr</groupId>
            <artifactId>antlr4-runtime</artifactId>
        </dependency>
        <dependency>
            <groupId>org.javatuples</groupId>
            <artifactId>javatuples</artifactId>
        </dependency>
        <dependency>
<<<<<<< HEAD
=======
            <groupId>org.apache.commons</groupId>
            <artifactId>commons-math3</artifactId>
            <scope>test</scope>
        </dependency>
        <dependency>
>>>>>>> 93f2e17d
            <groupId>org.mockito</groupId>
            <artifactId>mockito-core</artifactId>
        </dependency>
    </dependencies>
    <build>
        <plugins>
            <plugin>
                <groupId>org.antlr</groupId>
                <artifactId>antlr4-maven-plugin</artifactId>
                <executions>
                    <execution>
                        <id>antlr</id>
                        <goals>
                            <goal>antlr4</goal>
                        </goals>
                    </execution>
                </executions>
            </plugin>
        </plugins>
    </build>
</project><|MERGE_RESOLUTION|>--- conflicted
+++ resolved
@@ -56,14 +56,6 @@
             <artifactId>javatuples</artifactId>
         </dependency>
         <dependency>
-<<<<<<< HEAD
-=======
-            <groupId>org.apache.commons</groupId>
-            <artifactId>commons-math3</artifactId>
-            <scope>test</scope>
-        </dependency>
-        <dependency>
->>>>>>> 93f2e17d
             <groupId>org.mockito</groupId>
             <artifactId>mockito-core</artifactId>
         </dependency>
