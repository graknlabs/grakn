<?xml version="1.0" encoding="UTF-8"?>
<!--
  ~ GRAKN.AI - THE KNOWLEDGE GRAPH
  ~ Copyright (C) 2018 Grakn Labs Ltd
  ~
  ~ This program is free software: you can redistribute it and/or modify
  ~ it under the terms of the GNU Affero General Public License as
  ~ published by the Free Software Foundation, either version 3 of the
  ~ License, or (at your option) any later version.
  ~
  ~ This program is distributed in the hope that it will be useful,
  ~ but WITHOUT ANY WARRANTY; without even the implied warranty of
  ~ MERCHANTABILITY or FITNESS FOR A PARTICULAR PURPOSE.  See the
  ~ GNU Affero General Public License for more details.
  ~
  ~ You should have received a copy of the GNU Affero General Public License
  ~ along with this program.  If not, see <https://www.gnu.org/licenses/>.
  -->

<project xmlns="http://maven.apache.org/POM/4.0.0"
         xmlns:xsi="http://www.w3.org/2001/XMLSchema-instance"
         xsi:schemaLocation="http://maven.apache.org/POM/4.0.0 http://maven.apache.org/xsd/maven-4.0.0.xsd">
    <modelVersion>4.0.0</modelVersion>

    <parent>
        <groupId>ai.grakn</groupId>
        <artifactId>grakn-core</artifactId>
        <version>1.5.0-SNAPSHOT</version>
    </parent>
    <artifactId>grakn-graql</artifactId>

    <dependencies>
        <dependency>
            <groupId>com.google.guava</groupId>
            <artifactId>guava</artifactId>
        </dependency>

        <dependency>
            <groupId>com.google.auto.value</groupId>
            <artifactId>auto-value</artifactId>
        </dependency>

        <dependency>
            <groupId>com.google.code.findbugs</groupId>
            <artifactId>annotations</artifactId>
        </dependency>

        <dependency>
            <groupId>org.antlr</groupId>
            <artifactId>antlr4-runtime</artifactId>
        </dependency>

        <!-- Tinkerpop3 core -->

        <dependency>
            <groupId>org.apache.tinkerpop</groupId>
            <artifactId>gremlin-core</artifactId>
        </dependency>

        <dependency>
            <groupId>org.apache.tinkerpop</groupId>
            <artifactId>tinkergraph-gremlin</artifactId>
        </dependency>

        <dependency>
            <artifactId>httpclient</artifactId>
            <groupId>org.apache.httpcomponents</groupId>
        </dependency>

        <dependency>
            <groupId>io.reactivex</groupId>
            <artifactId>rxjava</artifactId>
        </dependency>

        <dependency>
            <groupId>org.sharegov</groupId>
            <artifactId>mjson</artifactId>
        </dependency>

        <!-- Required For Json Representation Serialisation -->

        <dependency>
            <groupId>com.fasterxml.jackson.core</groupId>
            <artifactId>jackson-databind</artifactId>
        </dependency>

        <dependency>
            <groupId>com.fasterxml.jackson.core</groupId>
            <artifactId>jackson-annotations</artifactId>
        </dependency>

        <dependency>
            <groupId>com.fasterxml.jackson.module</groupId>
            <artifactId>jackson-module-scala_2.11</artifactId>
        </dependency>

        <dependency>
            <groupId>com.fasterxml.jackson.core</groupId>
            <artifactId>jackson-core</artifactId>
        </dependency>

        <!--Spark Computer Dependencies-->

        <dependency>
            <groupId>org.apache.tinkerpop</groupId>
            <artifactId>spark-gremlin</artifactId>
        </dependency>

        <dependency>
            <groupId>org.apache.tinkerpop</groupId>
            <artifactId>hadoop-gremlin</artifactId>
        </dependency>

        <dependency>
            <groupId>org.apache.spark</groupId>
            <artifactId>spark-core_2.11</artifactId>
        </dependency>

        <!-- Janus DB -->

        <dependency>
            <groupId>org.janusgraph</groupId>
            <artifactId>janusgraph-core</artifactId>
        </dependency>

        <!--Adding direct dependency to Janus so that we can re-implement some of their classes making them compatible with Cassandra 3-->
        <dependency>
            <groupId>org.janusgraph</groupId>
            <artifactId>janusgraph-cassandra</artifactId>
        </dependency>

        <dependency>
            <groupId>org.janusgraph</groupId>
            <artifactId>janusgraph-hadoop</artifactId>
        </dependency>

        <!-- Cassandra -->

        <dependency>
            <groupId>org.apache.cassandra</groupId>
            <artifactId>cassandra-all</artifactId>
        </dependency>

        <dependency>
            <groupId>org.cassandraunit</groupId>
            <artifactId>cassandra-unit</artifactId>
            <scope>test</scope>
        </dependency>

        <dependency>
            <groupId>io.netty</groupId>
            <artifactId>netty-tcnative-boringssl-static</artifactId>
        </dependency>

        <!--Need to add in jcl-over-slf4j to bridge commons classes to slf4j-->

        <dependency>
            <groupId>org.slf4j</groupId>
            <artifactId>jcl-over-slf4j</artifactId>
        </dependency>

        <!--Need to add in log4j-over-slf4j to bridge log4j classes to slf4j-->

        <dependency>
            <groupId>org.slf4j</groupId>
            <artifactId>log4j-over-slf4j</artifactId>
        </dependency>

        <dependency>
            <groupId>org.hamcrest</groupId>
            <artifactId>hamcrest-core</artifactId>
            <scope>test</scope>
        </dependency>

        <dependency>
            <groupId>org.hamcrest</groupId>
            <artifactId>hamcrest-library</artifactId>
            <scope>test</scope>
        </dependency>

        <dependency>
            <groupId>org.mockito</groupId>
            <artifactId>mockito-core</artifactId>
            <scope>test</scope>
        </dependency>

        <dependency>
            <groupId>com.github.reggar</groupId>
            <artifactId>auto-value-ignore-hash-equals</artifactId>
            <version>1.1.4</version>
            <scope>provided</scope>
        </dependency>

<<<<<<< HEAD
        <dependency>
            <groupId>junit</groupId>
            <artifactId>junit</artifactId>
            <scope>test</scope>
        </dependency>

        <dependency>
            <groupId>commons-lang</groupId>
            <artifactId>commons-lang</artifactId>
        </dependency>

        <dependency>
            <groupId>com.boundary</groupId>
            <artifactId>high-scale-lib</artifactId>
=======
        <!-- Tracing instrumentation -->
        <dependency>
            <groupId>io.zipkin.brave</groupId>
            <artifactId>brave</artifactId>
>>>>>>> 645fbdac
        </dependency>
    </dependencies>
    <build>
        <plugins>
            <plugin>
                <groupId>org.antlr</groupId>
                <artifactId>antlr4-maven-plugin</artifactId>
                <executions>
                    <execution>
                        <id>antlr</id>
                        <goals>
                            <goal>antlr4</goal>
                        </goals>
                    </execution>
                </executions>
            </plugin>
            <plugin>
                <groupId>org.codehaus.mojo</groupId>
                <artifactId>templating-maven-plugin</artifactId>
                <executions>
                    <execution>
                        <id>filtering-java-templates</id>
                        <goals>
                            <goal>filter-sources</goal>
                        </goals>
                    </execution>
                </executions>
            </plugin>
        </plugins>
    </build>
</project><|MERGE_RESOLUTION|>--- conflicted
+++ resolved
@@ -191,7 +191,6 @@
             <scope>provided</scope>
         </dependency>
 
-<<<<<<< HEAD
         <dependency>
             <groupId>junit</groupId>
             <artifactId>junit</artifactId>
@@ -206,12 +205,12 @@
         <dependency>
             <groupId>com.boundary</groupId>
             <artifactId>high-scale-lib</artifactId>
-=======
+        </dependency>
+
         <!-- Tracing instrumentation -->
         <dependency>
             <groupId>io.zipkin.brave</groupId>
             <artifactId>brave</artifactId>
->>>>>>> 645fbdac
         </dependency>
     </dependencies>
     <build>
