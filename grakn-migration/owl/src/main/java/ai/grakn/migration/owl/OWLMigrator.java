--- conflicted
+++ resolved
@@ -164,13 +164,8 @@
 
     public Entity entity(OWLNamedIndividual individual) {
         String id = namer.individualEntityName(individual.getIRI());
-<<<<<<< HEAD
-        Entity entity = graph.getConcept(id);
+        Entity entity = graph.getConcept(ConceptId.of(id));
         if (entity != null) {
-=======
-        Entity entity = graph.getConcept(ConceptId.of(id));
-        if (entity != null)
->>>>>>> 50e1b292
             return entity;
         }
         OWLClass owlclass = eval(() -> {
