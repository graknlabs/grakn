#
# Copyright (C) 2020 Grakn Labs
#
# This program is free software: you can redistribute it and/or modify
# it under the terms of the GNU Affero General Public License as
# published by the Free Software Foundation, either version 3 of the
# License, or (at your option) any later version.
#
# This program is distributed in the hope that it will be useful,
# but WITHOUT ANY WARRANTY; without even the implied warranty of
# MERCHANTABILITY or FITNESS FOR A PARTICULAR PURPOSE.  See the
# GNU Affero General Public License for more details.
#
# You should have received a copy of the GNU Affero General Public License
# along with this program.  If not, see <https://www.gnu.org/licenses/>.
#

load("@graknlabs_build_tools//checkstyle:rules.bzl", "checkstyle_test")

java_test(
    name = "direct-sub-it",
    size = "small",
    srcs = ["DirectSubIT.java"],
    classpath_resources = ["//test-integration/resources:logback-test"],
    test_class = "grakn.core.graql.executor.DirectSubIT",
    deps = [
        "//kb/server",
<<<<<<< HEAD
=======
        "//kb/concept/api",
>>>>>>> b28b7afb
        "//concept/answer",
        "//test-integration/rule:grakn-test-server",
        "@graknlabs_graql//java:graql",
        "//dependencies/maven/artifacts/com/google/guava",
        "//dependencies/maven/artifacts/org/hamcrest:hamcrest-library",
    ],
)

java_test(
    name = "direct-isa-it",
    size = "medium",
    srcs = ["DirectIsaIT.java"],
    classpath_resources = ["//test-integration/resources:logback-test"],
    test_class = "grakn.core.graql.executor.DirectIsaIT",
    deps = [
        "//common",
        "//dependencies/maven/artifacts/com/google/guava",
        "//dependencies/maven/artifacts/org/hamcrest:hamcrest-library",
        "//graql/planning",
        "//kb/concept/api",
        "//kb/graql/planning",
        "//kb/server",
        "//test-integration/rule:grakn-test-server",
        "@graknlabs_graql//java:graql",
    ],
)

checkstyle_test(
    name = "checkstyle",
    targets = [
        ":direct-isa-it",
        ":direct-sub-it"
    ],
)<|MERGE_RESOLUTION|>--- conflicted
+++ resolved
@@ -25,10 +25,7 @@
     test_class = "grakn.core.graql.executor.DirectSubIT",
     deps = [
         "//kb/server",
-<<<<<<< HEAD
-=======
         "//kb/concept/api",
->>>>>>> b28b7afb
         "//concept/answer",
         "//test-integration/rule:grakn-test-server",
         "@graknlabs_graql//java:graql",
@@ -36,6 +33,7 @@
         "//dependencies/maven/artifacts/org/hamcrest:hamcrest-library",
     ],
 )
+
 
 java_test(
     name = "direct-isa-it",
