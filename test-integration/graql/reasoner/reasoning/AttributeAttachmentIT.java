--- conflicted
+++ resolved
@@ -130,24 +130,18 @@
             List<ConceptMap> concepts = tx.execute(Graql.<GraqlGet>parse("match $x isa genericEntity; get;"));
             List<ConceptMap> subResources = tx.execute(Graql.<GraqlGet>parse(
                     "match $x isa genericEntity, has subResource $res; get;"));
-            List<ConceptMap> derivedResources = tx.execute(Graql.<GetQuery>parse(
+            List<ConceptMap> derivedResources = tx.execute(Graql.<GraqlGet>parse(
                     "match $x isa genericEntity, has derived-resource-string $res; get;"));
 
             String queryString = "match " +
                     "$rel($role:$x) isa @has-reattachable-resource-string; " +
                     "$x isa genericEntity; " +
                     "get;";
-<<<<<<< HEAD
-            List<ConceptMap> answers = tx.execute(Graql.<GetQuery>parse(queryString));
+
+            List<ConceptMap> answers = tx.execute(Graql.<GraqlGet>parse(queryString));
             //base resources yield 4 roles: metarole, base attribute role, super role, specific role
             //subresources yield 5 roles: all the above + specialised role
             assertEquals(concepts.size() * 4 + subResources.size() * 5, answers.size());
-=======
-            List<ConceptMap> answers = tx.execute(Graql.<GraqlGet>parse(queryString));
-            //base resource yield 3 roles: metarole, base attribute rule, specific role
-            //subresources yield 4 roles: all the above + specialised role
-            assertEquals(concepts.size() * 3 + subResources.size() * 4, answers.size());
->>>>>>> 8368ef37
             answers.forEach(ans -> assertEquals(3, ans.size()));
         }
     }
