--- conflicted
+++ resolved
@@ -511,11 +511,8 @@
     public void whenExecutingSameQueryTwice_secondTimeWeFetchResultFromCache(){
         try(TransactionOLTP tx = genericSchemaSession.transaction().read()) {
             MultilevelSemanticCache cache = new MultilevelSemanticCache();
-<<<<<<< HEAD
-            ReasonerAtomicQuery query = ReasonerQueries.atomic(conjunction("(role: $x, role: $y) isa binary;", tx), tx);
-=======
+
             ReasonerAtomicQuery query = ReasonerQueries.atomic(conjunction("(role: $x, role: $y) isa binary;"), tx);
->>>>>>> 7a95105e
             //record parent
             Set<ConceptMap> answers = tx.execute(query.getQuery()).stream()
                     .map(ans -> ans.explain(new LookupExplanation(query.getPattern())))
@@ -530,17 +527,6 @@
         }
     }
 
-<<<<<<< HEAD
-    /*
-    //TODO
-    @Test
-    public void whenExecutingConjunctionWithPartialQueriesComplete_weExploitCache(){
-        try(TransactionOLTP tx = genericSchemaSession.transaction().read()) {}
-    }
-    */
-
-    private Conjunction<Statement> conjunction(String patternString, TransactionOLTP tx) {
-=======
     @Test
     public void whenExecutingConjunctionWithPartialQueriesComplete_weExploitCache(){
         try(TransactionOLTP tx = genericSchemaSession.transaction().read()) {
@@ -577,7 +563,6 @@
 
 
     private Conjunction<Statement> conjunction(String patternString) {
->>>>>>> 7a95105e
         Set<Statement> vars = Graql.parsePattern(patternString)
                 .getDisjunctiveNormalForm().getPatterns()
                 .stream().flatMap(p -> p.getPatterns().stream()).collect(toSet());
