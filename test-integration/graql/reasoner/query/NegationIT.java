--- conflicted
+++ resolved
@@ -31,12 +31,8 @@
 import grakn.core.graql.query.GetQuery;
 import grakn.core.graql.query.Graql;
 import grakn.core.graql.query.pattern.Pattern;
-<<<<<<< HEAD
-import grakn.core.graql.query.pattern.Statement;
-=======
 import grakn.core.graql.query.pattern.statement.Statement;
 import grakn.core.graql.query.pattern.property.IsaProperty;
->>>>>>> 58aa67db
 import grakn.core.rule.GraknTestServer;
 import grakn.core.server.Transaction;
 import grakn.core.server.session.SessionImpl;
@@ -80,122 +76,7 @@
         negationSession.close();
     }
 
-<<<<<<< HEAD
-=======
-    @Test
-    public void whenNegatingStatementsWithMultipleProperties_MultiPropertyTreatedAsConjunction(){
-        Pattern pattern = Graql.parsePattern(
-                    "{ $x has attribute $r; not $x isa someType, has resource-string 'value', has derived-resource-string 'otherValue'; };"
-        );
-
-        Pattern equivalentPattern = Graql.or(
-                Graql.parsePattern("{ $x has attribute $r; not $x isa someType; };"),
-                Graql.parsePattern("{ $x has attribute $r; not $x has resource-string 'value'; };"),
-                Graql.parsePattern("{ $x has attribute $r; not $x has derived-resource-string 'otherValue'; };")
-            );
-
-        assertEquals(equivalentPattern.getDisjunctiveNormalForm(), pattern.getDisjunctiveNormalForm());
-    }
-
-    @Test
-    public void whenNegatingStatementTwice_gettingOriginalStatement(){
-        Pattern pattern = Graql.parsePattern("{ $x has resource-string 'value'; not { not ($x, $y); }; $y has derived-resource-string 'anotherValue'; };");
-        Pattern equivalentPattern = Graql.parsePattern("{ $x has resource-string 'value'; ($x, $y); $y has derived-resource-string 'anotherValue'; };");
-        assertEquals(pattern.getDisjunctiveNormalForm(), equivalentPattern.getDisjunctiveNormalForm());
-    }
-
-    @Test
-    public void whenNegatedPatternContainsNegatedStatements_flattenedPatternIsCorrect(){
-        Pattern pattern = Graql.parsePattern(
-                "not { $x has resource-string 'value'; not ($x, $y); $y has derived-resource-string 'anotherValue'; };"
-        );
-
-        Pattern equivalentPattern = Graql.or(
-                Graql.not(Graql.parsePattern("$x has resource-string 'value';")),
-                Graql.parsePattern("($x, $y);"),
-                Graql.not(Graql.parsePattern("$y has derived-resource-string 'anotherValue';"))
-        );
-
-        assertEquals(pattern.getDisjunctiveNormalForm(), equivalentPattern.getDisjunctiveNormalForm());
-    }
-
-    @Test
-    public void whenNegatingPatternTwice_gettingOriginalPattern(){
-        String basePattern = "$x has resource-string 'value'; ($x, $y); $y has derived-resource-string 'anotherValue';";
-
-        Pattern pattern = Graql.parsePattern(
-                "not { not { " + basePattern + " }; };"
-        );
-        Pattern equivalentPattern = Graql.parsePattern("{" + basePattern + "};");
-        assertEquals(pattern.getDisjunctiveNormalForm(), equivalentPattern.getDisjunctiveNormalForm());
-    }
-
-    @Test
-    public void whenNegatedPatternIsARelation_patternFlattenedCorrectly(){
-        Pattern pattern = Graql.parsePattern(
-                "{ (someRole: $x, otherRole: $y) isa binary; not (someRole: $y, otherRole: $q) isa binary; (someRole: $y, otherRole: $z) isa binary; };"
-        );
-
-        Disjunction<Conjunction<Statement>> dnf = pattern.getDisjunctiveNormalForm();
-        assertEquals(1, dnf.getPatterns().size());
-        assertTrue(
-                Iterables.getOnlyElement(dnf.getPatterns())
-                        .getPatterns().stream()
-                        .allMatch(p -> p.getProperties(IsaProperty.class).findFirst().isPresent())
-        );
-    }
-
-    @Test
-    public void whenNegatedPatternIsAMultiPropertyStatement_statementTreatedAsConjunction(){
-        Pattern pattern = Graql.parsePattern(
-                    "{ not $x isa someType, has attribute 'someValue', has resource-string 'value'; (someRole: $x, otherRole: $y) isa binary; (someRole: $y, otherRole: $z) isa binary; };"
-        );
-
-        Pattern equivalentPattern = Graql.parsePattern(
-                    "{ not { $x isa someType; $x has attribute 'someValue'; $x has resource-string 'value'; }; (someRole: $x, otherRole: $y) isa binary; (someRole: $y, otherRole: $z) isa binary; };"
-        );
-        assertEquals(equivalentPattern.getDisjunctiveNormalForm(), pattern.getDisjunctiveNormalForm());
-    }
-
-    @Test
-    public void whenNegatedPatternIsAConjunction_patternFlattenedCorrectly(){
-        Pattern pattern = Graql.parsePattern(
-                    "{ $x isa someType; not { $x has resource-string 'value'; ($x, $y); $y has derived-resource-string 'anotherValue'; }; };"
-        );
-        Pattern equivalentPattern = Graql.parsePattern("{ " +
-                    "{ $x isa someType; not $x has resource-string 'value'; } or " +
-                    "{ $x isa someType; not ($x, $y); } or " +
-                    "{ $x isa someType; not $y has derived-resource-string 'anotherValue'; }; " +
-                    "};"
-        );
-        assertEquals(pattern.getDisjunctiveNormalForm(), equivalentPattern.getDisjunctiveNormalForm());
-    }
-
-    @Test
-    public void whenNegatedPatternIsADisjunction_patternFlattenedCorrectly(){
-        Pattern pattern = Graql.parsePattern(
-                    "{ $x isa someType; not { { $x has resource-string 'value'; } or { $x has derived-resource-string 'anotherValue'; }; }; };"
-        );
-        Pattern equivalentPattern = Graql.parsePattern(
-                    "{ $x isa someType; not $x has resource-string 'value'; not $x has derived-resource-string 'anotherValue'; };"
-        );
-        assertEquals(pattern.getDisjunctiveNormalForm(), equivalentPattern.getDisjunctiveNormalForm());
-    }
-
-    @Test
-    public void whenNegatedPatternIsNested_patternFlattenedCorrectly(){
-        Pattern pattern = Graql.parsePattern(
-                "{ $x isa someType; not { $x has resource-string 'value'; ($x, $y); { $y has resource-long 1; } or { $y has resource-long 0; }; }; };"
-        );
-        Pattern equivalentPattern = Graql.parsePattern(
-                "{ $x isa someType; not $x has resource-string 'value'; } or " +
-                "{ $x isa someType; not ($x, $y); } or " +
-                "{ $x isa someType; not $y has resource-long 1; not $y has resource-long 0; };"
-        );
-        assertEquals(pattern.getDisjunctiveNormalForm(), equivalentPattern.getDisjunctiveNormalForm());
-    }
-
->>>>>>> 58aa67db
+
     @Test (expected = IllegalStateException.class)
     public void whenNegatingSinglePattern_exceptionIsThrown () {
         try(Transaction tx = negationSession.transaction(Transaction.Type.WRITE)) {
@@ -204,11 +85,7 @@
 
             List<ConceptMap> answers = tx.execute(Graql.<GetQuery>parse(
                     "match " +
-<<<<<<< HEAD
-                            "NOT {$x has " + attributeTypeLabel + " '" + specificValue + "'};" +
-=======
-                            "not $x has " + attributeTypeLabel + " '" + specificValue + "';" +
->>>>>>> 58aa67db
+                            "not {$x has " + attributeTypeLabel + " '" + specificValue + "';};" +
                             "get;"
             ));
         }
@@ -223,11 +100,7 @@
             List<ConceptMap> answersWithoutSpecificRoleplayerType = tx.execute(Graql.<GetQuery>parse(
                     "match " +
                             "(someRole: $x, otherRole: $y) isa binary;" +
-<<<<<<< HEAD
-                            "NOT {$q isa " + unwantedLabel + "};" +
-=======
-                            "not $q isa " + unwantedLabel + ";" +
->>>>>>> 58aa67db
+                            "not {$q isa " + unwantedLabel + ";};" +
                             "(someRole: $y, otherRole: $q) isa binary;" +
                             "(someRole: $y, otherRole: $z) isa binary;" +
                             "get;"
@@ -260,11 +133,7 @@
                     "match " +
                             "(someRole: $x, otherRole: $y) isa binary;" +
                             "$q isa " + unwantedLabel + ";" +
-<<<<<<< HEAD
-                            "NOT {(someRole: $y, otherRole: $q) isa " + connection + "};" +
-=======
-                            "not (someRole: $y, otherRole: $q) isa " + connection + ";" +
->>>>>>> 58aa67db
+                            "not {(someRole: $y, otherRole: $q) isa " + connection + ";};" +
                             "(someRole: $y, otherRole: $z) isa binary;" +
                             "get;"
             ));
@@ -303,11 +172,7 @@
                     "match " +
                             "(someRole: $x, otherRole: $y) isa binary;" +
                             "$q isa " + unwantedLabel + ";" +
-<<<<<<< HEAD
-                            "NOT {(someRole: $y, otherRole: $q) isa " + connection + "};" +
-=======
-                            "not (someRole: $y, otherRole: $q) isa " + connection + ";" +
->>>>>>> 58aa67db
+                            "not {(someRole: $y, otherRole: $q) isa " + connection + ";};" +
                             "(someRole: $y, otherRole: $z) isa binary;" +
                             "get;"
             ));
@@ -346,11 +211,7 @@
             List<ConceptMap> answersWithoutSpecificStringValue = tx.execute(Graql.<GetQuery>parse(
                     "match " +
                             "$x isa entity;" +
-<<<<<<< HEAD
-                            "NOT {$x has attribute '" + specificStringValue + "'};" +
-=======
-                            "not $x has attribute '" + specificStringValue + "';" +
->>>>>>> 58aa67db
+                            "not {$x has attribute '" + specificStringValue + "';};" +
                             "get;"
             ));
 
@@ -371,11 +232,7 @@
             List<ConceptMap> answersWithoutSpecificStringValue = tx.execute(Graql.<GetQuery>parse(
                     "match " +
                             "$x has attribute $r;" +
-<<<<<<< HEAD
-                            "NOT {$r == '" + specificStringValue + "'};" +
-=======
-                            "not $r == '" + specificStringValue + "';" +
->>>>>>> 58aa67db
+                            "not {$r == '" + specificStringValue + "';};" +
                             "get;"
             ));
 
@@ -421,13 +278,8 @@
             List<ConceptMap> answersWithoutSpecificType = tx.execute(Graql.<GetQuery>parse(
                     "match " +
                             "$x has attribute $r;" +
-<<<<<<< HEAD
-                            "NOT {$x isa " + specificTypeLabel + "};" +
-                            "get;"
-=======
-                            "not $x isa " + specificTypeLabel +
-                            ";get;"
->>>>>>> 58aa67db
+                            "not {$x isa " + specificTypeLabel + ";};" +
+                            "get;"
             ));
 
             List<ConceptMap> fullAnswers = tx.execute(Graql.<GetQuery>parse("match $x has attribute $r;get;"));
@@ -447,11 +299,7 @@
             List<ConceptMap> fullAnswers = tx.execute(Graql.<GetQuery>parse("match $x has attribute $r;get;"));
             List<ConceptMap> answersNotPlayingInRelation = tx.execute(Graql.<GetQuery>parse("match " +
                     "$x has attribute $r;"+
-<<<<<<< HEAD
-                    "NOT {($x) isa relationship};" +
-=======
-                    "not ($x) isa relationship;" +
->>>>>>> 58aa67db
+                    "not {($x) isa relationship;};" +
                     "get;"
             ));
 
@@ -477,27 +325,25 @@
 
             List<ConceptMap> answersWithoutSpecifcTypeAndValue = tx.execute(Graql.<GetQuery>parse(
                     "match " +
-<<<<<<< HEAD
                             "$x has attribute $r;" +
-                            "NOT {" +
+                            "not {" +
                                 "$x isa " + specificTypeLabel +
-                                " has resource-string " + "'" + specificValue + "'" +
-                                " has derived-resource-string " + "'" + anotherSpecificValue + "'" +
+                                ", has resource-string " + "'" + specificValue + "'" +
+                                ", has derived-resource-string " + "'" + anotherSpecificValue + "';" +
                             "};" +
-=======
+                            "get;"
+            ));
+
+            List<ConceptMap> equivalentAnswers = tx.execute(Graql.<GetQuery>parse(
+                    "match " +
                             "$x has attribute $r; " +
-                            "not $x isa " + specificTypeLabel +
-                            ", has resource-string " + "'" + specificValue + "'" +
-                            ", has derived-resource-string " + "'" + anotherSpecificValue + "';" +
->>>>>>> 58aa67db
-                            "get;"
-            ));
-
-            List<ConceptMap> equivalentAnswers = tx.execute(Graql.<GetQuery>parse(
-                    "match " +
-                            "$x has attribute $r; " +
-                            "not { $x isa " + specificTypeLabel + "; $x has resource-string '" + specificValue + "'; " +
-                            "$x has derived-resource-string '" + anotherSpecificValue + "'; }; " +
+                            "not {" +
+                                "{" +
+                                    "$x isa " + specificTypeLabel + ";" +
+                                    "$x has resource-string '" + specificValue + "'; " +
+                                    "$x has derived-resource-string '" + anotherSpecificValue + "';" +
+                                "};" +
+                            "}; " +
                             "get;"
             ));
 
@@ -517,13 +363,8 @@
             List<ConceptMap> answersWithoutSpecifcTypeAndValue = tx.execute(Graql.<GetQuery>parse(
                     "match " +
                             "$x has attribute $r;" +
-<<<<<<< HEAD
-                            "NOT {$x isa " + specificTypeLabel + "};" +
-                            "NOT {$r == '" + anotherSpecificValue + "'};" +
-=======
-                            "not $x isa " + specificTypeLabel + ";" +
-                            "not $r == '" + anotherSpecificValue + "';" +
->>>>>>> 58aa67db
+                            "not {$x isa " + specificTypeLabel + ";};" +
+                            "not {$r == '" + anotherSpecificValue + "';};" +
                             "get;"
             ));
 
@@ -549,15 +390,9 @@
 
             List<ConceptMap> answers = tx.execute(Graql.<GetQuery>parse(
                     "match " +
-<<<<<<< HEAD
-                            "NOT {($x, $y) isa derived-binary};" +
+                            "not {($x, $y) isa derived-binary;};" +
                             "$x id '" + start.id().getValue() + "';" +
                             "$y id '" + end.id().getValue() + "';" +
-=======
-                            "not ($x, $y) isa derived-binary; " +
-                            "$x id '" + start.id().getValue() + "'; " +
-                            "$y id '" + end.id().getValue() + "'; " +
->>>>>>> 58aa67db
                             "get;"
             ));
             assertTrue(answers.isEmpty());
@@ -577,14 +412,14 @@
 
             Set<ConceptMap> doubleNegationEquivalent = tx.stream(Graql.<GetQuery>parse("match " +
                     "$r isa recipe;" +
-                    "NOT {" +
-                        "NOT {" +
+                    "not {" +
+                        "not {" +
                             "{" +
                                 "$r isa recipe;" +
                                 "($r, $i) isa requires;" +
                                 "$i isa allergenic-ingredient;" +
-                            "}" +
-                        "}" +
+                            "};" +
+                        "};" +
                     "};" +
                     "get $r;"
             )).collect(Collectors.toSet());
@@ -607,12 +442,12 @@
 
             Set<ConceptMap> recipesWithoutAllergenIngredients = tx.stream(Graql.<GetQuery>parse("match " +
                     "$r isa recipe;" +
-                    "NOT {" +
+                    "not {" +
                     "{" +
                         "$r isa recipe;" +
                         "($r, $i) isa requires;" +
                         "$i isa allergenic-ingredient;" +
-                    "}" +
+                    "};" +
                     "};" +
                     "get $r;"
             )).collect(Collectors.toSet());
@@ -630,7 +465,7 @@
                     Graql.<GetQuery>parse("match " +
                             "$r isa recipe;" +
                             "($r, $i) isa requires;" +
-                            "NOT {$i isa available-ingredient};" +
+                            "not {$i isa available-ingredient;};" +
                             "get $r;"
                     )).collect(Collectors.toSet());
             /*
@@ -643,33 +478,33 @@
             List<ConceptMap> recipesWithAllAvailableIngredients = tx.execute(
                     Graql.<GetQuery>parse("match " +
                             "$r isa recipe;" +
-                            "NOT {$r isa recipe-with-unavailable-ingredient};" +
+                            "not {$r isa recipe-with-unavailable-ingredient};" +
                             "get $r;"
                     ));
             */
             Set<ConceptMap> recipesWithAllIngredientsAvailableExplicit = tx.stream(Graql.<GetQuery>parse("match " +
                     "$r isa recipe;" +
-                    "NOT {" +
+                    "not {" +
                         "{" +
                             "($r, $i) isa requires;" +
-                            "NOT {" +
+                            "not {" +
                                 "{" +
                                     "$i isa ingredient;" +
                                     "($i) isa containes;" +
-                                "}" +
+                                "};" +
                             "};" +
-                        "}" +
+                        "};" +
                     "};" +
                     "get $r;"
             )).collect(Collectors.toSet());
 
             Set<ConceptMap> recipesWithAllIngredientsAvailable = tx.stream(Graql.<GetQuery>parse("match " +
                     "$r isa recipe;" +
-                    "NOT {" +
+                    "not {" +
                         "{" +
                             "($r, $i) isa requires;" +
-                             "NOT {$i isa available-ingredient};" +
-                        "}" +
+                             "not {$i isa available-ingredient;};" +
+                        "};" +
                     "};" +
                     "get $r;"
             )).collect(Collectors.toSet());
