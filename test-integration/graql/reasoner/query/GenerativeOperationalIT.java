/*
 * GRAKN.AI - THE KNOWLEDGE GRAPH
 * Copyright (C) 2019 Grakn Labs Ltd
 *
 * This program is free software: you can redistribute it and/or modify
 * it under the terms of the GNU Affero General Public License as
 * published by the Free Software Foundation, either version 3 of the
 * License, or (at your option) any later version.
 *
 * This program is distributed in the hope that it will be useful,
 * but WITHOUT ANY WARRANTY; without even the implied warranty of
 * MERCHANTABILITY or FITNESS FOR A PARTICULAR PURPOSE.  See the
 * GNU Affero General Public License for more details.
 *
 * You should have received a copy of the GNU Affero General Public License
 * along with this program.  If not, see <https://www.gnu.org/licenses/>.
 *
 */

package grakn.core.graql.reasoner.query;

import com.google.common.collect.HashMultimap;
import com.google.common.collect.Lists;
import grakn.common.util.Pair;
import grakn.core.common.config.Config;
import grakn.core.graql.reasoner.unifier.UnifierType;
import grakn.core.graql.reasoner.utils.TarjanSCC;
import grakn.core.kb.server.Session;
import grakn.core.kb.server.Transaction;
import grakn.core.rule.GraknTestStorage;
import grakn.core.rule.SessionUtil;
import grakn.core.rule.TestTransactionProvider;
import grakn.verification.tools.operator.Operator;
import grakn.verification.tools.operator.Operators;
import graql.lang.Graql;
import graql.lang.pattern.Conjunction;
import graql.lang.pattern.Pattern;
import graql.lang.statement.Statement;
import java.util.Iterator;
import java.util.List;
import java.util.Set;
import java.util.stream.Collectors;
import java.util.stream.Stream;
import org.junit.AfterClass;
import org.junit.BeforeClass;
import org.junit.ClassRule;
import org.junit.Test;

import static grakn.core.util.GraqlTestUtil.loadFromFileAndCommit;
import static graql.lang.Graql.and;
import static graql.lang.Graql.var;
<<<<<<< HEAD
=======
import static org.junit.Assert.assertEquals;
import static org.junit.Assert.assertTrue;
>>>>>>> 60901cd4

/**
 * Using our subsumption Operators, starting with a specific pattern, we generate large number of query pattern pairs
 * by continuous application of generalisation operations defined by the Operators.
 * As a result, we produce query pairs such that each pair is in a subsumption relationship (one pattern generifies the other).
 * Knowing that this property holds between the pairs, we can then test our query subsumption and query unification algorithms
 * as their output is known based on the subsumption relationship.
 *
 * Consequently for each `(parent, child)` query pattern pair we test whether:
 * - there exists a `RULE` unifier between the parent and the child
 * - there exists a `SUBSUMPTIVE` unifier between the parent and the child (child subsumes parent)
 * - there exists a `STRUCTURAL_SUBSUMPTIVE` unifier between the parent and the child
 */
public class GenerativeOperationalIT {

    @ClassRule
    public static final GraknTestStorage storage = new GraknTestStorage();

    private static Session genericSchemaSession;
    private static HashMultimap<Pattern, Pattern> relationPatternTree;

    @BeforeClass
    public static void loadContext() {
        Config mockServerConfig = storage.createCompatibleServerConfig();
        genericSchemaSession = SessionUtil.serverlessSessionWithNewKeyspace(mockServerConfig);
        String resourcePath = "test-integration/graql/reasoner/resources/";
        loadFromFileAndCommit(resourcePath, "genericSchema.gql", genericSchemaSession);

        try(Transaction tx = genericSchemaSession.readTransaction()) {
            String id = tx.getEntityType("baseRoleEntity").instances().iterator().next().id().getValue();
            String subId = tx.getEntityType("subRoleEntity").instances().iterator().next().id().getValue();
            Pattern basePattern = and(
                    var("r")
                            .rel("subRole1", var("x"))
                            .rel("subRole2", var("y"))
                            .isa("binary"),
                    var("x").isa("subRoleEntity"),
                    var("x").id(id),
                    var("y").isa("subRoleEntity"),
                    var("y").id(subId)
            );
            relationPatternTree = generatePatternTree(basePattern, new TransactionContext(tx));
        }
    }

    @AfterClass
    public static void closeSession() {
        genericSchemaSession.close();
    }

<<<<<<< HEAD
=======
    /**
     * Generates a tree of patterns where such that each child is a generalisation of its parent pattern.
     * @param basePattern starting specific pattern
     * @param ctx schema(type) context
     * @return map containing parent->{children} mappings
     */
>>>>>>> 60901cd4
    private static HashMultimap<Pattern, Pattern> generatePatternTree(Pattern basePattern, TransactionContext ctx){
        HashMultimap<Pattern, Pattern> patternTree = HashMultimap.create();

        Set<Pattern> output = Operators.removeSubstitution().apply(basePattern, ctx).collect(Collectors.toSet());
        List<Operator> ops = Lists.newArrayList(Operators.typeGeneralise(), Operators.roleGeneralise());

        while (!output.isEmpty()){
            Stream<Pattern> pstream = output.stream();
            for(Operator op : ops){
                pstream = pstream.flatMap(parent -> op.apply(parent, ctx).peek(child -> patternTree.put(parent, child)));
            }
            output = pstream.collect(Collectors.toSet());
        }
        return patternTree;
    }

<<<<<<< HEAD
=======
    /**
     * Generates pattern pairs to test from the pregenerated pattern tree.
     * @param exhaustive whether to compute full transitive closure of the parent-child relation.
     * @return stream of test case pattern pairs
     */
>>>>>>> 60901cd4
    private static Stream<Pair<Pattern, Pattern>> generateTestPairs(boolean exhaustive){
        //non-exhaustive option returns only the direct parent-child pairs
        //instead of full transitive closure of the parent-child relation
        if (!exhaustive){
            return relationPatternTree.entries().stream().map(e -> new Pair<>(e.getKey(), e.getValue()));
        }

        TarjanSCC<Pattern> tarjan = new TarjanSCC<>(relationPatternTree);
        return tarjan.successorMap().entries().stream().map(e -> new Pair<>(e.getKey(), e.getValue()));
    }

    @Test
    public void whenComparingSubsumptivePairs_SubsumptionRelationHolds(){
        try (Transaction tx = genericSchemaSession.readTransaction()) {
            ReasonerQueryFactory reasonerQueryFactory = ((TestTransactionProvider.TestTransaction) tx).reasonerQueryFactory();
            Iterator<Pair<Pattern, Pattern>> pairIterator = generateTestPairs(false).iterator();

            while(pairIterator.hasNext()){
                Pair<Pattern, Pattern> pair = pairIterator.next();

                ReasonerQueryImpl pQuery = reasonerQueryFactory.create(conjunction(pair.first()));
                ReasonerQueryImpl cQuery = reasonerQueryFactory.create(conjunction(pair.second()));

                if (pQuery.isAtomic() && cQuery.isAtomic()) {
                    ReasonerAtomicQuery parent = (ReasonerAtomicQuery) pQuery;
                    ReasonerAtomicQuery child = (ReasonerAtomicQuery) cQuery;

<<<<<<< HEAD
                    QueryTestUtil.unification(parent, child,true, UnifierType.RULE);
                    QueryTestUtil.unification(parent, child,true, UnifierType.SUBSUMPTIVE);
                    QueryTestUtil.unification(parent, child,true, UnifierType.STRUCTURAL_SUBSUMPTIVE);
                }
            }
        }
    }

    @Test
    public void whenFuzzyingVariablesWithBindingsPreserved_AlphaEquivalenceIsNotAffected(){
        try (Transaction tx = genericSchemaSession.readTransaction()) {
            TestTransactionProvider.TestTransaction testTx = (TestTransactionProvider.TestTransaction) tx;
            ReasonerQueryFactory reasonerQueryFactory = testTx.reasonerQueryFactory();
            TransactionContext txCtx = new TransactionContext(tx);
            Set<Pattern> patterns = relationPatternTree.keySet();
            Operator fuzzer = Operators.fuzzVariables();
            for(Pattern pattern : patterns){
                List<Pattern> fuzzedPatterns = Stream.concat(Stream.of(pattern), fuzzer.apply(pattern, txCtx))
                        .flatMap(p -> Stream.concat(Stream.of(p), fuzzer.apply(p, txCtx)))
                        .collect(Collectors.toList());
                int N = fuzzedPatterns.size();
                for (int i = 0 ; i < N ;i++) {
                    Pattern p = fuzzedPatterns.get(i);
                    fuzzedPatterns.subList(i, N).forEach(p2 -> {
                        ReasonerQueryImpl pQuery = reasonerQueryFactory.create(conjunction(p));
                        ReasonerQueryImpl cQuery = reasonerQueryFactory.create(conjunction(p2));

                        if (pQuery.isAtomic() && cQuery.isAtomic()) {
                            ReasonerAtomicQuery queryA = (ReasonerAtomicQuery) pQuery;
                            ReasonerAtomicQuery queryB = (ReasonerAtomicQuery) cQuery;
                            QueryTestUtil.unification(queryA, queryB,true, UnifierType.EXACT);
                        }
                    });
=======
                    if(parent.getMultiUnifier(child, UnifierType.RULE).equals(MultiUnifierImpl.nonExistent())){
                        System.out.println("Rule unifier failure comparing : " + parent + " ?=< " + child);
                        pass = false;
                        failures++;
                    }
                    if(parent.getMultiUnifier(child, UnifierType.SUBSUMPTIVE).equals(MultiUnifierImpl.nonExistent())){
                        System.out.println("Subsumptive unifier failure comparing : " + parent + " ?=< " + child);
                        pass = false;
                        failures++;
                    }
                    if(parent.getMultiUnifier(child, UnifierType.STRUCTURAL_SUBSUMPTIVE).equals(MultiUnifierImpl.nonExistent())){
                        System.out.println("Structural-subsumptive unifier failure comparing : " + parent + " ?=< " + child);
                        pass = false;
                        failures++;
                    }
>>>>>>> 60901cd4
                }
            }
        }
    }

    @Test
    public void whenFuzzyingVariablesWithBindingsPreserved_AlphaEquivalenceIsNotAffected(){
        try (Transaction tx = genericSchemaSession.readTransaction()) {
            ReasonerQueryFactory reasonerQueryFactory = ((TestTransactionProvider.TestTransaction) tx).reasonerQueryFactory();
            TransactionContext txCtx = new TransactionContext(tx);
            Set<Pattern> patterns = relationPatternTree.keySet();
            Operator fuzzer = Operators.fuzzVariables();
            for(Pattern pattern : patterns){
                List<Pattern> fuzzedPatterns = Stream.concat(Stream.of(pattern), fuzzer.apply(pattern, txCtx))
                        .flatMap(p -> Stream.concat(Stream.of(p), fuzzer.apply(p, txCtx)))
                        .collect(Collectors.toList());
                int N = fuzzedPatterns.size();
                for (int i = 0 ; i < N ;i++) {
                    Pattern p = fuzzedPatterns.get(i);
                    fuzzedPatterns.subList(i, N).forEach(p2 -> {
                        ReasonerQueryImpl pQuery = reasonerQueryFactory.create(conjunction(p));
                        ReasonerQueryImpl cQuery = reasonerQueryFactory.create(conjunction(p2));

                        if (pQuery.isAtomic() && cQuery.isAtomic()) {
                            ReasonerAtomicQuery queryA = (ReasonerAtomicQuery) pQuery;
                            ReasonerAtomicQuery queryB = (ReasonerAtomicQuery) cQuery;
                            queryEquivalence(queryA, queryB, true, ReasonerQueryEquivalence.AlphaEquivalence);
                        }
                    });
                }
            }
        }
    }

    private void queryEquivalence(ReasonerAtomicQuery a, ReasonerAtomicQuery b, boolean queryExpectation, ReasonerQueryEquivalence equiv){
        singleQueryEquivalence(a, a, true, equiv);
        singleQueryEquivalence(b, b, true, equiv);
        singleQueryEquivalence(a, b, queryExpectation, equiv);
        singleQueryEquivalence(b, a, queryExpectation, equiv);
    }

    private void singleQueryEquivalence(ReasonerAtomicQuery a, ReasonerAtomicQuery b, boolean queryExpectation, ReasonerQueryEquivalence equiv){
        assertEquals(equiv.name() + " - Query:\n" + a + "\n=?\n" + b, queryExpectation, equiv.equivalent(a, b));

        //check hash additionally if need to be equal
        if (queryExpectation) {
            assertTrue(equiv.name() + ":\n" + a + "\nhash=?\n" + b, equiv.hash(a) == equiv.hash(b));
        }
    }

    private Conjunction<Statement> conjunction(Pattern pattern) {
        return Graql.and(pattern.statements());
    }
}<|MERGE_RESOLUTION|>--- conflicted
+++ resolved
@@ -49,11 +49,6 @@
 import static grakn.core.util.GraqlTestUtil.loadFromFileAndCommit;
 import static graql.lang.Graql.and;
 import static graql.lang.Graql.var;
-<<<<<<< HEAD
-=======
-import static org.junit.Assert.assertEquals;
-import static org.junit.Assert.assertTrue;
->>>>>>> 60901cd4
 
 /**
  * Using our subsumption Operators, starting with a specific pattern, we generate large number of query pattern pairs
@@ -104,15 +99,12 @@
         genericSchemaSession.close();
     }
 
-<<<<<<< HEAD
-=======
     /**
      * Generates a tree of patterns where such that each child is a generalisation of its parent pattern.
      * @param basePattern starting specific pattern
      * @param ctx schema(type) context
      * @return map containing parent->{children} mappings
      */
->>>>>>> 60901cd4
     private static HashMultimap<Pattern, Pattern> generatePatternTree(Pattern basePattern, TransactionContext ctx){
         HashMultimap<Pattern, Pattern> patternTree = HashMultimap.create();
 
@@ -129,14 +121,11 @@
         return patternTree;
     }
 
-<<<<<<< HEAD
-=======
     /**
      * Generates pattern pairs to test from the pregenerated pattern tree.
      * @param exhaustive whether to compute full transitive closure of the parent-child relation.
      * @return stream of test case pattern pairs
      */
->>>>>>> 60901cd4
     private static Stream<Pair<Pattern, Pattern>> generateTestPairs(boolean exhaustive){
         //non-exhaustive option returns only the direct parent-child pairs
         //instead of full transitive closure of the parent-child relation
@@ -164,7 +153,6 @@
                     ReasonerAtomicQuery parent = (ReasonerAtomicQuery) pQuery;
                     ReasonerAtomicQuery child = (ReasonerAtomicQuery) cQuery;
 
-<<<<<<< HEAD
                     QueryTestUtil.unification(parent, child,true, UnifierType.RULE);
                     QueryTestUtil.unification(parent, child,true, UnifierType.SUBSUMPTIVE);
                     QueryTestUtil.unification(parent, child,true, UnifierType.STRUCTURAL_SUBSUMPTIVE);
@@ -198,70 +186,8 @@
                             QueryTestUtil.unification(queryA, queryB,true, UnifierType.EXACT);
                         }
                     });
-=======
-                    if(parent.getMultiUnifier(child, UnifierType.RULE).equals(MultiUnifierImpl.nonExistent())){
-                        System.out.println("Rule unifier failure comparing : " + parent + " ?=< " + child);
-                        pass = false;
-                        failures++;
-                    }
-                    if(parent.getMultiUnifier(child, UnifierType.SUBSUMPTIVE).equals(MultiUnifierImpl.nonExistent())){
-                        System.out.println("Subsumptive unifier failure comparing : " + parent + " ?=< " + child);
-                        pass = false;
-                        failures++;
-                    }
-                    if(parent.getMultiUnifier(child, UnifierType.STRUCTURAL_SUBSUMPTIVE).equals(MultiUnifierImpl.nonExistent())){
-                        System.out.println("Structural-subsumptive unifier failure comparing : " + parent + " ?=< " + child);
-                        pass = false;
-                        failures++;
-                    }
->>>>>>> 60901cd4
                 }
             }
-        }
-    }
-
-    @Test
-    public void whenFuzzyingVariablesWithBindingsPreserved_AlphaEquivalenceIsNotAffected(){
-        try (Transaction tx = genericSchemaSession.readTransaction()) {
-            ReasonerQueryFactory reasonerQueryFactory = ((TestTransactionProvider.TestTransaction) tx).reasonerQueryFactory();
-            TransactionContext txCtx = new TransactionContext(tx);
-            Set<Pattern> patterns = relationPatternTree.keySet();
-            Operator fuzzer = Operators.fuzzVariables();
-            for(Pattern pattern : patterns){
-                List<Pattern> fuzzedPatterns = Stream.concat(Stream.of(pattern), fuzzer.apply(pattern, txCtx))
-                        .flatMap(p -> Stream.concat(Stream.of(p), fuzzer.apply(p, txCtx)))
-                        .collect(Collectors.toList());
-                int N = fuzzedPatterns.size();
-                for (int i = 0 ; i < N ;i++) {
-                    Pattern p = fuzzedPatterns.get(i);
-                    fuzzedPatterns.subList(i, N).forEach(p2 -> {
-                        ReasonerQueryImpl pQuery = reasonerQueryFactory.create(conjunction(p));
-                        ReasonerQueryImpl cQuery = reasonerQueryFactory.create(conjunction(p2));
-
-                        if (pQuery.isAtomic() && cQuery.isAtomic()) {
-                            ReasonerAtomicQuery queryA = (ReasonerAtomicQuery) pQuery;
-                            ReasonerAtomicQuery queryB = (ReasonerAtomicQuery) cQuery;
-                            queryEquivalence(queryA, queryB, true, ReasonerQueryEquivalence.AlphaEquivalence);
-                        }
-                    });
-                }
-            }
-        }
-    }
-
-    private void queryEquivalence(ReasonerAtomicQuery a, ReasonerAtomicQuery b, boolean queryExpectation, ReasonerQueryEquivalence equiv){
-        singleQueryEquivalence(a, a, true, equiv);
-        singleQueryEquivalence(b, b, true, equiv);
-        singleQueryEquivalence(a, b, queryExpectation, equiv);
-        singleQueryEquivalence(b, a, queryExpectation, equiv);
-    }
-
-    private void singleQueryEquivalence(ReasonerAtomicQuery a, ReasonerAtomicQuery b, boolean queryExpectation, ReasonerQueryEquivalence equiv){
-        assertEquals(equiv.name() + " - Query:\n" + a + "\n=?\n" + b, queryExpectation, equiv.equivalent(a, b));
-
-        //check hash additionally if need to be equal
-        if (queryExpectation) {
-            assertTrue(equiv.name() + ":\n" + a + "\nhash=?\n" + b, equiv.hash(a) == equiv.hash(b));
         }
     }
 
