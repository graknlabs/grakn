--- conflicted
+++ resolved
@@ -35,10 +35,7 @@
 import grakn.core.server.Transaction;
 import grakn.core.server.exception.InvalidKBException;
 import grakn.core.server.session.SessionImpl;
-<<<<<<< HEAD
-=======
 import grakn.core.server.session.TransactionOLTP;
->>>>>>> c62fc71c
 import java.util.ArrayList;
 import java.util.Collections;
 import java.util.List;
@@ -204,7 +201,7 @@
     }
 
     @Test
-    public void whenAddingRuleWithIllegalAtomicInHead_ResourceWithBoundVariablePredicate_DoNotThrow(){
+    public void whenAddingRuleWithLegalAtomicInHead_ResourceWithBoundVariablePredicate_DoNotThrow(){
         validateLegalHead(
                 Graql.parsePattern("$x has res1 $r;"),
                 Graql.parsePattern("$x has res2 $r;")
@@ -493,22 +490,6 @@
     }
 
     @Test
-<<<<<<< HEAD
-    public void whenAddingARuleWithMultipleNegationBlocks_Throw() throws InvalidKBException{
-        try(Transaction tx = session.transaction(Transaction.Type.WRITE)) {
-            Pattern when = Graql.parsePattern(
-                    "{" +
-                            "$x isa thing;" +
-                            "not {$x isa relation;};" +
-                            "not {$y isa attribute;};" +
-                            "};");
-            Pattern then = Graql.parsePattern("$x isa someEntity;");
-
-            initTx(tx);
-            Rule rule = tx.putRule(UUID.randomUUID().toString(), when, then);
-            expectedException.expect(InvalidKBException.class);
-            expectedException.expectMessage(ErrorMessage.VALIDATION_RULE_MULTIPLE_NEGATION_BLOCKS.getMessage(rule.label()));
-=======
     public void whenAddingAddingStratifiableRules_correctStratificationIsProduced(){
         List<Rule> expected1;
         List<Rule> expected2;
@@ -545,16 +526,29 @@
                     .map(InferenceRule::getRule).collect(Collectors.toList());
             assertTrue(rules.equals(expected1) || rules.equals(expected2));
             expected1.forEach(Concept::delete);
->>>>>>> c62fc71c
-            tx.commit();
-        }
-    }
-
-<<<<<<< HEAD
-=======
-    //TODO
-    @Ignore
->>>>>>> c62fc71c
+            tx.commit();
+        }
+    }
+
+    @Test
+    public void whenAddingARuleWithMultipleNegationBlocks_Throw() throws InvalidKBException {
+        try (Transaction tx = session.transaction(Transaction.Type.WRITE)) {
+            Pattern when = Graql.parsePattern(
+                    "{" +
+                            "$x isa thing;" +
+                            "not {$x isa relation;};" +
+                            "not {$y isa attribute;};" +
+                            "};");
+            Pattern then = Graql.parsePattern("$x isa someEntity;");
+
+            initTx(tx);
+            Rule rule = tx.putRule(UUID.randomUUID().toString(), when, then);
+            expectedException.expect(InvalidKBException.class);
+            expectedException.expectMessage(ErrorMessage.VALIDATION_RULE_MULTIPLE_NEGATION_BLOCKS.getMessage(rule.label()));
+            tx.commit();
+        }
+    }
+
     @Test
     public void whenAddingARuleWithNestedNegationBlock_Throw() throws InvalidKBException{
         try(Transaction tx = session.transaction(Transaction.Type.WRITE)) {
