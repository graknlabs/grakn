--- conflicted
+++ resolved
@@ -250,16 +250,16 @@
     }
 
     /**
-<<<<<<< HEAD
      * Thrown when trying to build a {@link Concept} using an invalid graph construct
      */
     public static GraphOperationException unknownConcept(String type){
         return new GraphOperationException(UNKNOWN_CONCEPT.getMessage(type));
-=======
+    }
+
+    /**
      * Thrown when changing the {@link Label} of an {@link OntologyConcept} which is owned by another {@link OntologyConcept}
      */
     public static GraphOperationException labelTaken(Label label){
         throw new GraphOperationException(LABEL_TAKEN.getMessage(label));
->>>>>>> 4fd6023b
     }
 }