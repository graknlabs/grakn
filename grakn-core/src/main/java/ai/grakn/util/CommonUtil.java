/*
 * Grakn - A Distributed Semantic Database
 * Copyright (C) 2016  Grakn Labs Limited
 *
 * Grakn is free software: you can redistribute it and/or modify
 * it under the terms of the GNU General Public License as published by
 * the Free Software Foundation, either version 3 of the License, or
 * (at your option) any later version.
 *
 * Grakn is distributed in the hope that it will be useful,
 * but WITHOUT ANY WARRANTY; without even the implied warranty of
 * MERCHANTABILITY or FITNESS FOR A PARTICULAR PURPOSE.  See the
 * GNU General Public License for more details.
 *
 * You should have received a copy of the GNU General Public License
 * along with Grakn. If not, see <http://www.gnu.org/licenses/gpl.txt>.
 *
 */

package ai.grakn.util;

<<<<<<< HEAD
import ai.grakn.GraknGraph;
import com.google.common.collect.Streams;
=======
import com.google.common.collect.ImmutableList;
import com.google.common.collect.ImmutableMultiset;
import com.google.common.collect.ImmutableSet;
>>>>>>> c253ec0b

import javax.annotation.CheckReturnValue;
import javax.annotation.Nullable;
import java.util.Iterator;
import java.util.Optional;
import java.util.function.Function;
import java.util.function.Supplier;
import java.util.stream.Stream;

/**
 * Common utility methods used within Grakn.
 *
 * Some of these methods are Grakn-specific, others add important "missing" methods to Java/Guava classes.
 *
 * @author Felix Chapman
 */
public class CommonUtil {

    private CommonUtil() {}

<<<<<<< HEAD
    public static void withImplicitConceptsVisible(GraknGraph graph, Runnable function) {
        withImplicitConceptsVisible(graph, g -> {
            function.run();
            return null;
        });
    }

    public static <T> T withImplicitConceptsVisible(GraknGraph graph, Supplier<T> function) {
        return withImplicitConceptsVisible(graph, g -> function.get());
    }

    public static <T> T withImplicitConceptsVisible(GraknGraph graph, Function<GraknGraph, T> function) {
        boolean implicitFlag = graph.implicitConceptsVisible();
        graph.showImplicitConcepts(true);
        T result;
        try {
            result = function.apply(graph);
        } finally {
            graph.showImplicitConcepts(implicitFlag);
        }
        return result;
=======
    /**
     * @param optional the optional to change into a stream
     * @param <T> the type in the optional
     * @return a stream of one item if the optional has an element, else an empty stream
     */
    public static <T> Stream<T> optionalToStream(Optional<T> optional) {
        return optional.map(Stream::of).orElseGet(Stream::empty);
>>>>>>> c253ec0b
    }

    @SafeVarargs
    public static <T> Optional<T> optionalOr(Optional<T>... options) {
<<<<<<< HEAD
        return Stream.of(options).flatMap(Streams::stream).findFirst();
=======
        return Stream.of(options).flatMap(CommonUtil::optionalToStream).findFirst();
    }

    /**
     * Helper which lazily checks if a {@link Stream} contains the number specified
     * WARNING: This consumes the stream rendering it unusable afterwards
     *
     * @param stream the {@link Stream} to check the count against
     * @param size the expected number of elements in the stream
     * @return true if the expected size is found
     */
    public static boolean containsOnly(Stream stream, long size){
        long count = 0L;
        Iterator it = stream.iterator();

        while(it.hasNext()){
            it.next();
            if(++count > size) return false;
        }

        return size == count;
    }

    @CheckReturnValue
    public static RuntimeException unreachableStatement(Throwable cause) {
        return unreachableStatement(null, cause);
    }

    @CheckReturnValue
    public static RuntimeException unreachableStatement(String message) {
        return unreachableStatement(message, null);
    }

    @CheckReturnValue
    public static RuntimeException unreachableStatement(@Nullable String message, Throwable cause) {
        return new RuntimeException("Statement expected to be unreachable: " + message, cause);
    }

    public static <T> Collector<T, ?, ImmutableSet<T>> toImmutableSet() {
        return new Collector<T, ImmutableSet.Builder<T>, ImmutableSet<T>>() {
            @Override
            public Supplier<ImmutableSet.Builder<T>> supplier() {
                return ImmutableSet::builder;
            }

            @Override
            public BiConsumer<ImmutableSet.Builder<T>, T> accumulator() {
                return ImmutableSet.Builder::add;
            }

            @Override
            public BinaryOperator<ImmutableSet.Builder<T>> combiner() {
                return (b1, b2) -> b1.addAll(b2.build());
            }

            @Override
            public Function<ImmutableSet.Builder<T>, ImmutableSet<T>> finisher() {
                return ImmutableSet.Builder::build;
            }

            @Override
            public Set<Characteristics> characteristics() {
                return ImmutableSet.of();
            }
        };
    }

    public static <T> Collector<T, ?, ImmutableList<T>> toImmutableList() {
        return new Collector<T, ImmutableList.Builder<T>, ImmutableList<T>>() {
            @Override
            public Supplier<ImmutableList.Builder<T>> supplier() {
                return ImmutableList::builder;
            }

            @Override
            public BiConsumer<ImmutableList.Builder<T>, T> accumulator() {
                return ImmutableList.Builder::add;
            }

            @Override
            public BinaryOperator<ImmutableList.Builder<T>> combiner() {
                return (b1, b2) -> b1.addAll(b2.build());
            }

            @Override
            public Function<ImmutableList.Builder<T>, ImmutableList<T>> finisher() {
                return ImmutableList.Builder::build;
            }

            @Override
            public Set<Characteristics> characteristics() {
                return ImmutableSet.of();
            }
        };
    }

    public static <T> Collector<T, ?, ImmutableMultiset<T>> toImmutableMultiset() {
        return new Collector<T, ImmutableMultiset.Builder<T>, ImmutableMultiset<T>>() {
            @Override
            public Supplier<ImmutableMultiset.Builder<T>> supplier() {
                return ImmutableMultiset::builder;
            }

            @Override
            public BiConsumer<ImmutableMultiset.Builder<T>, T> accumulator() {
                return ImmutableMultiset.Builder::add;
            }

            @Override
            public BinaryOperator<ImmutableMultiset.Builder<T>> combiner() {
                return (b1, b2) -> b1.addAll(b2.build());
            }

            @Override
            public Function<ImmutableMultiset.Builder<T>, ImmutableMultiset<T>> finisher() {
                return ImmutableMultiset.Builder::build;
            }

            @Override
            public Set<Characteristics> characteristics() {
                return ImmutableSet.of();
            }
        };
>>>>>>> c253ec0b
    }
}<|MERGE_RESOLUTION|>--- conflicted
+++ resolved
@@ -19,21 +19,10 @@
 
 package ai.grakn.util;
 
-<<<<<<< HEAD
-import ai.grakn.GraknGraph;
-import com.google.common.collect.Streams;
-=======
-import com.google.common.collect.ImmutableList;
-import com.google.common.collect.ImmutableMultiset;
-import com.google.common.collect.ImmutableSet;
->>>>>>> c253ec0b
-
 import javax.annotation.CheckReturnValue;
 import javax.annotation.Nullable;
 import java.util.Iterator;
 import java.util.Optional;
-import java.util.function.Function;
-import java.util.function.Supplier;
 import java.util.stream.Stream;
 
 /**
@@ -47,29 +36,6 @@
 
     private CommonUtil() {}
 
-<<<<<<< HEAD
-    public static void withImplicitConceptsVisible(GraknGraph graph, Runnable function) {
-        withImplicitConceptsVisible(graph, g -> {
-            function.run();
-            return null;
-        });
-    }
-
-    public static <T> T withImplicitConceptsVisible(GraknGraph graph, Supplier<T> function) {
-        return withImplicitConceptsVisible(graph, g -> function.get());
-    }
-
-    public static <T> T withImplicitConceptsVisible(GraknGraph graph, Function<GraknGraph, T> function) {
-        boolean implicitFlag = graph.implicitConceptsVisible();
-        graph.showImplicitConcepts(true);
-        T result;
-        try {
-            result = function.apply(graph);
-        } finally {
-            graph.showImplicitConcepts(implicitFlag);
-        }
-        return result;
-=======
     /**
      * @param optional the optional to change into a stream
      * @param <T> the type in the optional
@@ -77,14 +43,10 @@
      */
     public static <T> Stream<T> optionalToStream(Optional<T> optional) {
         return optional.map(Stream::of).orElseGet(Stream::empty);
->>>>>>> c253ec0b
     }
 
     @SafeVarargs
     public static <T> Optional<T> optionalOr(Optional<T>... options) {
-<<<<<<< HEAD
-        return Stream.of(options).flatMap(Streams::stream).findFirst();
-=======
         return Stream.of(options).flatMap(CommonUtil::optionalToStream).findFirst();
     }
 
@@ -122,92 +84,4 @@
     public static RuntimeException unreachableStatement(@Nullable String message, Throwable cause) {
         return new RuntimeException("Statement expected to be unreachable: " + message, cause);
     }
-
-    public static <T> Collector<T, ?, ImmutableSet<T>> toImmutableSet() {
-        return new Collector<T, ImmutableSet.Builder<T>, ImmutableSet<T>>() {
-            @Override
-            public Supplier<ImmutableSet.Builder<T>> supplier() {
-                return ImmutableSet::builder;
-            }
-
-            @Override
-            public BiConsumer<ImmutableSet.Builder<T>, T> accumulator() {
-                return ImmutableSet.Builder::add;
-            }
-
-            @Override
-            public BinaryOperator<ImmutableSet.Builder<T>> combiner() {
-                return (b1, b2) -> b1.addAll(b2.build());
-            }
-
-            @Override
-            public Function<ImmutableSet.Builder<T>, ImmutableSet<T>> finisher() {
-                return ImmutableSet.Builder::build;
-            }
-
-            @Override
-            public Set<Characteristics> characteristics() {
-                return ImmutableSet.of();
-            }
-        };
-    }
-
-    public static <T> Collector<T, ?, ImmutableList<T>> toImmutableList() {
-        return new Collector<T, ImmutableList.Builder<T>, ImmutableList<T>>() {
-            @Override
-            public Supplier<ImmutableList.Builder<T>> supplier() {
-                return ImmutableList::builder;
-            }
-
-            @Override
-            public BiConsumer<ImmutableList.Builder<T>, T> accumulator() {
-                return ImmutableList.Builder::add;
-            }
-
-            @Override
-            public BinaryOperator<ImmutableList.Builder<T>> combiner() {
-                return (b1, b2) -> b1.addAll(b2.build());
-            }
-
-            @Override
-            public Function<ImmutableList.Builder<T>, ImmutableList<T>> finisher() {
-                return ImmutableList.Builder::build;
-            }
-
-            @Override
-            public Set<Characteristics> characteristics() {
-                return ImmutableSet.of();
-            }
-        };
-    }
-
-    public static <T> Collector<T, ?, ImmutableMultiset<T>> toImmutableMultiset() {
-        return new Collector<T, ImmutableMultiset.Builder<T>, ImmutableMultiset<T>>() {
-            @Override
-            public Supplier<ImmutableMultiset.Builder<T>> supplier() {
-                return ImmutableMultiset::builder;
-            }
-
-            @Override
-            public BiConsumer<ImmutableMultiset.Builder<T>, T> accumulator() {
-                return ImmutableMultiset.Builder::add;
-            }
-
-            @Override
-            public BinaryOperator<ImmutableMultiset.Builder<T>> combiner() {
-                return (b1, b2) -> b1.addAll(b2.build());
-            }
-
-            @Override
-            public Function<ImmutableMultiset.Builder<T>, ImmutableMultiset<T>> finisher() {
-                return ImmutableMultiset.Builder::build;
-            }
-
-            @Override
-            public Set<Characteristics> characteristics() {
-                return ImmutableSet.of();
-            }
-        };
->>>>>>> c253ec0b
-    }
 }