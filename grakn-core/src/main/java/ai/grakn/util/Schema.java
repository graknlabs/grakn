--- conflicted
+++ resolved
@@ -208,29 +208,17 @@
         HAS_VALUE("has-%s-value"),
 
         /**
-<<<<<<< HEAD
-         * The name of the generic key relationship, used for attaching resources to instances with the 'has' syntax and additionally constraining them to be unique
-=======
-         * The label of the generic has-key relationship, used for attaching resources to instances with the 'has' syntax and additionally constraining them to be unique
->>>>>>> 5ae0249a
+         * The label of the generic key relationship, used for attaching resources to instances with the 'has' syntax and additionally constraining them to be unique
          */
         KEY("key-%s"),
 
         /**
-<<<<<<< HEAD
-         * The name of a role in key, played by the owner of the key
-=======
-         * The label of a role in has-key, played by the owner of the key
->>>>>>> 5ae0249a
+         * The label of a role in key, played by the owner of the key
          */
         KEY_OWNER("key-%s-owner"),
 
         /**
-<<<<<<< HEAD
-         * The name of a role in key, played by the resource
-=======
-         * The label of a role in has-key, played by the resource
->>>>>>> 5ae0249a
+         * The label of a role in key, played by the resource
          */
         KEY_VALUE("key-%s-value");
 
