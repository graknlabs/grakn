/*
 * Grakn - A Distributed Semantic Database
 * Copyright (C) 2016  Grakn Labs Limited
 *
 * Grakn is free software: you can redistribute it and/or modify
 * it under the terms of the GNU General Public License as published by
 * the Free Software Foundation, either version 3 of the License, or
 * (at your option) any later version.
 *
 * Grakn is distributed in the hope that it will be useful,
 * but WITHOUT ANY WARRANTY; without even the implied warranty of
 * MERCHANTABILITY or FITNESS FOR A PARTICULAR PURPOSE.  See the
 * GNU General Public License for more details.
 *
 * You should have received a copy of the GNU General Public License
 * along with Grakn. If not, see <http://www.gnu.org/licenses/gpl.txt>.
 */

package ai.grakn.util;

import ai.grakn.concept.Attribute;
import ai.grakn.concept.AttributeType;
import ai.grakn.concept.Entity;
import ai.grakn.concept.EntityType;
import ai.grakn.concept.Label;
import ai.grakn.concept.LabelId;
<<<<<<< HEAD
import ai.grakn.concept.OntologyConcept;
import ai.grakn.concept.Relation;
import ai.grakn.concept.RelationType;
=======
import ai.grakn.concept.Relationship;
import ai.grakn.concept.SchemaConcept;
import ai.grakn.concept.RelationshipType;
import ai.grakn.concept.Resource;
import ai.grakn.concept.ResourceType;
>>>>>>> 45605392
import ai.grakn.concept.Role;
import ai.grakn.concept.Rule;
import ai.grakn.concept.RuleType;
import ai.grakn.concept.Type;
import org.apache.tinkerpop.gremlin.structure.Vertex;

import javax.annotation.CheckReturnValue;

import static ai.grakn.util.ErrorMessage.INVALID_IMPLICIT_TYPE;

/**
 * A type enum which restricts the types of links/concepts which can be created
 *
 * @author Filipe Teixeira
 */
public final class Schema {
    public final static String PREFIX_VERTEX = "V";
    public final static String PREFIX_EDGE = "E";

    private Schema() {
        throw new UnsupportedOperationException();
    }

    /**
     * The different types of edges between vertices
     */
    public enum EdgeLabel {
        ISA("isa"),
        SUB("sub"),
        RELATES("relates"),
        PLAYS("plays"),
        HAS_SCOPE("has-scope"),
        HYPOTHESIS("hypothesis"),
        CONCLUSION("conclusion"),
        SHORTCUT("shortcut"),
        RESOURCE("resource"),
        SHARD("shard");

        private final String label;

        EdgeLabel(String l) {
            label = l;
        }

        @CheckReturnValue
        public String getLabel() {
            return label;
        }
    }

    /**
     * The concepts which represent our internal schema
     */
    public enum MetaSchema {
        THING("thing", 1),
        ENTITY("entity", 2),
        ROLE("role", 3),
<<<<<<< HEAD
        ATTRIBUTE("attribute", 4),
        RELATION("relation", 5),
=======
        RESOURCE("resource", 4),
        RELATIONSHIP("relationship", 5),
>>>>>>> 45605392
        RULE("rule", 6),
        INFERENCE_RULE("inference-rule", 7),
        CONSTRAINT_RULE("constraint-rule", 8);


        private final Label label;
        private final LabelId id;

        MetaSchema(String s, int i) {
            label = Label.of(s);
            id = LabelId.of(i);
        }

        @CheckReturnValue
        public Label getLabel() {
            return label;
        }

        @CheckReturnValue
        public LabelId getId(){
            return id;
        }

        @CheckReturnValue
        public static boolean isMetaLabel(Label label) {
            for (MetaSchema metaSchema : MetaSchema.values()) {
                if (metaSchema.getLabel().equals(label)) return true;
            }
            return false;
        }
    }

    /**
     * Base Types reflecting the possible objects in the concept
     */
    public enum BaseType {
        //Schema Concepts
        SCHEMA_CONCEPT(SchemaConcept.class),
        TYPE(Type.class),
        ROLE(Role.class),
<<<<<<< HEAD
        RELATION_TYPE(RelationType.class),
        ATTRIBUTE_TYPE(AttributeType.class),
=======
        RELATIONSHIP_TYPE(RelationshipType.class),
        RESOURCE_TYPE(ResourceType.class),
>>>>>>> 45605392
        ENTITY_TYPE(EntityType.class),
        RULE_TYPE(RuleType.class),

        //Instances
        RELATIONSHIP(Relationship.class),
        ENTITY(Entity.class),
        ATTRIBUTE(Attribute.class),
        RULE(Rule.class),

        //Internal
        SHARD(Vertex.class);

        private final Class classType;

        BaseType(Class classType){
            this.classType = classType;
        }

        @CheckReturnValue
        public Class getClassType(){
            return classType;
        }
    }

    /**
     * An enum which defines the non-unique mutable properties of the concept.
     */
    public enum VertexProperty {
        //Unique Properties
        SCHEMA_LABEL(String.class), INDEX(String.class), ID(String.class), LABEL_ID(Integer.class),

        //Other Properties
        THING_TYPE_LABEL_ID(Integer.class), IS_ABSTRACT(Boolean.class), IS_IMPLICIT(Boolean.class),
        REGEX(String.class), DATA_TYPE(String.class), SHARD_COUNT(Long.class), CURRENT_LABEL_ID(Integer.class),
        RULE_WHEN(String.class), RULE_THEN(String.class), CURRENT_SHARD(String.class),

        //Supported Data Types
        VALUE_STRING(String.class), VALUE_LONG(Long.class),
        VALUE_DOUBLE(Double.class), VALUE_BOOLEAN(Boolean.class),
        VALUE_INTEGER(Integer.class), VALUE_FLOAT(Float.class),
        VALUE_DATE(Long.class);

        private final Class dataType;

        VertexProperty(Class dataType) {
            this.dataType = dataType;
        }

        @CheckReturnValue
        public Class getDataType() {
            return dataType;
        }
    }

    /**
     * A property enum defining the possible labels that can go on the edge label.
     */
    public enum EdgeProperty {
        RELATIONSHIP_ROLE_OWNER_LABEL_ID(Integer.class),
        RELATIONSHIP_ROLE_VALUE_LABEL_ID(Integer.class),
        ROLE_LABEL_ID(Integer.class),
        RELATIONSHIP_TYPE_LABEL_ID(Integer.class),
        REQUIRED(Boolean.class);

        private final Class dataType;

        EdgeProperty(Class dataType) {
            this.dataType = dataType;
        }

        @CheckReturnValue
        public Class getDataType() {
            return dataType;
        }
    }

    /**
     * This stores the schema which is required when implicitly creating roles for the has-{@link Attribute} methods
     */
    public enum ImplicitType {
        /**
         * The label of the generic has-{@link Attribute} relationship, used for attaching {@link Attribute}s to instances with the 'has' syntax
         */
        HAS("has-%s"),

        /**
         * The label of a role in has-{@link Attribute}, played by the owner of the {@link Attribute}
         */
        HAS_OWNER("has-%s-owner"),

        /**
         * The label of a role in has-{@link Attribute}, played by the {@link Attribute}
         */
        HAS_VALUE("has-%s-value"),

        /**
         * The label of the generic key relationship, used for attaching {@link Attribute}s to instances with the 'has' syntax and additionally constraining them to be unique
         */
        KEY("key-%s"),

        /**
         * The label of a role in key, played by the owner of the key
         */
        KEY_OWNER("key-%s-owner"),

        /**
         * The label of a role in key, played by the {@link Attribute}
         */
        KEY_VALUE("key-%s-value");

        private final String label;

        ImplicitType(String label) {
            this.label = label;
        }

        @CheckReturnValue
        public Label getLabel(Label attributeType) {
            return attributeType.map(attribute -> String.format(label, attribute));
        }

        @CheckReturnValue
        public Label getLabel(String attributeType) {
            return Label.of(String.format(label, attributeType));
        }

        /**
         * Helper method which converts the implicit type label back into the original label from which is was built.
         *
         * @param implicitType the implicit type label
         * @return The original label which was used to build this type
         */
        @CheckReturnValue
        public static Label explicitLabel(Label implicitType){
            if(!implicitType.getValue().startsWith("key") && implicitType.getValue().startsWith("has")){
                throw new IllegalArgumentException(INVALID_IMPLICIT_TYPE.getMessage(implicitType));
            }

            int endIndex = implicitType.getValue().length();
            if(implicitType.getValue().endsWith("-value") || implicitType.getValue().endsWith("-owner")) {
                endIndex = implicitType.getValue().lastIndexOf("-");
            }

            return Label.of(implicitType.getValue().substring(4, endIndex));
        }
    }

    /**
     * An enum representing analytics schema elements
     */
    public enum Analytics {

        DEGREE("degree"),
        CLUSTER("cluster");

        private final String label;

        Analytics(String label) {
            this.label = label;
        }

        @CheckReturnValue
        public Label getLabel() {
            return Label.of(label);
        }
    }

    /**
     *
     * @param label The {@link AttributeType} label
     * @param value The value of the {@link Attribute}
     * @return A unique id for the {@link Attribute}
     */
    @CheckReturnValue
    public static String generateAttributeIndex(Label label, String value){
        return Schema.BaseType.ATTRIBUTE.name() + "-" + label + "-" + value;
    }
}<|MERGE_RESOLUTION|>--- conflicted
+++ resolved
@@ -24,17 +24,9 @@
 import ai.grakn.concept.EntityType;
 import ai.grakn.concept.Label;
 import ai.grakn.concept.LabelId;
-<<<<<<< HEAD
-import ai.grakn.concept.OntologyConcept;
-import ai.grakn.concept.Relation;
-import ai.grakn.concept.RelationType;
-=======
 import ai.grakn.concept.Relationship;
 import ai.grakn.concept.SchemaConcept;
 import ai.grakn.concept.RelationshipType;
-import ai.grakn.concept.Resource;
-import ai.grakn.concept.ResourceType;
->>>>>>> 45605392
 import ai.grakn.concept.Role;
 import ai.grakn.concept.Rule;
 import ai.grakn.concept.RuleType;
@@ -92,13 +84,8 @@
         THING("thing", 1),
         ENTITY("entity", 2),
         ROLE("role", 3),
-<<<<<<< HEAD
         ATTRIBUTE("attribute", 4),
-        RELATION("relation", 5),
-=======
-        RESOURCE("resource", 4),
         RELATIONSHIP("relationship", 5),
->>>>>>> 45605392
         RULE("rule", 6),
         INFERENCE_RULE("inference-rule", 7),
         CONSTRAINT_RULE("constraint-rule", 8);
@@ -139,13 +126,8 @@
         SCHEMA_CONCEPT(SchemaConcept.class),
         TYPE(Type.class),
         ROLE(Role.class),
-<<<<<<< HEAD
-        RELATION_TYPE(RelationType.class),
+        RELATIONSHIP_TYPE(RelationshipType.class),
         ATTRIBUTE_TYPE(AttributeType.class),
-=======
-        RELATIONSHIP_TYPE(RelationshipType.class),
-        RESOURCE_TYPE(ResourceType.class),
->>>>>>> 45605392
         ENTITY_TYPE(EntityType.class),
         RULE_TYPE(RuleType.class),
 
