--- conflicted
+++ resolved
@@ -100,11 +100,9 @@
 
     VALIDATION_RULE_ILLEGAL_ATOMIC_IN_HEAD("Atomic [%s] is not allowed to form a rule head of rule [%s]\n"),
 
-<<<<<<< HEAD
-=======
+
     VALIDATION_RULE_ILLEGAL_HEAD_ATOM_WITH_UNBOUND_VARIABLE("Atom [%s] is not allowed to form a rule head of rule [%s] as it contains an unbound variable\n"),
 
->>>>>>> 0292bee3
     VALIDATION_RULE_ILLEGAL_HEAD_ATOM_WITH_AMBIGUOUS_SCHEMA_CONCEPT("Atom [%s] is not allowed to form a rule head of rule [%s] as it has an ambiguous schema concept\n"),
 
     VALIDATION_RULE_ILLEGAL_HEAD_ATOM_WITH_IMPLICIT_SCHEMA_CONCEPT("Atom [%s] is not allowed to form a rule head of rule [%s] as it has an implicit schema concept\n"),
@@ -115,11 +113,6 @@
 
     VALIDATION_RULE_ILLEGAL_HEAD_RESOURCE_WITH_AMBIGUOUS_PREDICATES("Attribute [%s] is not allowed to form a rule head of rule [%s] as it has ambiguous value predicates\n"),
 
-<<<<<<< HEAD
-    VALIDATION_RULE_ILLEGAL_HEAD_RESOURCE_WITH_UNBOUND_PREDICATE("Attribute [%s] is not allowed to form a rule head of rule [%s] as it contains an unbound variable value predicate\n"),
-
-=======
->>>>>>> 0292bee3
     VALIDATION_RULE_ILLEGAL_HEAD_RESOURCE_WITH_NONSPECIFIC_PREDICATE("Attribute [%s] is not allowed to form a rule head of rule [%s] as it has a non-specific value predicate\n"),
 
 
