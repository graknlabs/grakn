/*
 * Grakn - A Distributed Semantic Database
 * Copyright (C) 2016  Grakn Labs Limited
 *
 * Grakn is free software: you can redistribute it and/or modify
 * it under the terms of the GNU General Public License as published by
 * the Free Software Foundation, either version 3 of the License, or
 * (at your option) any later version.
 *
 * Grakn is distributed in the hope that it will be useful,
 * but WITHOUT ANY WARRANTY; without even the implied warranty of
 * MERCHANTABILITY or FITNESS FOR A PARTICULAR PURPOSE.  See the
 * GNU General Public License for more details.
 *
 * You should have received a copy of the GNU General Public License
 * along with Grakn. If not, see <http://www.gnu.org/licenses/gpl.txt>.
 */

package ai.grakn.util;

/**
 * Enum containing error messages.
 *
 * Each error message contains a single format string, with a method {@link ErrorMessage#getMessage(Object...)} that
 * accepts arguments to be passed to the format string.
 *
 * @author Filipe Teixeira
 */
public enum ErrorMessage {
    //--------------------------------------------- Core Errors -----------------------------------------------
    CANNOT_DELETE("Type [%s] cannot be deleted as it still has incoming edges"),
    SUPER_TYPE_LOOP_DETECTED("By setting the super type of concept [%s] to [%s]. You will be creating a loop. This is prohibited"),
    ID_NOT_UNIQUE("Failed to change the Id of Concept [%s] due to another concept already having an id of " +
            "type [%s] with value [%s]"),
    ID_ALREADY_TAKEN("The id [%s] is already taken by concept [%s]"),
    TOO_MANY_CONCEPTS("Too many concepts found for key [%s] and value [%s]"),
    TOO_MANY_CASTINGS("More than one casting found between Role [%s] and Instance [%s]"),
    INVALID_DATATYPE("The value [%s] must be of datatype [%s]"),
    INVALID_RESOURCE_CAST("The value of [%s] cannot be cast to [%s]"),
    INVALID_OBJECT_TYPE("The concept [%s] is not of type [%s]"),
    REGEX_INSTANCE_FAILURE("The regex [%s] cannot be applied because instance [%s] with value [%s] of the " +
            "Resource Type [%s] does not conform to the regular expression"),
    REGEX_NOT_STRING("The Resource Type [%s] is not of type String so it cannot support regular expressions"),
    ROLE_IS_NULL("The provided role cannot be null with roleplayer [%s]"),
    CLOSED_CLEAR("This graph has been closed due to clearing it"),
    TRANSACTIONS_NOT_SUPPORTED("The graph backend [%s] does not actually support transactions. The transaction was not %s. The graph was actually effected directly"),
    IMMUTABLE_VALUE("The value [%s] of concept [%s] cannot be changed to [%s] due to the property [%s] being immutable"),
    NULL_VALUE("The value of [%s] cannot be set to [null]"),
    META_TYPE_IMMUTABLE("The meta type [%s] is immutable"),
    SCHEMA_LOCKED("Schema cannot be modified when using a batch loading graph"),
    HAS_INVALID("The type [%s] is not allowed to have a %s of type [%s]"),
    INVALID_SYSTEM_KEYSPACE("The system keyspace appears to be corrupted: [%s]."),
    ROLE_TYPE_ERROR("The role type [%s] cannot play itself"),
    BACKEND_EXCEPTION("Unknown Backend Exception."),
    GRAPH_CLOSED("The Graph for keyspace [%s] is closed"),
    GRAPH_CLOSED_ON_ACTION("The transaction was %s and closed graph [%s]. Use the session to get a new transaction for the graph."),
    TRANSACTIONS_OPEN("Closed session on graph [%s] with [%s] open transactions"),
    LOCKING_EXCEPTION("Internal locking exception. Please clear the transaction and try again."),
    CANNOT_BE_KEY_AND_RESOURCE("The Type [%s] cannot have the Resource Type [%s] as a key and as a resource"),
    TRANSACTION_ALREADY_OPEN("A transaction is already open on this thread for graph [%s]"),
    TRANSACTION_READ_ONLY("This transaction on graph [%s] is read only"),

    //--------------------------------------------- Validation Errors
    VALIDATION("A structural validation error has occurred. Please correct the [`%s`] errors found. \n"),
    VALIDATION_RELATION_MORE_CASTING_THAN_ROLES("The relation [%s] has [%s] role players but its type [%s] " +
            "only allows [%s] roles \n"),
    VALIDATION_RELATION_CASTING_LOOP_FAIL("The relation [%s] has a role player playing the role [%s] " +
            "which it's type [%s] is not connecting to via a relates connection \n"),

    VALIDATION_CASTING("The type [%s] of role player [%s] is not allowed to play RoleType [%s] \n"),
    VALIDATION_IS_ABSTRACT("The abstract Type [%s] should not have any instances \n"),
    VALIDATION_ROLE_TYPE_MISSING_RELATION_TYPE("RoleType [%s] does not have a relates connection to any Relation Type. \n"),
    VALIDATION_RELATION_TYPE("Relation Type [%s] does not have one or more roles \n"),
    VALIDATION_INSTANCE("Instance [%s] of type [%s] does not play the required role [%s] \n"),

    VALIDATION_RELATION_TYPES_ROLES_SCHEMA("The Role Type [%s] which is connected to Relation Type [%s] " +
            "does not have a %s Role Type which is connected to the %s Relation Type [%s] \n"),

    VALIDATION_RELATION_DUPLICATE("You have created one or more relations with the following roles and role player [%s] \n"),
    VALIDATION_REQUIRED_RELATION("The role player [%s] of type [%s] can only play the role of [%s] once but is currently doing so [%s] times \n"),

    VALIDATION_RULE_MISSING_ELEMENTS("The [%s] of rule [%s] of type [%s] refers to type [%s] which does not exist in the graph \n"),

    //--------------------------------------------- Factory Errors
    INVALID_PATH_TO_CONFIG("Unable to open config file [%s]"),
    INVALID_COMPUTER("The graph computer [%s] is not supported"),
    CONFIG_IGNORED("The config parameter [%s] with value [%s] is ignored for this implementation"),
    CANNOT_PRODUCE_GRAPH("Cannot produce a Grakn graph using the backend [%s]"),

    //--------------------------------------------- Client Errors
    INVALID_ENGINE_RESPONSE("Grakn Engine located at [%s] returned response [%s], cannot proceed."),
    INVALID_FACTORY("Graph Factory [%s] is not valid"),
    MISSING_FACTORY_DEFINITION("Graph Factor Config ['factory.internal'] missing from provided config. " +
            "Cannot produce graph"),
    CONFIG_NOT_FOUND("Grakn Engine located at [%s] did not return the expected response, due to [%s]"),
    COULD_NOT_REACH_ENGINE("Could not reach Grakn engine at [%s]"),

    //--------------------------------------------- Graql Errors -----------------------------------------------
    NO_GRAPH("no graph provided"),

    SYNTAX_ERROR_NO_POINTER("syntax error at line %s:\n%s"),
    SYNTAX_ERROR("syntax error at line %s: \n%s\n%s\n%s"),

    MUST_BE_RESOURCE_TYPE("type '%s' must be a resource-type"),
    LABEL_NOT_FOUND("label '%s' not found"),
    NOT_A_ROLE_TYPE("'%s' is not a role type. perhaps you meant 'isa %s'?"),
    NOT_A_RELATION_TYPE("'%s' is not a relation type. perhaps you forgot to separate your statements with a ';'?"),
    NOT_ROLE_IN_RELATION("'%s' is not a valid role type for relation type '%s'. valid role types are: '%s'"),
    SET_GENERATED_VARIABLE_NAME("cannot set variable name '%s' on a variable without a user-defined name"),
    INSTANCE_OF_ROLE_TYPE("cannot get instances of role type %s"),
    CONFLICTING_PROPERTIES("the following unique properties in '%s' conflict: '%s' and '%s'"),
    NON_POSITIVE_LIMIT("limit %s should be positive"),
    NEGATIVE_OFFSET("offset %s should be non-negative"),

    AGGREGATE_ARGUMENT_NUM("aggregate '%s' takes %s arguments, but got %s"),
    UNKNOWN_AGGREGATE("unknown aggregate '%s'"),

    VARIABLE_NAME_INVALID("the variable name '%s' is not valid. A variable name should comprise upper and lower alphanumeric characters, underscore and dash."),
    VARIABLE_NOT_IN_QUERY("the variable %s is not in the query"),
    SELECT_NONE_SELECTED("no variables have been selected. at least one variable must be selected"),
    NO_PATTERNS("no patterns have been provided. at least one pattern must be provided"),
    MATCH_INVALID("cannot match on property of type [%s]"),
<<<<<<< HEAD
    NO_NAME_SPECIFIED_FOR_HAS("no name was specified for a resource type in a 'has' property"),
=======
    NO_LABEL_SPECIFIED_FOR_HAS_RESOURCE("no label was specified for a resource type in a 'has-resource' property"),
>>>>>>> 5ae0249a
    MULTIPLE_GRAPH("a graph has been specified twice for this query"),
    MULTIPLE_ORDER("an ordering has been specified twice for this query"),

    INSERT_RULE_WITHOUT_LHS("the rule '%s' doesn't have a lhs specified"),
    INSERT_RULE_WITHOUT_RHS("the rule '%s' doesn't have a rhs specified"),
    INSERT_UNSUPPORTED_PROPERTY("the property '%s' can only be inserted on a '%s'"),
    INSERT_WITHOUT_TYPE("'%s' doesn't have an 'isa' or a 'sub'"),
    INSERT_UNDEFINED_VARIABLE("%s doesn't have an 'isa', a 'sub' or an 'id'"),
    INSERT_PREDICATE("cannot insert a concept with a predicate"),
    INSERT_RELATION_WITH_ID("a relation cannot have an id"),
    INSERT_RELATION_WITHOUT_ISA("cannot insert a relation without an isa edge"),
    INSERT_MULTIPLE_VALUES("a concept cannot have multiple values %s and '%s'"),
    INSERT_ISA_AND_SUB("cannot insert %s with an isa and a sub"),
    INSERT_NO_DATATYPE("resource type %s must have a datatype defined"),
    INSERT_NO_RESOURCE_RELATION("type %s cannot have resource type %s"),
    INSERT_METATYPE("'%s' cannot be a subtype of '%s'"),
    INSERT_RECURSIVE("%s should not refer to itself"),
    INSERT_TYPE_WITHOUT_LABEL("attempted to insert a type without a label"),
    INSERT_RELATION_WITHOUT_ROLE_TYPE("attempted to insert a relation without all role types specified"),
    INSERT_RESOURCE_WITHOUT_VALUE("cannot insert a resource without specifying a value"),
    INSERT_INSTANCE_WITH_NAME("cannot insert an instance with a name: %s"),
    INSERT_NON_RESOURCE_WITH_VALUE("cannot set value on an instance of %s because it is not a resource-type"),

    DELETE_VALUE("deleting values is not supported"),
    DELETE_RESOURCE_TYPE_NO_ID("resource type to delete from concept %s has no id specified"),
    DELETE_UNSUPPORTED_PROPERTY("deleting property '%s' is not supported"),

    FAILED_TO_BUILD_TRAVERSAL("failed to build a traversal from the graql query"),

    NO_ANALYTICS_METHOD("No compute method exists with the name [%s]"),

    //--------------------------------------------- Engine Errors -----------------------------------------------
    NO_CONFIG_FILE("Cannot find config file [%s]"),
    NO_LOG_CONFIG_FILE("It was not possible to find the Logback configuration file [%s]. Default configurations for logging will be used."),
    NO_GRAQL_FILE("Cannot find Graql file [%s]"),
    ILLEGAL_ARGUMENT_EXCEPTION("Illegal argument exception caused by [%s]"),
    CONCEPT_ID_NOT_FOUND("ID [%s] not found in the graph."),
    FAILED_TRANSACTION("Could not commit to graph after %s retries"),
    FAILED_VALIDATION("Caught exception during validation: %s"),
    NO_PARAMETER_PROVIDED("Required Parameter [%s] is missing for this [%s] operation"),
    NO_CONCEPT_IN_KEYSPACE("No concept with ID [%s] exists in keyspace [%s]"),

    //Server Errors
    UNAVAILABLE_TASK_CLASS("Could not find task class [%s]"),
    MISSING_MANDATORY_PARAMETERS("Missing mandatory parameters"),

    //Post processing Errors
    CONCEPT_POSTPROCESSING("Concept [%s] of type [%s] does not have any post-processing steps"),
    POSTPROCESSING_ERROR("Unexpected error during post processing on Job [%s] fix due to [%s]"),
    UNABLE_TO_ANALYSE_CONCEPT("Unable to analyse concepts [%s] part of job [%s] due to several repeating errors"),
    BACK_OFF_RETRY("Unexpected failure performing backoff and retry of [%s]S"),
    //Distributed loading Errors
    ERROR_IN_DISTRIBUTED_TRANSACTION("Error while sending transaction to host. Message:[%s] \n Transaction string: [%s] "),
    ERROR_COMMUNICATING_TO_HOST("Exception thrown while trying to communicate with host [%s]"),
    LOADER_WAIT_TIMEOUT("Exception thrown due to timeout being exceeded while waiting for loading to complete"),
    STATE_STORAGE_ERROR("Exception thrown while retrieving state of a task from storage."),

    //--------------------------------------------- Reasoner Errors -----------------------------------------------
    GRAPH_MISSING("Provided query does not have an associated graph"),
    NON_HORN_RULE("The specified rule [%s] is not a Horn rule"),
    HEAD_ROLES_MISSING("The specified rule [%s] is ambiguous - it does not specify all role types in the head."),
    PARENT_MISSING("Attempted operation on atom %s that does not have a parent"),
    PATTERN_NOT_VAR("The pattern [%s] is not a var"),
    MULTIPLE_RESOURCES("Multiple resource types found during data extraction in atom [%s]"),
    MULTIPLE_VALUE_PREDICATES("Multiple value predicates found during data extraction in atom [%s]"),
    NO_VAL_IN_RELATION("Attempted to return value from a relation atom"),
    NO_TYPE_CONSTRAINTS("Attempted to return constraints from non-relation atom"),
    LOOP_CLAUSE("Unable to find suitable starting atom (loop?)"),
    NON_ATOMIC_QUERY("Addressed query is not atomic [%s]"),
    MULTI_VALUE_VAR("Multi value variable found [%s] on query construction"),
    NO_ATOMS_SELECTED("No atoms were selected from query [%s]"),
    MATERIALIZATION_ERROR("Not enough information available to materialize query [%s]"),
    ANSWER_ERROR("Answer method called on an instance with no answers"),
    RULE_CREATION_ARITY_ERROR("Arity mismatch when creating rule"),
    UNIFICATION_ATOM_INCOMPATIBILITY("Attempted unification on incompatible atoms"),
    GRAQL_PROPERTY_NOT_MAPPED("Graql property [%s] could not be mapped"),
    CANNOT_CREATE_IDPREDICATE("Cannot create IdPredicate - type [%s] doesn't exist in the graph"),

    //--------------------------------------------- Analytics Errors -----------------------------------------------
    NO_SOURCE("No valid source id provided"),
    NO_DESTINATION("No valid destination id provided"),
    RESOURCE_TYPE_NOT_SPECIFIED("no resource type provided for compute query."),
    INSTANCE_DOES_NOT_EXIST("Instance does not exist in the subgraph."),
    NO_PATH_EXIST("There is no path between the two instances."),
    ONTOLOGY_MUTATION("The mutations to the ontology have not been successfully committed. Validation Errors: [%s]"),
    BULK_PERSIST("The bulk persist operation on instances of concept type [%s] has failed with validation error: [%s]"),
    CLONE_FAILED("The vertex program could not be cloned, check implementation of the clone method in class: [%s]. Stacktrace: [%s]"),
    MAX_ITERATION_REACHED("Max iteration of [%s] reached.");

    private final String message;

    ErrorMessage(String message) {
        this.message = message;
    }

    public String getMessage(Object... args) {
        return String.format(message, args);
    }
}<|MERGE_RESOLUTION|>--- conflicted
+++ resolved
@@ -120,11 +120,7 @@
     SELECT_NONE_SELECTED("no variables have been selected. at least one variable must be selected"),
     NO_PATTERNS("no patterns have been provided. at least one pattern must be provided"),
     MATCH_INVALID("cannot match on property of type [%s]"),
-<<<<<<< HEAD
-    NO_NAME_SPECIFIED_FOR_HAS("no name was specified for a resource type in a 'has' property"),
-=======
-    NO_LABEL_SPECIFIED_FOR_HAS_RESOURCE("no label was specified for a resource type in a 'has-resource' property"),
->>>>>>> 5ae0249a
+    NO_LABEL_SPECIFIED_FOR_HAS("no label was specified for a resource type in a 'has' property"),
     MULTIPLE_GRAPH("a graph has been specified twice for this query"),
     MULTIPLE_ORDER("an ordering has been specified twice for this query"),
 
