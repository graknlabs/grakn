/*
 * Grakn - A Distributed Semantic Database
 * Copyright (C) 2016  Grakn Labs Limited
 *
 * Grakn is free software: you can redistribute it and/or modify
 * it under the terms of the GNU General Public License as published by
 * the Free Software Foundation, either version 3 of the License, or
 * (at your option) any later version.
 *
 * Grakn is distributed in the hope that it will be useful,
 * but WITHOUT ANY WARRANTY; without even the implied warranty of
 * MERCHANTABILITY or FITNESS FOR A PARTICULAR PURPOSE.  See the
 * GNU General Public License for more details.
 *
 * You should have received a copy of the GNU General Public License
 * along with Grakn. If not, see <http://www.gnu.org/licenses/gpl.txt>.
 */

package ai.grakn.concept;

import javax.annotation.CheckReturnValue;

/**
 * <p>
 *     An instance of Entity Type {@link EntityType}
 * </p>
 *
 * <p>
 *     This represents an entity in the graph.
<<<<<<< HEAD
 *     Entities are objects which are defined by their {@link Attribute} and their links to
 *     other entities via {@link Relation}
=======
 *     Entities are objects which are defined by their {@link Resource} and their links to
 *     other entities via {@link Relationship}
>>>>>>> 45605392
 * </p>
 *
 * @author fppt
 */
public interface Entity extends Thing {
    //------------------------------------- Accessors ----------------------------------

    /**
     *
     * @return The EntityType of this Entity
     * @see EntityType
     */
    @Override
    EntityType type();

    /**
     * Creates a relation from this instance to the provided {@link Attribute}.
     *
     * @param attribute The {@link Attribute} to which a relationship is created
     * @return The instance itself
     */
    @Override
    Entity attribute(Attribute attribute);

    //------------------------------------- Other ---------------------------------
    @Deprecated
    @CheckReturnValue
    @Override
    default Entity asEntity(){
        return this;
    }

    @Deprecated
    @CheckReturnValue
    @Override
    default boolean isEntity(){
        return true;
    }
}<|MERGE_RESOLUTION|>--- conflicted
+++ resolved
@@ -27,13 +27,8 @@
  *
  * <p>
  *     This represents an entity in the graph.
-<<<<<<< HEAD
  *     Entities are objects which are defined by their {@link Attribute} and their links to
- *     other entities via {@link Relation}
-=======
- *     Entities are objects which are defined by their {@link Resource} and their links to
  *     other entities via {@link Relationship}
->>>>>>> 45605392
  * </p>
  *
  * @author fppt
