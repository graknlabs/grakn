/*
 * Grakn - A Distributed Semantic Database
 * Copyright (C) 2016  Grakn Labs Limited
 *
 * Grakn is free software: you can redistribute it and/or modify
 * it under the terms of the GNU General Public License as published by
 * the Free Software Foundation, either version 3 of the License, or
 * (at your option) any later version.
 *
 * Grakn is distributed in the hope that it will be useful,
 * but WITHOUT ANY WARRANTY; without even the implied warranty of
 * MERCHANTABILITY or FITNESS FOR A PARTICULAR PURPOSE.  See the
 * GNU General Public License for more details.
 *
 * You should have received a copy of the GNU General Public License
 * along with Grakn. If not, see <http://www.gnu.org/licenses/gpl.txt>.
 */

package ai.grakn.graql;

import ai.grakn.graql.macro.Macro;

import javax.annotation.CheckReturnValue;
import java.util.Collection;
import java.util.List;
import java.util.Map;
import java.util.function.Function;

/**
 * Starting point for creating queries
 *
 * @author Felix Chapman
 */
public interface QueryBuilder {

    /**
     * @param patterns an array of patterns to match in the graph
     * @return a match query that will find matches of the given patterns
     */
    @CheckReturnValue
    MatchQuery match(Pattern... patterns);

    /**
     * @param patterns a collection of patterns to match in the graph
     * @return a match query that will find matches of the given patterns
     */
    @CheckReturnValue
    MatchQuery match(Collection<? extends Pattern> patterns);

    /**
     * @param vars an array of variables to insert into the graph
     * @return an insert query that will insert the given variables into the graph
     */
<<<<<<< HEAD
    InsertQuery insert(VarPattern... vars);
=======
    @CheckReturnValue
    InsertQuery insert(Var... vars);
>>>>>>> 547fdd44

    /**
     * @param vars a collection of variables to insert into the graph
     * @return an insert query that will insert the given variables into the graph
     */
<<<<<<< HEAD
    InsertQuery insert(Collection<? extends VarPattern> vars);
=======
    @CheckReturnValue
    InsertQuery insert(Collection<? extends Var> vars);
>>>>>>> 547fdd44

    /**
     * @return a compute query builder for building analytics query
     */
    @CheckReturnValue
    ComputeQueryBuilder compute();

    /**
     * @param patternsString a string representing a list of patterns
     * @return a list of patterns
     */
    @CheckReturnValue
    List<Pattern> parsePatterns(String patternsString);

    /**
     * @param patternString a string representing a pattern
     * @return a pattern
     */
    @CheckReturnValue
    Pattern parsePattern(String patternString);

    /**
     * @param queryString a string representing a query
     * @return a query, the type will depend on the type of query.
     */
    @CheckReturnValue
    <T extends Query<?>> T parse(String queryString);

    /**
     * @param queryString a string representing several queries
     * @return a list of queries
     */
    @CheckReturnValue
    <T extends Query<?>> List<T> parseList(String queryString);

    /**
     * @param template a string representing a templated graql query
     * @param data data to use in template
     * @return a query, the type will depend on the type of template.
     */
    @CheckReturnValue
    <T extends Query<?>> List<T> parseTemplate(String template, Map<String, Object> data);

    /**
     * Register an aggregate that can be used when parsing a Graql query
     * @param name the name of the aggregate
     * @param aggregateMethod a function that will produce an aggregate when passed a list of arguments
     */
    void registerAggregate(String name, Function<List<Object>, Aggregate> aggregateMethod);

    /**
     * Register a macro that can be used when parsing a Graql template
     * @param macro the macro to register
     */
    void registerMacro(Macro macro);

    /**
     * Enable or disable inference
     */
    @CheckReturnValue
    QueryBuilder infer(boolean infer);

    /**
     * Enable or disable materialisation
     */
    @CheckReturnValue
    QueryBuilder materialise(boolean materialise);
}<|MERGE_RESOLUTION|>--- conflicted
+++ resolved
@@ -51,23 +51,15 @@
      * @param vars an array of variables to insert into the graph
      * @return an insert query that will insert the given variables into the graph
      */
-<<<<<<< HEAD
+    @CheckReturnValue
     InsertQuery insert(VarPattern... vars);
-=======
-    @CheckReturnValue
-    InsertQuery insert(Var... vars);
->>>>>>> 547fdd44
 
     /**
      * @param vars a collection of variables to insert into the graph
      * @return an insert query that will insert the given variables into the graph
      */
-<<<<<<< HEAD
+    @CheckReturnValue
     InsertQuery insert(Collection<? extends VarPattern> vars);
-=======
-    @CheckReturnValue
-    InsertQuery insert(Collection<? extends Var> vars);
->>>>>>> 547fdd44
 
     /**
      * @return a compute query builder for building analytics query
