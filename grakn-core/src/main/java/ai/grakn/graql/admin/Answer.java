/*
 * Grakn - A Distributed Semantic Database
 * Copyright (C) 2016  Grakn Labs Limited
 *
 * Grakn is free software: you can redistribute it and/or modify
 * it under the terms of the GNU General Public License as published by
 * the Free Software Foundation, either version 3 of the License, or
 * (at your option) any later version.
 *
 * Grakn is distributed in the hope that it will be useful,
 * but WITHOUT ANY WARRANTY; without even the implied warranty of
 * MERCHANTABILITY or FITNESS FOR A PARTICULAR PURPOSE.  See the
 * GNU General Public License for more details.
 *
 * You should have received a copy of the GNU General Public License
 * along with Grakn. If not, see <http://www.gnu.org/licenses/gpl.txt>.
 */

package ai.grakn.graql.admin;

import ai.grakn.concept.Concept;
import ai.grakn.graql.VarName;

import java.util.Collection;
import java.util.Iterator;
import java.util.Map;
import java.util.Set;
import java.util.function.BiConsumer;
import java.util.stream.Stream;

/**
 *
 * <p>
 * Interface for query result class.
 * </p>
 *
 * @author Kasper Piskorski
 *
 */
public interface Answer {

    Answer copy();

    Set<VarName> keySet();

    Collection<Concept> values();

    Set<Concept> concepts();

    Set<Map.Entry<VarName, Concept>> entrySet();

    Concept get(String var);

    Concept get(VarName var);

    Concept put(VarName var, Concept con);

    Concept remove(VarName var);

    Map<VarName, Concept> map();

    void putAll(Answer a);

    void putAll(Map<VarName, Concept> m2);

    boolean containsKey(VarName var);

    boolean isEmpty();

    int size();

    void forEach(BiConsumer<? super VarName, ? super Concept> consumer);

    /**
     * perform an answer merge without explanation
     * NB:assumes answers are compatible (concept corresponding to join vars if any are the same)
     *
     * @param a2 answer to be merged with
     * @return merged answer
     */
    Answer merge(Answer a2);

    /**
     * perform an answer merge with optional explanation
     * NB:assumes answers are compatible (concept corresponding to join vars if any are the same)
     *
     * @param a2          answer to be merged with
     * @param explanation flag for providing explanation
     * @return merged answer
     */
    Answer merge(Answer a2, boolean explanation);

    /**
     * explain this answer by providing explanation with preserving the structure of dependent answers
     *
     * @param exp explanation for this answer
     * @return explained answer
     */
    Answer explain(AnswerExplanation exp);

    /**
     * @param vars variables to be retained
     * @return answer with filtered variables
     */
    Answer filterVars(Set<VarName> vars);

    /**
     * @param unifier set of mappings between variables
     * @return unified answer
     */
    Answer unify(Unifier unifier);

    /**
     * @param unifierSet set of permutation mappings
     * @return stream of permuted answers
     */
    Stream<Answer> permute(Set<Unifier> unifierSet);

<<<<<<< HEAD
    /**
     * @return an explanation object indicating how this answer was obtained
     */
=======
>>>>>>> 7cea4ccb
    AnswerExplanation getExplanation();

    /**
     * @param e explanation to be set for this answer
     * @return answer with provided explanation
     */
    Answer setExplanation(AnswerExplanation e);

    /**
     * @return set of answers corresponding to the explicit path
     */
    Set<Answer> getExplicitPath();

    /**
     * @return set of all answers taking part in the derivation of this answer
     */
    Set<Answer> getAnswers();

    /**
     * @return all explanations taking part in the derivation of this answer
     */
    Set<AnswerExplanation> getExplanations();
}<|MERGE_RESOLUTION|>--- conflicted
+++ resolved
@@ -22,7 +22,6 @@
 import ai.grakn.graql.VarName;
 
 import java.util.Collection;
-import java.util.Iterator;
 import java.util.Map;
 import java.util.Set;
 import java.util.function.BiConsumer;
@@ -116,12 +115,9 @@
      */
     Stream<Answer> permute(Set<Unifier> unifierSet);
 
-<<<<<<< HEAD
     /**
      * @return an explanation object indicating how this answer was obtained
      */
-=======
->>>>>>> 7cea4ccb
     AnswerExplanation getExplanation();
 
     /**
