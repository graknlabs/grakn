--- conflicted
+++ resolved
@@ -46,12 +46,8 @@
      * @param key specific variable
      * @return corresponding terms
      */
-<<<<<<< HEAD
+    @CheckReturnValue
     Collection<VarName> get(VarName key);
-=======
-    @CheckReturnValue
-    VarName get(VarName key);
->>>>>>> 680d3adc
 
     /**
      * add a new mapping
@@ -67,12 +63,8 @@
     @CheckReturnValue
     boolean isEmpty();
 
-<<<<<<< HEAD
+    @CheckReturnValue
     Map<VarName, Collection<VarName>> map();
-=======
-    @CheckReturnValue
-    Map<VarName, VarName> map();
->>>>>>> 680d3adc
 
     /**
      * @return variables present in this unifier
@@ -89,12 +81,8 @@
     /**
      * @return set of mappings constituting this unifier
      */
-<<<<<<< HEAD
+    @CheckReturnValue
     Collection<Map.Entry<VarName, VarName>> mappings();
-=======
-    @CheckReturnValue
-    Set<Map.Entry<VarName, VarName>> getMappings();
->>>>>>> 680d3adc
 
     /**
      * @param key variable to be inspected for presence
@@ -136,12 +124,8 @@
     /**
      * @return new unifier with inverted mappings
      */
-<<<<<<< HEAD
+    @CheckReturnValue
     Unifier inverse();
-=======
-    @CheckReturnValue
-    Unifier invert();
->>>>>>> 680d3adc
 
     /**
      * @return number of mappings that consittute this unifier
