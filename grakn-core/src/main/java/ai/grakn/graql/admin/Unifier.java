--- conflicted
+++ resolved
@@ -32,7 +32,7 @@
  *
  * θ = {x1/t1, x2/t2, ..., xi/ti}.
  *
- * Both variables and terms are defined in terms of graql VarNames.
+ * Both variables and terms are defined in terms of graql Vars.
  *
  * For a set of expressions Γ, the unifier θ maps elements from Γ to a single expression φ : Γθ = {φ}.
  * </p>
@@ -47,11 +47,7 @@
      * @return corresponding terms
      */
     @CheckReturnValue
-<<<<<<< HEAD
-    Collection<VarName> get(VarName key);
-=======
-    Var get(Var key);
->>>>>>> 20b0e9b7
+    Collection<Var> get(Var key);
 
     /**
      * add a new mapping
@@ -59,12 +55,7 @@
      * @param value term
      * @return previous value associated with key, or null if there was no mapping for key
      */
-<<<<<<< HEAD
-    boolean addMapping(VarName key, VarName value);
-=======
-    Var addMapping(Var key, Var value);
-
->>>>>>> 20b0e9b7
+    boolean addMapping(Var key, Var value);
 
     /**
      * @return true if the set of mappings is empty
@@ -73,11 +64,7 @@
     boolean isEmpty();
 
     @CheckReturnValue
-<<<<<<< HEAD
-    Map<VarName, Collection<VarName>> map();
-=======
-    Map<Var, Var> map();
->>>>>>> 20b0e9b7
+    Map<Var, Collection<Var>> map();
 
     /**
      * @return variables present in this unifier
@@ -95,11 +82,7 @@
      * @return set of mappings constituting this unifier
      */
     @CheckReturnValue
-<<<<<<< HEAD
-    Collection<Map.Entry<VarName, VarName>> mappings();
-=======
-    Set<Map.Entry<Var, Var>> mappings();
->>>>>>> 20b0e9b7
+    Collection<Map.Entry<Var, Var>> mappings();
 
     /**
      * @param key variable to be inspected for presence
