--- conflicted
+++ resolved
@@ -21,14 +21,9 @@
 import ai.grakn.GraknGraph;
 import ai.grakn.concept.Type;
 import ai.grakn.graql.MatchQuery;
-<<<<<<< HEAD
 import ai.grakn.graql.Var;
 
-=======
-import ai.grakn.graql.VarName;
-
 import javax.annotation.CheckReturnValue;
->>>>>>> 6207aafe
 import java.util.Map;
 import java.util.Set;
 import java.util.stream.Stream;
@@ -62,12 +57,8 @@
     /**
      * @return set of variable names present in this reasoner query
      */
-<<<<<<< HEAD
+    @CheckReturnValue
     Set<Var> getVarNames();
-=======
-    @CheckReturnValue
-    Set<VarName> getVarNames();
->>>>>>> 6207aafe
 
     /**
      * @return atom set constituting this reasoner query
@@ -88,16 +79,6 @@
     boolean isRuleResolvable();
 
     /**
-<<<<<<< HEAD
-     * change each variable occurrence in the query (apply unifier [from/to])
-     * @param from variable name to be changed
-     * @param to new variable name
-     */
-    void unify(Var from, Var to);
-
-    /**
-=======
->>>>>>> 6207aafe
      * change each variable occurrence according to provided mappings (apply unifiers {[from, to]_i})
      * @param unifier (variable mappings) to be applied
      * @return union of the entry unifier and the unifier used to resolve potential captures
@@ -123,10 +104,6 @@
     /**
      * @return map of variable name - corresponding type pairs
      */
-<<<<<<< HEAD
+    @CheckReturnValue
     Map<Var, Type> getVarTypeMap();
-=======
-    @CheckReturnValue
-    Map<VarName, Type> getVarTypeMap();
->>>>>>> 6207aafe
 }