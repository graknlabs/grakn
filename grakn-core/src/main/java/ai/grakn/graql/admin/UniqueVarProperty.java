--- conflicted
+++ resolved
@@ -18,11 +18,9 @@
 
 package ai.grakn.graql.admin;
 
-<<<<<<< HEAD
 import ai.grakn.graql.VarPattern;
-=======
+
 import javax.annotation.CheckReturnValue;
->>>>>>> 547fdd44
 
 /**
  * A unique property of a {@link VarPattern}.
