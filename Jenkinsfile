#!groovy

import static Constants.*

def isMainBranch() {
    return env.BRANCH_NAME in ['master', 'stable']
}

// Jenkins normally serializes every variable in a Jenkinsfile so it can pause and resume jobs.
// This method contains variables representing 'jobs', which cannot be serialized.
// The `@NonCPS` annotation stops Jenkins trying to serialize the variables in this method.
@NonCPS
def stopAllRunningBuildsForThisJob() {
    def job = Jenkins.instance.getItemByFullName(env.JOB_NAME)

    for (build in job.builds) {
        if (build.isBuilding() && build.getNumber() != env.BUILD_NUMBER.toInteger()) {
            build.doStop()
        }
    }
}

class Constants {

    // In order to add a new integration test, create a new sub-folder under `grakn-test` with two executable scripts,
    // `load.sh` and `validate.sh`. Add the name of the folder to the list `INTEGRATION_TESTS` below.
    static final INTEGRATION_TESTS = ["test-snb"]

    static final LONG_RUNNING_INSTANCE_ADDRESS = '172.31.22.83'
}

String statusHeader(String message) {
    return "${message} on ${env.BRANCH_NAME}: ${env.JOB_NAME} #${env.BUILD_NUMBER}"
}

String statusNotification(String message, String format='slack') {
    def user = sh(returnStdout: true, script: "git show --format=\"%aN\" | head -n 1").trim()

    String author = "authored by - ${user}"

    if (format == 'slack') {
        String link = "(<${env.BUILD_URL}|Open>)"
        return "${statusHeader(message)} ${link}\n${author}"
    } else if (format == 'html') {
        String link = "<a href=\"${env.BUILD_URL}\">Open</a>"
        return "<p>${statusHeader(message)} ${link}</p><p>${author}</p>"
    } else {
        throw new RuntimeException("Unrecognised format ${format}")
    }
}

def slackGithub(String message, String color = null) {
    slackSend channel: "#github", color: color, message: statusNotification(message)
}

def runIntegrationTest(String workspace, String moduleName) {
    String modulePath = "${workspace}/grakn-test/${moduleName}"

    stage(moduleName) {
        withPath("${modulePath}:${modulePath}/src/main/bash") {
            withGrakn {
                timeout(180) {
                    stage('Load') {
                        sh "load.sh"
                    }
                }
                timeout(360) {
                    stage('Validate') {
                        sh "validate.sh"
                    }
                }
            }
        }
    }
}

def withGrakn(Closure closure) {
    //Stages allow you to organise and group things within Jenkins
    try {
        timeout(15) {
            stage('Start Grakn') {
                sh 'init-grakn.sh'
            }
        }
        closure()
    } finally {
        archiveArtifacts artifacts: "${env.PACKAGE}/logs/grakn.log"
        archiveArtifacts artifacts: "${env.PACKAGE}/logs/grakn-postprocessing.log"
        archiveArtifacts artifacts: "${env.PACKAGE}/logs/cassandra.log"
    }
}

def graknNode(Closure closure) {
    //Everything is wrapped in a try catch so we can handle any test failures
    //If one test fails then all the others will stop. I.e. we fail fast
    node {
        String workspace = pwd()
        withPath("${workspace}/grakn-test/test-integration/src/test/bash") {
            try {
                closure(workspace)
            } finally {
                stage('Tear Down') {
                    sh 'tear-down.sh'
                }
            }
        }
    }
}

def archiveArtifactsS3 (String artifacts) {
    step([$class: 'S3BucketPublisher',
      consoleLogLevel: 'INFO',
      pluginFailureResultConstraint: 'FAILURE',
      entries: [[
          sourceFile: '${artifacts}',
          bucket: 'performance-logs.grakn.ai',
          selectedRegion: 'eu-west-1',
          noUploadOnFailure: true,
          managedArtifacts: true,
          flatten: true,
          showDirectlyInBrowser: true,
          keepForever: true
      ]],
      profileName: 'use-iam',
      dontWaitForConcurrentBuildCompletion: false,
    ])
}

def withPath(String path, Closure closure) {
    return withEnv(["PATH+EXTRA=${path}"], closure)
}

def ssh(String command) {
    sh "ssh -o StrictHostKeyChecking=no -l ubuntu ${LONG_RUNNING_INSTANCE_ADDRESS} ${command}"
}

def buildGrakn() {
    sh "build-grakn.sh ${env.BRANCH_NAME}"
}

def shouldRunAllTests() {
    return isMainBranch()
}

def shouldDeployLongRunningInstance() {
    return env.BRANCH_NAME == 'stable'
}

def mvn(String args) {
    sh "mvn --batch-mode ${args}"
}

Closure createTestJob(split, i, testTimeout) {
    return { workspace ->
        checkout scm

        def mavenVerify = 'clean verify -P janus -U -Djetty.log.level=WARNING -Djetty.log.appender=STDOUT -DMaven.test.failure.ignore=true -Dsurefire.rerunFailingTestsCount=1'

        /* Write includesFile or excludesFile for tests.  Split record provided by splitTests. */
        /* Tell Maven to read the appropriate file. */
        if (split.includes) {
            writeFile file: "${workspace}/parallel-test-includes-${i}.txt", text: split.list.join("\n")
            mavenVerify += " -Dsurefire.includesFile=${workspace}/parallel-test-includes-${i}.txt"
        } else {
            writeFile file: "${workspace}/parallel-test-excludes-${i}.txt", text: split.list.join("\n")
            mavenVerify += " -Dsurefire.excludesFile=${workspace}/parallel-test-excludes-${i}.txt"
        }

        try {
            /* Call the Maven build with tests. */
            timeout(testTimeout) {
                stage('Run Janus test profile') {
                    mvn mavenVerify
                }
            }
        } finally {
            /* Archive the test results */
            junit "**/TEST*.xml"
        }
    }
}

//Add all tests to job map
void addTests(Map<String, Closure> jobs) {
    /* Request the test groupings.  Based on previous test results. */
    /* see https://wiki.jenkins-ci.org/display/JENKINS/Parallel+Test+Executor+Plugin and demo on github
    /* Using arbitrary parallelism of 4 and "generateInclusions" feature added in v1.8. */
    def splits = splitTests parallelism: [$class: 'CountDrivenParallelism', size: 4], generateInclusions: true

    def numSplits = splits.size()

    // change timeout based on how many splits we have. e.g. 1 split = 120min, 3 splits = 60min
    def testTimeout = 30 + 90 / numSplits;

    splits.eachWithIndex { split, i ->
        def job = createTestJob(split, i, testTimeout)
        addJob(jobs, "split-${i}", job)
    }
}

void addJob(Map<String, Closure> jobs, String name, Closure closure) {
    jobs[name] = {
        graknNode { workspace ->
            withEnv(["PACKAGE=${name}"]) {
                closure(workspace)
            }
        }
    }
}

// Main script to run
def runBuild() {

    //This sets properties in the Jenkins server.
    properties([
            pipelineTriggers([
                    issueCommentTrigger('.*!rtg.*')
            ]),
            buildDiscarder(logRotator(numToKeepStr: '30', artifactNumToKeepStr: '7'))
    ])

    if (!isMainBranch()) {
        stopAllRunningBuildsForThisJob()
    }

    // This is a map that we fill with jobs to perform in parallel, name -> job closure
    jobs = [:]

    addTests(jobs)

    if (shouldRunAllTests()) {

        // Build grakn so it can be used by benchmarks and integration tests
        graknNode { workspace ->
            checkout scm

            stage('Build Grakn') {
                buildGrakn()

                archiveArtifacts artifacts: "grakn-dist/target/grakn-dist*.tar.gz"

                // Stash the built distribution so other nodes can access it
                stash includes: 'grakn-dist/target/grakn-dist*.tar.gz', name: 'dist'
            }
        }

        addJob(jobs, 'benchmarks') { workspace ->
            checkout scm
            unstash 'dist'
            timeout(60) {
                stage('Run the benchmarks') {
                    mvn "clean test -P janus -Dtest=*Benchmark -DfailIfNoTests=false -Dcheckstyle.skip=true -Dfindbugs.skip=true -Dpmd.skip=true"
                    archiveArtifacts artifacts: 'grakn-test/test-integration/benchmarks/*.json'
<<<<<<< HEAD
    	    archiveArtifactsS3 artifacts: 'grakn-test/test-integration/benchmarks/*.json'
=======
                    // TODO: re-enable and fix archiving in S3
                    // archiveArtifactsS3 artifacts: 'grakn-test/test-integration/benchmarks/*.json'
>>>>>>> d5bdb1bc
                }
            }
        }

        INTEGRATION_TESTS.each { String moduleName ->
            // Add each integration test as a parallel job
            addJob(jobs, moduleName) { workspace ->
                checkout scm
                unstash 'dist'

                runIntegrationTest(workspace, moduleName)
            }
        }
    }

    // Execute all jobs in parallel
    parallel(jobs)

    graknNode { workspace ->
        checkout scm

        // only deploy long-running instance on stable branch if all tests pass
        if (shouldDeployLongRunningInstance()) {
            unstash 'dist'

            stage('Deploy Grakn') {
                sshagent(credentials: ['jenkins-aws-ssh']) {
                    sh "scp -o StrictHostKeyChecking=no grakn-dist/target/grakn-dist*.tar.gz ubuntu@${LONG_RUNNING_INSTANCE_ADDRESS}:~/"
                    sh "scp -o StrictHostKeyChecking=no scripts/repeat-query ubuntu@${LONG_RUNNING_INSTANCE_ADDRESS}:~/"
                    ssh "'bash -s' < scripts/start-long-running-instance.sh"
                }
            }
        }

        slackGithub "Build Success", "good"
    }
}

try {
    runBuild()
} catch (Exception e) {
    node {
        String message = "Build Failure"

        if (isMainBranch() && currentBuild.getPreviousBuild().getResult().toString() == "SUCCESS") {
            emailext (
                    subject: statusHeader(message),
                    body: statusNotification(message, 'html'),
                    mimeType: 'text/html',
                    recipientProviders: [[$class: 'CulpritsRecipientProvider']]
            )
        }

        slackGithub message, "danger"
    }

    throw e
}<|MERGE_RESOLUTION|>--- conflicted
+++ resolved
@@ -251,12 +251,8 @@
                 stage('Run the benchmarks') {
                     mvn "clean test -P janus -Dtest=*Benchmark -DfailIfNoTests=false -Dcheckstyle.skip=true -Dfindbugs.skip=true -Dpmd.skip=true"
                     archiveArtifacts artifacts: 'grakn-test/test-integration/benchmarks/*.json'
-<<<<<<< HEAD
-    	    archiveArtifactsS3 artifacts: 'grakn-test/test-integration/benchmarks/*.json'
-=======
                     // TODO: re-enable and fix archiving in S3
                     // archiveArtifactsS3 artifacts: 'grakn-test/test-integration/benchmarks/*.json'
->>>>>>> d5bdb1bc
                 }
             }
         }
