--- conflicted
+++ resolved
@@ -2,7 +2,6 @@
 //This sets properties in the Jenkins server. In this case run every 8 hours
 properties([pipelineTriggers([cron('H H/8 * * *')])])
 node {
-<<<<<<< HEAD
     //Everything is wrapped in a try catch so we can handle any test failures
     //If one test fails then all the others will stop. I.e. we fail fast
     try {
@@ -10,7 +9,7 @@
         //Always wrap each test block in a timeout
         //This first block sets up engine within 15 minutes
         withEnv([
-                'PATH+EXTRA=' + workspace + '/grakn-package/bin'
+                'PATH+EXTRA=' + workspace + '/grakn-package'
         ]) {
             timeout(15) {
                 stage('Build Grakn') {//Stages allow you to organise and group things within Jenkins
@@ -29,11 +28,11 @@
                     sh 'if [ -d grakn-package ] ;  then rm -rf grakn-package ; fi'
                     sh 'mkdir grakn-package'
                     sh 'tar -xf grakn-dist/target/grakn-dist*.tar.gz --strip=1 -C grakn-package'
-                    sh 'grakn.sh start'
+                    sh 'graknserver start'
                 }
                 stage('Test Connection') {
-                    sh 'graql.sh -e "match \\\$x; get;"'
-                    //Sanity check query. I.e. is everything working?
+                    sh 'graqlconsole -e "match \\\$x; get;"'
+                    //Sanity check query. I.e. is everything working?}
                 }
             }
         }
@@ -64,8 +63,7 @@
                 timeout(360) {
                     stage('Run the benchmarks') {
                         sh 'mvn clean test  -P janus -Dtest=*Benchmark -DfailIfNoTests=false -Dgrakn.test-profile=janus -Dmaven.repo.local=' + workspace + '/maven -Dcheckstyle.skip=true -Dfindbugs.skip=true -Dpmd.skip=true'
-                    }
-                    dir('grakn-test/test-snb/') {
+                    } dir('grakn-test/test-snb/') {
                         stage('Build the SNB connectors') {
                             sh 'mvn clean package assembly:single -Dmaven.repo.local=' + workspace + '/maven -DskipTests -Dcheckstyle.skip=true -Dfindbugs.skip=true -Dpmd.skip=true'
                         }
@@ -82,83 +80,6 @@
   Periodic Build Success on ${env.BRANCH_NAME}: ${env.JOB_NAME} #${env.BUILD_NUMBER} (<${
                 env.BUILD_URL
             }|Open>)
-=======
-  //Everything is wrapped in a try catch so we can handle any test failures
-  //If one test fails then all the others will stop. I.e. we fail fast
-  try {
-    def workspace = pwd()
-    //Always wrap each test block in a timeout
-    //This first block sets up engine within 15 minutes
-    withEnv([
-        'PATH+EXTRA=' + workspace + '/grakn-package'
-        ]) {
-
-      timeout(15) {
-        stage('Build Grakn') {//Stages allow you to organise and group things within Jenkins
-          sh 'npm config set registry http://registry.npmjs.org/'
-          checkout scm
-            def user = sh(returnStdout: true, script: "git show --format=\"%aN\" | head -n 1").trim()
-          slackSend channel: "#github", message: """
-Build Started on ${env.BRANCH_NAME}: ${env.JOB_NAME} #${env.BUILD_NUMBER} (<${env.BUILD_URL}|Open>)
-authored by - """ + user
-          sh 'if [ -d maven ] ;  then rm -rf maven ; fi'
-          sh "mvn versions:set -DnewVersion=${env.BRANCH_NAME} -DgenerateBackupPoms=false"
-          sh 'mvn clean install -Dmaven.repo.local=' + workspace + '/maven -DskipTests -U -Djetty.log.level=WARNING -Djetty.log.appender=STDOUT'
-          archiveArtifacts artifacts: "grakn-dist/target/grakn-dist*.tar.gz"
-        }
-        stage('Init Grakn') {
-          sh 'if [ -d grakn-package ] ;  then rm -rf grakn-package ; fi'
-          sh 'mkdir grakn-package'
-          sh 'tar -xf grakn-dist/target/grakn-dist*.tar.gz --strip=1 -C grakn-package'
-          sh 'grakn server start'
-        }
-        stage('Test Connection') {
-          sh 'graql console -e "match \\\$x; get;"' //Sanity check query. I.e. is everything working?
-        }
-      }
-    }
-
-    //Only run validation master/stable
-    if (env.BRANCH_NAME == 'master' || env.BRANCH_NAME == 'stable') {
-      //Sets up environmental variables which can be shared between multiple tests
-      withEnv(['VALIDATION_DATA=' + workspace + '/generate-SNB/readwrite_neo4j--validation_set.tar.gz',
-	       'CSV_DATA=' + workspace + '/generate-SNB/social_network',
-	       'KEYSPACE=snb',
-	       'ENGINE=localhost:4567',
-	       'ACTIVE_TASKS=16',
-	       'PATH+EXTRA=' + workspace + '/grakn-package/bin',
-	       'LDBC_DRIVER=' + workspace + '/.m2/repository/com/ldbc/driver/jeeves/0.3-SNAPSHOT/jeeves-0.3-SNAPSHOT.jar',
-	       'LDBC_CONNECTOR=' + workspace + "/grakn-test/test-snb/target/test-snb-${env.BRANCH_NAME}-jar-with-dependencies.jar",
-	       'LDBC_VALIDATION_CONFIG=' + workspace + '/grakn-test/test-snb/src/validate-snb/readwrite_grakn--ldbc_driver_config--db_validation.properties']) {
-	timeout(180) {
-	  dir('generate-SNB') {
-	    stage('Load Validation Data') {
-	      sh 'wget https://github.com/ldbc/ldbc_snb_interactive_validation/raw/master/neo4j/readwrite_neo4j--validation_set.tar.gz'
-	      sh '../grakn-test/test-snb/src/generate-SNB/load-SNB.sh arch validate'
-	    }
-	  }
-	  stage('Measure Size') {
-	    sh 'nodetool flush'
-	    sh 'du -hd 0 grakn-package/db/cassandra/data'
-	  }
-	}
-	timeout(360) {
-	  dir('grakn-test/test-snb/') {
-	    stage('Build the SNB connectors') {
-	      sh 'mvn clean package assembly:single -Dmaven.repo.local=' + workspace + '/maven -DskipTests -Dcheckstyle.skip=true -Dfindbugs.skip=true -Dpmd.skip=true'
-	    }
-	  }
-	  dir('validate-snb') {
-	    stage('Validate Queries') {
-	      sh '../grakn-test/test-snb/src/validate-snb/validate.sh'
-	    }
-	  }
-	}
-      }
-      def user = sh(returnStdout: true, script: "git show --format=\"%aN\" | head -n 1").trim()
-      slackSend channel: "#github", color: "good", message: """
-  Periodic Build Success on ${env.BRANCH_NAME}: ${env.JOB_NAME} #${env.BUILD_NUMBER} (<${env.BUILD_URL}|Open>)
->>>>>>> 62784dc0
   authored by - """ + user
         }
     } catch (error) {
@@ -166,7 +87,6 @@
         slackSend channel: "#github", color: "danger", message: """
 Periodic Build Failed on ${env.BRANCH_NAME}: ${env.JOB_NAME} #${env.BUILD_NUMBER} (<${env.BUILD_URL}|Open>)
 authored by - """ + user
-<<<<<<< HEAD
         throw error
     } finally { // Tears down test environment
         timeout(5) {
@@ -176,20 +96,9 @@
                 if (env.BRANCH_NAME == 'master' || env.BRANCH_NAME == 'stable') {
                     archiveArtifacts artifacts: 'grakn-test/test-integration/benchmarks/*.json'
                 }
-                sh 'grakn-package/bin/grakn.sh stop'
+                sh 'grakn-package/grakn server stop'
                 sh 'if [ -d grakn-package ] ;  then rm -rf grakn-package ; fi'
             }
         }
-=======
-    throw error
-  } finally { // Tears down test environment
-    timeout(5) {
-      stage('Tear Down Grakn') {
-        sh 'if [ -d maven ] ;  then rm -rf maven ; fi'
-        archiveArtifacts artifacts: 'grakn-package/logs/grakn.log'
-        sh 'grakn-package/grakn server stop'
-        sh 'if [ -d grakn-package ] ;  then rm -rf grakn-package ; fi'
-      }
->>>>>>> 62784dc0
     }
 }