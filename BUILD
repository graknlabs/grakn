--- conflicted
+++ resolved
@@ -28,56 +28,17 @@
 
 deploy_github(
     name = "deploy-github-zip",
-<<<<<<< HEAD
-    target = ":distribution-zip-mac",
-=======
-    target = ":assemble-zip",
->>>>>>> 9c64f133
+    target = ":assemble-zip-mac",
     deployment_properties = ":deployment.properties",
     version_file = "//:VERSION"
 )
 
-distribution_structure(
-    name = "bootup-script-bash",
-    additional_files = { "//:grakn": 'grakn' },
-    visibility = ["//server:__pkg__", "//console:__pkg__"]
-)
 
-<<<<<<< HEAD
-distribution_structure(
-    name = "bootup-script-bat",
-    additional_files = { "//:grakn.bat": 'grakn.bat' },
-    visibility = ["//server:__pkg__", "//console:__pkg__"]
-)
-
-distribution_structure(
-    name = "grakn-core-conf",
-    additional_files = {
-        "//server:conf/logback.xml": "conf/logback.xml",
-        "//server:conf/grakn.properties": "conf/grakn.properties",
-    },
-    visibility = ["//server:__pkg__", "//console:__pkg__"]
-)
-
-distribution_deb(
-    name = "distribution-deb",
-    package_name = "grakn-core-bin",
-    maintainer = "Grakn Labs <community@grakn.ai>",
-    description = "Grakn Core (binaries)",
-    version_file = "//:VERSION",
-    distribution_structures = [":bootup-script-bash", ":grakn-core-conf"],
-    installation_dir = "/opt/grakn/core/",
-    empty_dirs = [
-        "var/log/grakn/",
-    ],
-    depends = [
-        "openjdk-8-jre"
-=======
 assemble_targz(
     name = "assemble-targz",
     targets = ["//server:server-deps",
                "//console:console-deps",
-               "//bin:assemble-targz"],
+               "//bin:assemble-targz-bash"],
     additional_files = {
        "//server:services/cassandra/cassandra.yaml": "server/services/cassandra/cassandra.yaml",
        "//server:services/cassandra/logback.xml": "server/services/cassandra/logback.xml",
@@ -86,7 +47,6 @@
     empty_directories = [
         "server/db/cassandra",
         "server/db/queue"
->>>>>>> 9c64f133
     ],
     permissions = {
         "server/services/cassandra/cassandra.yaml": "0777",
@@ -96,59 +56,16 @@
     output_filename = "grakn-core-all",
 )
 
-<<<<<<< HEAD
-deploy_deb(
-    name = "deploy-deb",
-    target = ":distribution-deb",
-    deployment_properties = "//:deployment.properties",
-)
-
-
-distribution_rpm(
-    name = "distribution-rpm",
-    package_name = "grakn-core-bin",
-    installation_dir = "/opt/grakn/core/",
-    version_file = "//:VERSION",
-    spec_file = "//dependencies/distribution/rpm:grakn-core-bin.spec",
-    empty_dirs = [
-        "var/log/grakn/",
-    ],
-    distribution_structures = [":bootup-script-bash", ":grakn-core-conf"],
-    permissions = {
-        "var/log/grakn/": "0777",
-    },
-    symlinks = {
-        "usr/local/bin/grakn": "/opt/grakn/core/grakn",
-        "opt/grakn/core/logs": "/var/log/grakn/",
-    },
-)
-
-deploy_rpm(
-    name = "deploy-rpm",
-    target = ":distribution-rpm",
-    deployment_properties = "//:deployment.properties",
-)
-
-distribution_zip(
-    name = "distribution-zip-mac",
-    distribution_structures = [
-        "//:bootup-script-bash",
-        "//:grakn-core-conf",
-        "//server:grakn-core-server",
-        "//console:grakn-core-console"
-    ],
-=======
 assemble_zip(
-    name = "assemble-zip",
+    name = "assemble-zip-mac",
     targets = ["//server:server-deps",
                "//console:console-deps",
-               "//bin:assemble-targz"],
+               "//bin:assemble-targz-bash"],
     additional_files = {
         "//server:services/cassandra/cassandra.yaml": "server/services/cassandra/cassandra.yaml",
         "//server:services/cassandra/logback.xml": "server/services/cassandra/logback.xml",
         "//server:services/grakn/grakn-core-ascii.txt": "server/services/grakn/grakn-core-ascii.txt",
     },
->>>>>>> 9c64f133
     empty_directories = [
         "server/db/cassandra",
         "server/db/queue"
@@ -158,22 +75,20 @@
         "server/db/cassandra": "0777",
         "server/db/queue": "0777",
     },
-<<<<<<< HEAD
     output_filename = "grakn-core-all-mac",
-=======
-    output_filename = "grakn-core-all",
     visibility = ["//visibility:public"]
->>>>>>> 9c64f133
 )
 
-distribution_zip(
-    name = "distribution-zip-windows",
-    distribution_structures = [
-        "//:bootup-script-bat",
-        "//:grakn-core-conf",
-        "//server:grakn-core-server",
-        "//console:grakn-core-console"
-    ],
+assemble_zip(
+    name = "assemble-zip-windows",
+    targets = ["//server:server-deps",
+               "//console:console-deps",
+               "//bin:assemble-targz-bat"],
+    additional_files = {
+        "//server:services/cassandra/cassandra.yaml": "server/services/cassandra/cassandra.yaml",
+        "//server:services/cassandra/logback.xml": "server/services/cassandra/logback.xml",
+        "//server:services/grakn/grakn-core-ascii.txt": "server/services/grakn/grakn-core-ascii.txt",
+    },
     empty_directories = [
         "server/db/cassandra",
         "server/db/queue"
@@ -184,6 +99,7 @@
         "server/db/queue": "0777",
     },
     output_filename = "grakn-core-all-windows",
+    visibility = ["//visibility:public"]
 )
 
 deploy_brew(
@@ -194,13 +110,8 @@
 container_image(
     name = "assemble-docker",
     base = "@openjdk_image//image",
-<<<<<<< HEAD
-    tars = [":distribution-zip-mac-tgz"],
-    files = [":grakn-docker.sh"],
-=======
     tars = [":assemble-targz"],
     files = ["//bin:grakn-docker.sh"],
->>>>>>> 9c64f133
     ports = ["48555"],
     cmd = ["./grakn-docker.sh"],
     volumes = ["/server/db"]
