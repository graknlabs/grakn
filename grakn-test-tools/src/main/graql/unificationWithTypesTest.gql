--- conflicted
+++ resolved
@@ -8,18 +8,12 @@
 
 #Entities
 
-<<<<<<< HEAD
 baseEntity sub entity
     has resource;
 
 twoRoleEntity sub baseEntity
-	plays role1
-	plays role2;
-=======
-twoRoleEntity sub entity
     plays role1
     plays role2;
->>>>>>> 9cac69a3
 
 twoRoleEntity2 sub baseEntity
     plays role1
