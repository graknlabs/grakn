define

#Roles

# Role hierarchy
#
#                             role
#             /                 |                   \
#         role1               role2                role3
#       /      \             /     \                |
# subRole1   aSubRole1   subRole2  aSubRole1      subRole3
#       |                    |                      |
# subSubRole1            subSubRole2             subSubRole3
#

role1 sub role;
subRole1 sub role1;
anotherSubRole1 sub role1;
subSubRole1 sub subRole1;

role2 sub role;
subRole2 sub role2;
anotherSubRole2 sub role2;
subSubRole2 sub subRole2;

role3 sub role;
subRole3 sub role3;
subSubRole3 sub subRole3;

#Entities
#simple vertical hierarchy

baseRoleEntity sub entity
    has resource
    plays role1
    plays role2
    plays role3;

subRoleEntity sub baseRoleEntity
    plays subRole1
    plays anotherSubRole1
    plays subRole2
    plays anotherSubRole2
    plays subRole3;

subSubRoleEntity sub subRoleEntity
    plays subSubRole1
    plays subSubRole2
    plays subSubRole3;

binary sub relationship
<<<<<<< HEAD
    has resource
	relates role1
	relates role2
	relates subRole1
=======
    has res1
    relates role1
    relates role2
    relates subRole1
>>>>>>> 9cac69a3
    relates subRole2
    relates anotherSubRole1
    relates anotherSubRole2
    relates subSubRole1
    relates subSubRole2;
    
ternary sub relationship
    has resource
    relates role1
    relates role2
    relates role3
    relates subRole1
    relates subRole2
    relates subRole3
    relates anotherSubRole1
    relates anotherSubRole2
    relates subSubRole1
    relates subSubRole2
    relates subSubRole3;

#Resources

resource sub attribute datatype string;

insert

#Instances

$b isa baseRoleEntity, has resource 'b';

$f isa subRoleEntity, has resource 'f';
$m isa subSubRoleEntity, has resource 'm';
$d isa subSubRoleEntity, has resource 'd';
$s isa subSubRoleEntity, has resource 's';

(anotherSubRole1: $m, subRole2: $s) isa binary;
(subRole1: $f, anotherSubRole2: $d) isa binary;
(subRole1: $m, anotherSubRole2: $d) isa binary;
(anotherSubRole1: $m, anotherSubRole2: $d) isa binary;

(subRole1: $f, subRole2: $s) isa binary;
(subRole1: $f, subSubRole2: $d) isa binary;
(subSubRole1: $m, subRole2: $s) isa binary;
(subSubRole1: $m, subSubRole2: $d) isa binary;

(role1: $b, subRole2: $f, subSubRole3: $m) isa ternary;
(role1: $f, subRole2: $f, subSubRole3: $m) isa ternary;

(subRole1: $f, subRole2: $m, subSubRole3: $d) isa ternary;
(subRole1: $f, subRole2: $f, subSubRole3: $d) isa ternary;

(subRole1: $f, subSubRole2: $m, subSubRole3: $d) isa ternary;
(subRole1: $m, subSubRole2: $m, subSubRole3: $d) isa ternary;

(subSubRole1: $m, subSubRole2: $d, subSubRole3: $s) isa ternary;
(subSubRole1: $m, subSubRole2: $m, subSubRole3: $s) isa ternary;
<|MERGE_RESOLUTION|>--- conflicted
+++ resolved
@@ -49,17 +49,10 @@
     plays subSubRole3;
 
 binary sub relationship
-<<<<<<< HEAD
     has resource
-	relates role1
-	relates role2
-	relates subRole1
-=======
-    has res1
     relates role1
     relates role2
     relates subRole1
->>>>>>> 9cac69a3
     relates subRole2
     relates anotherSubRole1
     relates anotherSubRole2
