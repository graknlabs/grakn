--- conflicted
+++ resolved
@@ -41,11 +41,7 @@
     }
 
     @Override
-<<<<<<< HEAD
-    protected AttributeType metaOntologyConcept() {
-=======
-    protected ResourceType metaSchemaConcept() {
->>>>>>> 45605392
+    protected AttributeType metaSchemaConcept() {
         return graph().admin().getMetaResourceType();
     }
 }