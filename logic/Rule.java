--- conflicted
+++ resolved
@@ -164,21 +164,6 @@
      * Remove type hints in the `then` pattern that are not valid in the `when` pattern
      */
     private void pruneThenTypeHints() {
-<<<<<<< HEAD
-        then.variables().stream().filter(var -> var.identifier().isNamedReference())
-                .forEach(thenVar -> {
-                    Optional<Variable> whenVar = when.variables().stream().filter(var -> var.identifier().equals(thenVar.identifier())).findFirst();
-                    if (whenVar.isPresent() && whenVar.get().isThing()) {
-                        assert thenVar.isThing();
-                        whenVar.get().asThing().isa().ifPresent(whenIsa -> thenVar.asThing().isa().ifPresent(
-                                thenIsa -> thenIsa.retainHints(whenIsa.typeHints())));
-                    } else if (whenVar.isPresent() && whenVar.get().isType()) {
-                        assert thenVar.isType();
-                        whenVar.get().asType().sub().ifPresent(whenSub -> thenVar.asType().sub().ifPresent(
-                                thenSub -> thenSub.retainHints(whenSub.typeHints())));
-                    }
-                });
-=======
         then.variables().stream().filter(variable -> variable.identifier().isNamedReference())
                 .forEach(thenVar ->
                         when.variables().stream()
@@ -191,7 +176,6 @@
                             if (thenVar.typeHints().isEmpty()) thenVar.setIsSatisfiable(false);
                         })
                 );
->>>>>>> b2860a2c
     }
 
     private Set<ThenConcludable<?, ?>> buildThenConcludables(Conjunction then, Set<Variable> constraintContext) {
