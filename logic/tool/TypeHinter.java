--- conflicted
+++ resolved
@@ -141,33 +141,6 @@
         } else throw GraknException.of(ILLEGAL_STATE);
     }
 
-<<<<<<< HEAD
-    private void removeHintLabel(Variable variable, Label label) {
-        if (variable.isType()) variable.asType().sub().ifPresent(subConstraint -> subConstraint.removeHint(label));
-        else if (variable.isThing())
-            variable.asThing().isa().ifPresent(isaConstraint -> isaConstraint.removeHint(label));
-        else throw GraknException.of(ILLEGAL_STATE);
-    }
-
-    private Set<Label> getHintLabels(Variable variable) {
-        if (variable.isType()) {
-            if (variable.asType().sub().isPresent()) return variable.asType().sub().get().typeHints();
-            return null;
-        } else if (variable.isThing()) {
-            if (variable.asThing().isa().isPresent()) return variable.asThing().isa().get().typeHints();
-            return null;
-        } else throw GraknException.of(ILLEGAL_STATE);
-    }
-
-    private void addHintLabels(Variable variable, Set<Label> labels) {
-        if (variable.isType()) variable.asType().sub().ifPresent(subConstraint -> subConstraint.addHints(labels));
-        else if (variable.isThing())
-            variable.asThing().isa().ifPresent(isaConstraint -> isaConstraint.addHints(labels));
-        else throw GraknException.of(ILLEGAL_STATE);
-    }
-
-=======
->>>>>>> b2860a2c
     private void ensureHintsConformToTheirSuper(Variable variable, Set<Variable> visited) {
         if (variable == null || visited.contains(variable) || variable.reference().isLabel()) return;
         visited.add(variable);
