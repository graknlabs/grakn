--- conflicted
+++ resolved
@@ -85,35 +85,23 @@
 stop)
 
     "${GRAKN_HOME}/bin/grakn-engine.sh" stop
-<<<<<<< HEAD
-    "${GRAKN_HOME}/bin/kafka-server-stop.sh"
-    "${GRAKN_HOME}/bin/zookeeper-server-stop.sh"
-    if [ "$USE_CASSANDRA" ]; then
-=======
-    if [ $USE_KAFKA ]; then
-      "${GRAKN_HOME}/bin/kafka-server-stop.sh"
-      "${GRAKN_HOME}/bin/zookeeper-server-stop.sh"
-    fi
-    if [ $USE_CASSANDRA ]; then
->>>>>>> 14c63839
-        "${GRAKN_HOME}/bin/grakn-cassandra.sh" stop
+    if [ "$USE_KAFKA" ]; then
+				"${GRAKN_HOME}/bin/kafka-server-stop.sh"
+				"${GRAKN_HOME}/bin/zookeeper-server-stop.sh"
+		fi
+		if [ "$USE_CASSANDRA" ]; then
+				"${GRAKN_HOME}/bin/grakn-cassandra.sh" stop
     fi
     ;;
 
 clean)
 
     "${GRAKN_HOME}/bin/grakn-engine.sh" stop
-<<<<<<< HEAD
-    "${GRAKN_HOME}/bin/kafka-server-stop.sh"
-    "${GRAKN_HOME}/bin/zookeeper-server-stop.sh"
-    if [ "$USE_CASSANDRA" ]; then
-=======
-    if [ $USE_KAFKA ]; then
+    if [ "$USE_KAFKA" ]; then
       "${GRAKN_HOME}/bin/kafka-server-stop.sh"
       "${GRAKN_HOME}/bin/zookeeper-server-stop.sh"
     fi
-    if [ $USE_CASSANDRA ]; then
->>>>>>> 14c63839
+    if [ "$USE_CASSANDRA" ]; then
         "${GRAKN_HOME}/bin/grakn-cassandra.sh" stop
         clean_grakn
     fi
@@ -122,17 +110,11 @@
 status)
 
     "${GRAKN_HOME}/bin/grakn-engine.sh" status
-<<<<<<< HEAD
-    "${GRAKN_HOME}/bin/kafka-server-status.sh"
-    "${GRAKN_HOME}/bin/zookeeper-server-status.sh"
-    if [ "$USE_CASSANDRA" ]; then
-=======
-    if [ $USE_KAFKA ]; then
+    if [ "$USE_KAFKA" ]; then
       "${GRAKN_HOME}/bin/kafka-server-status.sh"
       "${GRAKN_HOME}/bin/zookeeper-server-status.sh"
     fi
-    if [ $USE_CASSANDRA ]; then
->>>>>>> 14c63839
+    if [ "$USE_CASSANDRA" ]; then
         "${GRAKN_HOME}/bin/grakn-cassandra.sh" status
     fi
     ;;
