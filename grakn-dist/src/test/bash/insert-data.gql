--- conflicted
+++ resolved
@@ -1,11 +1,6 @@
 insert person sub entity, has-resource identifier; identifier sub resource, datatype string;
-<<<<<<< HEAD
 insert spouse1 sub role; spouse2 sub role; person plays spouse1; person plays spouse2;
-insert marriage sub relation, has-role spouse1, has-role spouse2, has-resource date; date sub resource datatype string;
-=======
-insert spouse1 sub role; spouse2 sub role; person plays-role spouse1; person plays-role spouse2;
 insert marriage sub relation, relates spouse1, relates spouse2, has-resource date; date sub resource datatype string;
->>>>>>> 2054a42c
 commit;
 
 insert isa person, has identifier "Andrew Smith";
