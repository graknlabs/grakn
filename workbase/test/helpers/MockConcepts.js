/* eslint-disable no-use-before-define */
function getMockEntityType() {
  return {
    baseType: 'ENTITY_TYPE',
    id: '0000',
    label: () => Promise.resolve('person'),
    instances: () => Promise.resolve({ next: () => Promise.resolve(getMockEntity1()) }), // eslint-disable-line no-use-before-define
    isImplicit: () => Promise.resolve(false),
    attributes: () => Promise.resolve({ next: () => Promise.resolve(getMockAttributeType()), collect: () => Promise.resolve([getMockAttributeType()]) }), // eslint-disable-line no-use-before-define
    isType: () => true,
    offset: 0,
  };
}

function getMockAttributeType() {
  return {
    baseType: 'ATTRIBUTE_TYPE',
    id: '1111',
    label: () => Promise.resolve('name'),
    isImplicit: () => Promise.resolve(false),
    isType: () => true,
  };
}

function getMockRelationshipType() {
  return {
    baseType: 'RELATIONSHIP_TYPE',
    id: '2222',
    label: () => Promise.resolve('parentship'),
    isImplicit: () => Promise.resolve(false),
  };
}

function getMockImplicitRelationshipType() {
  return {
    baseType: 'RELATIONSHIP_TYPE',
    id: '2222',
    isImplicit: () => Promise.resolve(true),
    isThing: () => false,
  };
}

function getMockEntity1() {
  return {
    baseType: 'ENTITY',
    id: '3333',
    type: () => Promise.resolve(getMockEntityType()),
    relationships: () => Promise.resolve({ next: () => Promise.resolve(getMockRelationship()) }), // eslint-disable-line no-use-before-define
    attributes: () => Promise.resolve({ next: () => Promise.resolve(getMockAttribute()), collect: () => Promise.resolve([getMockAttribute()]) }), // eslint-disable-line no-use-before-define
    isType: () => false,
    isInferred: () => Promise.resolve(false),
    isAttribute: () => false,
    isEntity: () => true,
    isThing: () => true,
    isRelationship: () => false,
    offset: 0,
  };
}

function getMockEntity2() {
  return {
    baseType: 'ENTITY',
    id: '4444',
    type: () => Promise.resolve(getMockEntityType()),
    isAttribute: () => false,
    isEntity: () => true,
    isThing: () => true,
    isInferred: () => Promise.resolve(false),
    isRelationship: () => false,
  };
}

function getMockAttribute() {
  return {
    baseType: 'ATTRIBUTE',
    id: '5555',
    type: () => Promise.resolve(getMockAttributeType()),
    value: () => Promise.resolve('John'),
    owners: () => Promise.resolve({ next: () => Promise.resolve(getMockEntity1()), collect: () => Promise.resolve([getMockEntity1()]) }),
    attributes: () => Promise.resolve({ next: () => Promise.resolve(getMockAttribute()), collect: () => Promise.resolve([getMockAttribute()]) }), // eslint-disable-line no-use-before-define
    isType: () => false,
    isInferred: () => Promise.resolve(false),
    isAttribute: () => true,
    isThing: () => true,
    isRelationship: () => false,
    offset: 0,
  };
}

function getMockRelationship() {
  const mockRole1 = { label: () => Promise.resolve('son') };
  const mockRole2 = { label: () => Promise.resolve('father') };
  const mockRolePlayers = new Map();
  mockRolePlayers.set(mockRole1, new Set([getMockEntity1()]));
  mockRolePlayers.set(mockRole2, new Set([getMockEntity2()]));

  return {
    baseType: 'RELATIONSHIP',
    id: '6666',
    type: () => Promise.resolve(getMockRelationshipType()),
    rolePlayersMap: () => Promise.resolve(mockRolePlayers),
    attributes: () => Promise.resolve({ next: () => Promise.resolve(getMockAttribute()), collect: () => Promise.resolve([getMockAttribute()]) }), // eslint-disable-line no-use-before-define
    isType: () => false,
    isInferred: () => Promise.resolve(false),
    isAttribute: () => false,
    isEntity: () => false,
    isThing: () => true,
    isRelationship: () => true,
    explanation: { answers: () => [getMockAnswer1(), getMockAnswer2()], queryPattern: () => '{$y id 1234; $r (father: $m, role: $y) isa parentship; $m id 4444;}' },
    offset: 0,
  };
}

function getMockImplicitRelationship() {
  return {
    baseType: 'RELATIONSHIP',
    id: '6666',
    type: () => Promise.resolve(getMockImplicitRelationshipType()),
    isThing: () => true,
  };
}

function getMockAnswer1() {
  return {
    explanation: {},
    map: () => {
      const map = new Map();
      map.set('p', getMockEntity1());
      map.set('c1', getMockEntity2());
      return map;
    },
  };
}

const getMockQueryPattern1 = '{(child: $c1, parent: $p) isa parentship;}';

function getMockAnswer2() {
  return {
<<<<<<< HEAD
    explanation: () => 'mockExplanation',
=======
    explanation: {},
>>>>>>> 983f14e7
    map: () => {
      const map = new Map();
      map.set('c', getMockEntity1());
      map.set('1234', getMockAttribute());
      return map;
    },
  };
}

const getMockQueryPattern2 = '{$1234 "male"; $c has gender $1234; $c id V4444;}';

function getMockAnswer3() {
  return {
    explanation: () => {},
    map: () => {
      const map = new Map();
      map.set('p', getMockEntity1());
      map.set('c', getMockEntity2());
      map.set('1234', getMockRelationship());
      return map;
    },
  };
}

const getMockQueryPattern3 = '{$c id 4444; $p id 3333; $1234 (child: $c, parent: $p) isa parentship;}';

function getMockAnswerContainingImplicitType() {
  return {
    explanation: () => {},
    map: () => {
      const map = new Map();
      map.set('p', getMockEntity1());
      map.set('c', getMockEntity2());
      map.set('r', getMockImplicitRelationship());
      return map;
    },
  };
}

function getMockAnswerContainingRelationship() {
  return {
    explanation: () => 'mockExplanation',
    map: () => {
      const map = new Map();
      map.set('r', getMockRelationship());
      map.set('c', getMockEntity2());
      return map;
    },
  };
}

function getMockAnswerContainingEntity() {
  return {
    explanation: () => {},
    map: () => {
      const map = new Map();
      map.set('x', getMockEntity1());
      return map;
    },
  };
}

export default {
  getMockEntityType,
  getMockAttributeType,
  getMockRelationshipType,
  getMockEntity1,
  getMockEntity2,
  getMockAttribute,
  getMockRelationship,
  getMockImplicitRelationship,
  getMockAnswer1,
  getMockQueryPattern1,
  getMockAnswer2,
  getMockQueryPattern2,
  getMockAnswer3,
  getMockQueryPattern3,
  getMockAnswerContainingImplicitType,
  getMockAnswerContainingRelationship,
  getMockAnswerContainingEntity,
};
<|MERGE_RESOLUTION|>--- conflicted
+++ resolved
@@ -136,11 +136,7 @@
 
 function getMockAnswer2() {
   return {
-<<<<<<< HEAD
     explanation: () => 'mockExplanation',
-=======
-    explanation: {},
->>>>>>> 983f14e7
     map: () => {
       const map = new Map();
       map.set('c', getMockEntity1());
