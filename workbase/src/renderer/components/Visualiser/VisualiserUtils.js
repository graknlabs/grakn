import QuerySettings from './RightBar/SettingsTab/QuerySettings';
import VisualiserGraphBuilder from './VisualiserGraphBuilder';
const LETTER_G_KEYCODE = 71;
const HAS_ATTRIBUTE_LABEL = 'has';

export function getNeighboursQuery(node, neighboursLimit) {
  switch (node.baseType) {
    case 'ENTITY_TYPE':
    case 'ATTRIBUTE_TYPE':
    case 'RELATIONSHIP_TYPE':
      return `match $x id "${node.id}"; $y isa $x; offset ${node.offset}; limit ${neighboursLimit}; get $y;`;
    case 'ENTITY':
      return `match $x id "${node.id}"; $r ($x, $y); offset ${node.offset}; limit ${neighboursLimit}; get $r, $y;`;
    case 'ATTRIBUTE':
      return `match $x has attribute $y; $y id "${node.id}"; offset ${node.offset}; limit ${neighboursLimit}; get $x;`;
    case 'RELATIONSHIP':
      return `match $r id "${node.id}"; $r ($x, $y); offset ${node.offset}; limit ${neighboursLimit}; get $x;`;
    default:
      throw new Error(`Unrecognised baseType of thing: ${node.baseType}`);
  }
}

export function limitQuery(query) {
  const getRegex = /^((.|\s)*;)\s*(get\b.*;)$/;
  let limitedQuery = query;

  // If there is no `get` the user mistyped the query
  if (getRegex.test(query)) {
    const limitRegex = /.*;\s*(limit\b.*?;).*/;
    const offsetRegex = /.*;\s*(offset\b.*?;).*/;
    const deleteRegex = /^(.*;)\s*(delete\b.*;)$/;
    const match = getRegex.exec(query);
    limitedQuery = match[1];
    const getPattern = match[3];
    if (!(offsetRegex.test(query)) && !(deleteRegex.test(query))) { limitedQuery = `${limitedQuery} offset 0;`; }
    if (!(limitRegex.test(query)) && !(deleteRegex.test(query))) { limitedQuery = `${limitedQuery} limit ${QuerySettings.getQueryLimit()};`; }
    limitedQuery = `${limitedQuery} ${getPattern}`;
  }
  return limitedQuery;
}

<<<<<<< HEAD

export function buildExplanationQuery(answer, queryPattern) {
=======
function buildExplanationQuery(answer, queryPattern) {
>>>>>>> 7a168589
  let query = 'match ';
  let attributeQuery = null;
  Array.from(answer.map().entries()).forEach(([graqlVar, concept]) => {
    if (concept.isAttribute()) {
      attributeQuery = `has ${queryPattern.match(/(?:has )(\w+)/)[1]} $${graqlVar};`;
    } else if (concept.isEntity()) {
      query += `$${graqlVar} id ${concept.id}; `;
    }
  });
  return { query, attributeQuery };
}

export function computeAttributes(nodes) {
  return Promise.all(nodes.map(async (node) => {
<<<<<<< HEAD
    const attributes = await (await node.attributes()).collect();
    node.attributes = await Promise.all(attributes.map(async (concept) => {
      const attribute = {};
      if (concept.isType()) {
        await concept.label().then((label) => { attribute.type = label; });
      } else {
        await Promise.all([
          concept.type().then(type => type.label()).then((label) => { attribute.type = label; }),
          concept.value().then((value) => { attribute.value = value; }),
        ]);
      }
      return attribute;
    }));
=======
    if (!node.isType()) {
      node.attributes = await Promise.all((await (await node.attributes()).collect()).map(async attr => ({
        type: await (await attr.type()).label(),
        value: await attr.value(),
      })));
    } else {
      node.attributes = await Promise.all((await (await node.attributes()).collect()).map(async attr => ({
        type: await attr.label(),
      })));
    }
>>>>>>> 7a168589
    return node;
  }));
}

<<<<<<< HEAD
export async function loadMetaTypeInstances(graknTx) {
// Fetch types
  const entities = await (await graknTx.query('match $x sub entity; get;')).collectConcepts();
  const rels = await (await graknTx.query('match $x sub relationship; get;')).collectConcepts();
  const attributes = await (await graknTx.query('match $x sub attribute; get;')).collectConcepts();
  const roles = await (await graknTx.query('match $x sub role; get;')).collectConcepts();

  // Get types labels
  const metaTypeInstances = {};
  metaTypeInstances.entities = await Promise.all(entities.map(type => type.label()))
    .then(labels => labels.filter(l => l !== 'entity')
      .concat()
      .sort());
  metaTypeInstances.relationships = await Promise.all(rels.map(async type => ((!await type.isImplicit()) ? type.label() : null)))
    .then(labels => labels.filter(l => l && l !== 'relationship')
      .concat()
      .sort());
  metaTypeInstances.attributes = await Promise.all(attributes.map(type => type.label()))
    .then(labels => labels.filter(l => l !== 'attribute')
      .concat()
      .sort());
  metaTypeInstances.roles = await Promise.all(roles.map(async type => ((!await type.isImplicit()) ? type.label() : null)))
    .then(labels => labels.filter(l => l && l !== 'role')
      .concat()
      .sort());
  return metaTypeInstances;
}

export function validateQuery(query) {
  const trimmed = query.trim();
  if (/^(.*;)\s*(delete\b.*;)$/.test(trimmed) || /^(.*;)\s*(delete\b.*;)$/.test(trimmed)
        || /^insert/.test(trimmed)
        || /^(.*;)\s*(aggregate\b.*;)$/.test(trimmed) || /^(.*;)\s*(aggregate\b.*;)$/.test(trimmed)
        || (/^compute/.test(trimmed) && !trimmed.startsWith('compute path'))) {
    throw new Error('Only get and compute path queries are supported for now.');
  }
}
export function addResetGraphListener(dispatch, action) {
  window.addEventListener('keydown', (e) => {
  // Reset canvas when metaKey(CtrlOrCmd) + G are pressed
    if ((e.keyCode === LETTER_G_KEYCODE) && e.metaKey) { dispatch(action); }
  });
}


/**
 * Given a Grakn Answer, this function returns the query that needs to be run in order
 * to obtain a visual explanation of the inferred concept
 * @param {Object} answer Grakn Answer which contains the explanation that needs to be loaded
 */
export function mapAnswerToExplanationQuery(answer) {
  const queryPattern = answer.explanation().queryPattern();
  let query = buildExplanationQuery(answer, queryPattern).query;
  if (queryPattern.includes('has')) {
    query += `${buildExplanationQuery(answer, queryPattern).attributeQuery} get;`;
  } else {
    query += `$r ${queryPattern.slice(1, -1).match(/\((.*?;)/)[0]} offset 0; limit 1; get $r;`;
  }
  return query;
}


export function updateNodeOffset(state, visNode, limit) {
  state.visFacade.updateNode({ id: visNode.id, offset: (visNode.offset + limit) });
}


/**
 * Checks if a ConceptMap inside the provided Answer contains at least one implicit concept
 * @param {Object} answer ConceptMap Answer to be inspected
 * @return {Boolean}
 */
async function answerContainsImplicitType(answer) {
  const concepts = Array.from(answer.map().values());
  return Promise.all(concepts.map(async concept => ((concept.isThing()) ? (await concept.type()).isImplicit() : concept.isImplicit())))
    .then(a => a.includes(true));
}

/**
 * Filters out Answers that contained inferred concepts in their ConceptMap
 * @param {Object[]} answers array of ConceptMap Answers to be inspected
 * @return {Object[]} filtered array of Answers
 */
export async function filterMaps(answers) { // Filter out ConceptMaps that contain implicit relationships
  return Promise.all(answers.map(async x => ((await answerContainsImplicitType(x)) ? null : x)))
    .then(maps => maps.filter(map => map));
}

/**
 * Executes query to load neighbours of given node and filters our all the answers that contain implicit concepts, given that we
 * don't want to show implicit concepts (relationships to attributes) to the user, for now.
 * @param {Object} node VisJs node of which we want to load the neighbours
 * @param {Object} graknTx Grakn transaction used to execute query
 * @param {Number} limit Limit of neighbours to load
 */
async function getFilteredNeighbourAnswers(node, graknTx, limit) {
  const query = getNeighboursQuery(node, limit);
  const resultAnswers = await (await graknTx.query(query)).collect();
  debugger;
  const filteredResult = await filterMaps(resultAnswers);
  if (resultAnswers.length !== filteredResult.length) {
    const offsetDiff = resultAnswers.length - filteredResult.length;
    node.offset += QuerySettings.getNeighboursLimit();// is someone updating this in the vis dataset?
    return filteredResult.concat(await getFilteredNeighbourAnswers(node, graknTx, offsetDiff));
  }
  return resultAnswers;
}

async function getEntityNeighbours(node, graknTx, limit) {
  const filteredResult = await getFilteredNeighbourAnswers(node, graknTx, limit);
  const nodes = filteredResult.map(x => Array.from(x.map().values())).flatMap(x => x);
  const relationships = filteredResult.map(x => Array.from(x.map().values())).flatMap(x => x).filter(x => x.isRelationship());
  const roleplayers = await VisualiserGraphBuilder.relationshipsRolePlayers(relationships, false);
  const edges = roleplayers.edges.flatMap(x => x);
  return { nodes, edges };
}

async function getAttributeNeighbours(node, graknTx, limit) {
  const filteredResult = await getFilteredNeighbourAnswers(node, graknTx, limit);
  const nodes = filteredResult.map(x => Array.from(x.map().values())).flatMap(x => x);
  const edges = nodes.map(owner => ({ from: owner.id, to: node.id, label: HAS_ATTRIBUTE_LABEL }));
  return { nodes, edges };
}

async function getRelationshipNeighbours(node, graknTx, limit) {
  const filteredResult = await getFilteredNeighbourAnswers(node, graknTx, limit);
  const nodes = filteredResult.map(x => Array.from(x.map().values())).flatMap(x => x);
  const roleplayersIds = nodes.map(x => x.id);
  const relationshipConcept = await graknTx.getConcept(node.id);
  const roleplayers = Array.from((await relationshipConcept.rolePlayersMap()).entries());
  const edges = await Promise.all(Array.from(roleplayers, async ([role, setOfThings]) => {
    const roleLabel = await role.label();
    return Array.from(setOfThings.values())
      .filter(thing => roleplayersIds.includes(thing.id))
      .map(thing => ({ from: node.id, to: thing.id, label: roleLabel }));
  }));
  debugger;
  return { nodes, edges };
}

export async function getNeighboursData(visNode, graknTx, neighboursLimit) {
  switch (visNode.baseType) {
    case 'ENTITY':
      return getEntityNeighbours(visNode, graknTx, neighboursLimit);
    case 'RELATIONSHIP':
      return getRelationshipNeighbours(visNode, graknTx, neighboursLimit);
    case 'ATTRIBUTE':
      return getAttributeNeighbours(visNode, graknTx, neighboursLimit);
    default:
      throw new Error(`Unrecognised baseType of thing: ${visNode.baseType}`);
  }
}
=======
export default {
  getNeighboursQuery,
  limitQuery,
  buildExplanationQuery,
  computeAttributes,
};
>>>>>>> 7a168589
<|MERGE_RESOLUTION|>--- conflicted
+++ resolved
@@ -39,12 +39,8 @@
   return limitedQuery;
 }
 
-<<<<<<< HEAD
 
 export function buildExplanationQuery(answer, queryPattern) {
-=======
-function buildExplanationQuery(answer, queryPattern) {
->>>>>>> 7a168589
   let query = 'match ';
   let attributeQuery = null;
   Array.from(answer.map().entries()).forEach(([graqlVar, concept]) => {
@@ -59,7 +55,6 @@
 
 export function computeAttributes(nodes) {
   return Promise.all(nodes.map(async (node) => {
-<<<<<<< HEAD
     const attributes = await (await node.attributes()).collect();
     node.attributes = await Promise.all(attributes.map(async (concept) => {
       const attribute = {};
@@ -73,23 +68,10 @@
       }
       return attribute;
     }));
-=======
-    if (!node.isType()) {
-      node.attributes = await Promise.all((await (await node.attributes()).collect()).map(async attr => ({
-        type: await (await attr.type()).label(),
-        value: await attr.value(),
-      })));
-    } else {
-      node.attributes = await Promise.all((await (await node.attributes()).collect()).map(async attr => ({
-        type: await attr.label(),
-      })));
-    }
->>>>>>> 7a168589
     return node;
   }));
 }
 
-<<<<<<< HEAD
 export async function loadMetaTypeInstances(graknTx) {
 // Fetch types
   const entities = await (await graknTx.query('match $x sub entity; get;')).collectConcepts();
@@ -241,12 +223,4 @@
     default:
       throw new Error(`Unrecognised baseType of thing: ${visNode.baseType}`);
   }
-}
-=======
-export default {
-  getNeighboursQuery,
-  limitQuery,
-  buildExplanationQuery,
-  computeAttributes,
-};
->>>>>>> 7a168589
+}