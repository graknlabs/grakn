<!--suppress ALL -->
<template>
    <div class="graqlEditor-container">
        <div class="left">
            <vue-button icon="star" className="vue-button fav-queries-container-btn" v-on:clicked="toggleFavQueriesList"></vue-button>
            <vue-button rightIcon="locate" className="vue-button types-container-btn" v-on:clicked="toggleTypesContainer"></vue-button>
        </div>
    <div class="center">
        <div class="center-wrapper" v-bind:style="[!currentKeyspace ? {opacity: 0.5} : {opacity: 1}]">
            <div class="column" v-bind:style="[(editorLinesNumber === 1) ? {'margin-bottom': '10px'} : {'margin-bottom': '0px'}]">
                <div class="row">
                    <div class="editor-tooltip"><vue-tooltip content="type a query" :isOpen="showEditorToolTip" :child="dummyGraqlIcon" className="editor-tooltip" v-on:close-tooltip="showEditorToolTip = false"></vue-tooltip></div>
                    <textarea id="graqlEditor" ref="graqlEditor" rows="3"></textarea>
                    <div v-if="showEditorTab" class="editor-tab">
                        <div @click="clearEditor"><vue-icon icon="cross" iconSize="10" className="tab-icon"></vue-icon></div>
                        <vue-tooltip class="star-tooltip" content="save a query" className="star-tooltip" :isOpen="showStarToolTip" :child="dummyStarIcon" v-on:close-tooltip="showStarToolTip = false"></vue-tooltip>
<<<<<<< HEAD
                        <div @click="toggleAddFavQuery"><vue-icon icon="star" iconSize="10" className="tab-icon"></vue-icon></div>
=======

                        <div @click="toggleAddFavQuery"><vue-icon icon="star" iconSize="10" className="tab-icon add-fav-query-btn"></vue-icon></div>
>>>>>>> 7a168589
                        <div v-if="editorLinesNumber > 1 && !editorMinimized" @click="minimizeEditor"><vue-icon icon="double-chevron-up" iconSize="12" className="tab-icon"></vue-icon></div>
                        <div v-else-if="editorLinesNumber > 1 && editorMinimized" @click="maximizeEditor"><vue-icon icon="double-chevron-down" iconSize="12" className="tab-icon"></vue-icon></div>
                    </div>
                </div>
            </div>
            <add-fav-query
                    v-if="showAddFavQuery"
                    :currentQuery="currentQuery"
                    :currentKeyspace="currentKeyspace"
                    :favQueries="favQueries"
                    :showAddFavQueryToolTip="showAddFavQueryToolTip"
                    v-on:close-add-query-panel="toggleAddFavQuery"
                    v-on:toggle-fav-query-tooltip="toggleFavQueryTooltip"
                    v-on:refresh-queries="refreshFavQueries">
            </add-fav-query>
            <error-container
                    v-if="showError"
                    :errorMsg="errorMsg"
                    v-on:close-error="showError = false">
            </error-container>
            <fav-queries-list
                    v-if="showFavQueriesList"
                    :currentKeyspace="currentKeyspace"
                    :favQueries="favQueries"
                    v-on:close-fav-queries-panel="toggleFavQueriesList"
                    v-on:refresh-queries="refreshFavQueries">
            </fav-queries-list>
            <types-container
                    v-if="showTypesContainer"
                    v-on:close-types-panel="showTypesContainer = false">
            </types-container>
        </div>
    </div>

<div class="right">
<<<<<<< HEAD
    <vue-button v-on:clicked="runQuery" icon="play" ref="runQueryButton" :loading="showSpinner" className="vue-button run-btn"></vue-button>
    <vue-button v-on:clicked="clearGraph" icon="refresh" ref="clearButton" className="vue-button"></vue-button>
=======
    <vue-button v-on:clicked="runQuery" icon="play" ref="runQueryButton" :loading="loadSpinner" className="vue-button run-btn"></vue-button>
    <vue-button v-on:clicked="clearGraph" icon="refresh" ref="clearButton" className="vue-button clear-graph-btn"></vue-button>
>>>>>>> 7a168589
    <!--<vue-button v-on:clicked="takeScreenshot" icon="camera" className="vue-button"></vue-button>-->
</div>

</div>
</template>

<style scoped>

    .editor-tooltip {
        width: 100%;
        display: flex;
        justify-content: center;
        position: absolute;
        top: 22px;
    }

    .star-tooltip {
        position: absolute;
        top: 10px;
    }

    .save-query {
        margin-left: 10px;
    }

    .query-name-input {
        width: 491px;
    }

    .row {
        display: flex;
        flex-direction: row;
    }

    .column {
        display: flex;
        flex-direction: column;
        width: 100%;
        background-color: #0f0f0f;
        border: var(--container-darkest-border);
        border-bottom: 1px solid var(--green-4);
    }

    .add-fav-query {
        display: flex;
        flex-direction: row;
        position: relative;
        align-items: center;
        background-color: var(--gray-1);
    }

    .editor-tab {
        align-items: center;
        width: 13px;
        flex-direction: column;
        display: flex;
        position: relative;
        float: right;
        border-left: var(--container-light-border)
    }

    .center-wrapper {
        z-index: 3;
        display: flex;
        flex-direction: column;
        flex: 1;
        border-radius: 3px;
        position: absolute;
        width: 100%;
        top: -15px;
    }

    .left {
        display: inline-flex;
        position: relative;
    }

    .center {
        display: inline-flex;
        flex: 1;
        position: relative;
        flex-direction: column;
        margin: 1px;
        margin-right: var(--element-margin);
        margin-left: var(--element-margin);

    }

    .right {
        display: inline-flex;
    }

    .graqlEditor-container {
        display: flex;
        flex-direction: row;
        flex: 3;
        position: relative;
        align-items: center;

    }
</style>

<script>
import { mapGetters } from 'vuex';
import { Icon } from '@blueprintjs/core';

import React from 'react';

import $ from 'jquery';
import Spinner from '@/components/UIElements/Spinner.vue';
import { RUN_CURRENT_QUERY, CANVAS_RESET } from '@/components/shared/StoresActions';
import ImageDataURI from 'image-data-uri';
import GraqlCodeMirror from './GraqlCodeMirror';
import FavQueriesSettings from '../FavQueries/FavQueriesSettings';
import { limitQuery } from '../../VisualiserUtils';
import FavQueriesList from '../FavQueries/FavQueriesList';
import TypesContainer from '../TypesContainer';
import ErrorContainer from '../ErrorContainer';
import AddFavQuery from '../FavQueries/AddFavQuery';


export default {
  name: 'GraqlEditor',
  components: {
    AddFavQuery,
    ErrorContainer,
    FavQueriesList,
    TypesContainer,
    Spinner,
  },
  data() {
    return {
      codeMirror: {},
      editorLinesNumber: 1,
      showAddFavQuery: false,
      showFavQueriesList: false,
      showTypesContainer: false,
      favQueries: [],
      showError: false,
      errorMsg: '',
      initialEditorHeight: undefined,
      editorMinimized: false,
      starIcon: null,
      showStarToolTip: false,
      showAddFavQueryToolTip: false,
      showEditorTab: false,
      dummyGraqlIcon: null,
      dummyStarIcon: null,
      showEditorToolTip: false,
    };
  },
  created() {
    this.renderIcons();
  },
  computed: {
    ...mapGetters(['currentQuery', 'currentKeyspace', 'showSpinner']),
  },
  watch: {
    currentQuery(query) {
      if (query.length) { this.showEditorTab = true; this.showStarToolTip = false; this.showEditorToolTip = false; } else this.showEditorTab = false;

      // We need this check because codeMirror reset the cursor position when calling getValue
      if (query === this.codeMirror.getValue()) return;
      this.codeMirror.setValue(query);
      this.codeMirror.focus();
      // Set the cursor at the end of existing content
      this.codeMirror.setCursor(this.codeMirror.lineCount(), 0);
    },
    currentKeyspace() {
      this.refreshFavQueries();
      if (this.currentKeyspace) {
        this.codeMirror.setOption('readOnly', false);
      }
      this.history.clearHistory();
    },
    favQueries(val) {
      if (!val.length) this.showFavQueriesList = false;
    },
  },
  mounted() {
    this.$nextTick(() => {
      this.codeMirror = GraqlCodeMirror.getCodeMirror(this.$refs.graqlEditor);
      this.codeMirror.setOption('readOnly', 'nocursor');
      this.history = GraqlCodeMirror.createGraqlEditorHistory(this.codeMirror);
      this.codeMirror.setOption('extraKeys', {
        Enter: this.runQuery,
        'Shift-Enter': 'newlineAndIndent',
        'Shift-Up': this.history.undo,
        'Shift-Down': this.history.redo,
      });

      this.initialEditorHeight = $('.CodeMirror').height();

      this.codeMirror.on('change', (codeMirrorObj) => {
        this.$store.commit('currentQuery', codeMirrorObj.getValue());
        this.editorLinesNumber = codeMirrorObj.lineCount();
      });

      this.codeMirror.on('focus', () => {
        this.maximizeEditor();
      });
    });
  },
  methods: {
    runQuery(event) {
      if (!this.currentKeyspace) this.$emit('keyspace-not-selected');
      else if (!this.currentQuery.length) {
        if (event.stopPropagation) event.stopPropagation(); // to prevent event propogation to graql editor tooltip
        this.showEditorToolTip = true;
      } else {
        this.showFavQueriesList = false;
        this.showTypesContainer = false;

        this.$store.commit('currentQuery', limitQuery(this.currentQuery));

        this.history.addToHistory(this.currentQuery);

        this.$store.dispatch(RUN_CURRENT_QUERY)
          .catch((err) => {
            if (!err.details) this.errorMsg = err.message;
            else this.errorMsg = err.details;
            this.showError = true;
          });
        this.showError = false;
      }
    },
    clearEditor() {
      this.codeMirror.setValue('');
      this.maximizeEditor();
    },
    clearGraph() {
      if (!this.currentKeyspace) this.$emit('keyspace-not-selected');
      else {
        this.$store.dispatch(CANVAS_RESET);
      }
    },
    toggleAddFavQuery() {
      this.showAddFavQuery = !this.showAddFavQuery;
    },
    toggleFavQueriesList(event) {
      if (!this.currentKeyspace) {
        this.$emit('keyspace-not-selected');
      } else if (!this.favQueries.length) {
        if (event.stopPropagation) event.stopPropagation(); // to prevent event propogation to fav query tooltip
        this.showEditorTab = true;
        this.showStarToolTip = true;
      } else {
        if (this.showTypesContainer) this.showTypesContainer = false;
        this.showFavQueriesList = !this.showFavQueriesList;
      }
    },
    toggleTypesContainer() {
      if (!this.currentKeyspace) this.$emit('keyspace-not-selected');
      else {
        if (this.showFavQueriesList) this.showFavQueriesList = false;
        this.showTypesContainer = !this.showTypesContainer;
      }
    },
    refreshFavQueries() {
      this.favQueries = this.objectToArray(
        FavQueriesSettings.getFavQueries(this.currentKeyspace),
      );
    },
    objectToArray(object) {
      return Object.keys(object).map(key => ({
        name: key,
        value: object[key].replace('\n', ''),
      }));
    },
    takeScreenshot() {
      const canvas = document.getElementsByTagName('canvas')[0];

      // save canvas image as data url (png format by default)
      const dataURL = canvas.toDataURL();

      const filePath = '/Users/syedirtazaraza/Desktop/grakn/workbase/screenshots/screenshot';

<<<<<<< HEAD
      ImageDataURI.outputFile(dataURL, filePath);
    },
    minimizeEditor() {
      $('.CodeMirror').animate({
        height: this.initialEditorHeight,
      }, 300);
      this.editorMinimized = true;
    },
    maximizeEditor() {
      $('.CodeMirror').animate({
        height: $('.CodeMirror-sizer').outerHeight(),
      }, 300, () => {
        $('.CodeMirror').css({
          height: 'auto',
=======
        this.codeMirror.on('focus', () => {
          if (this.editorMinimized) this.maximizeEditor();
>>>>>>> 7a168589
        });
      });
      this.editorMinimized = false;
    },
    toggleFavQueryTooltip(val) {
      this.showAddFavQueryToolTip = val;
    },
    renderIcons() {
      this.starIcon = React.createElement(Icon, {
        icon: 'star',
        className: 'tab-icon',
        iconSize: 11,
      });

      // To show graql editor tooltip
      this.dummyGraqlIcon = React.createElement(Icon, {
        icon: 'star',
        className: 'dummy-graql-icon',
      });

      // To show fav query tooltip
      this.dummyStarIcon = React.createElement(Icon, {
        icon: 'star',
        className: 'dummy-star-icon',
      });
    },
  },
};
</script>
<|MERGE_RESOLUTION|>--- conflicted
+++ resolved
@@ -14,12 +14,8 @@
                     <div v-if="showEditorTab" class="editor-tab">
                         <div @click="clearEditor"><vue-icon icon="cross" iconSize="10" className="tab-icon"></vue-icon></div>
                         <vue-tooltip class="star-tooltip" content="save a query" className="star-tooltip" :isOpen="showStarToolTip" :child="dummyStarIcon" v-on:close-tooltip="showStarToolTip = false"></vue-tooltip>
-<<<<<<< HEAD
-                        <div @click="toggleAddFavQuery"><vue-icon icon="star" iconSize="10" className="tab-icon"></vue-icon></div>
-=======
 
                         <div @click="toggleAddFavQuery"><vue-icon icon="star" iconSize="10" className="tab-icon add-fav-query-btn"></vue-icon></div>
->>>>>>> 7a168589
                         <div v-if="editorLinesNumber > 1 && !editorMinimized" @click="minimizeEditor"><vue-icon icon="double-chevron-up" iconSize="12" className="tab-icon"></vue-icon></div>
                         <div v-else-if="editorLinesNumber > 1 && editorMinimized" @click="maximizeEditor"><vue-icon icon="double-chevron-down" iconSize="12" className="tab-icon"></vue-icon></div>
                     </div>
@@ -55,13 +51,8 @@
     </div>
 
 <div class="right">
-<<<<<<< HEAD
     <vue-button v-on:clicked="runQuery" icon="play" ref="runQueryButton" :loading="showSpinner" className="vue-button run-btn"></vue-button>
-    <vue-button v-on:clicked="clearGraph" icon="refresh" ref="clearButton" className="vue-button"></vue-button>
-=======
-    <vue-button v-on:clicked="runQuery" icon="play" ref="runQueryButton" :loading="loadSpinner" className="vue-button run-btn"></vue-button>
     <vue-button v-on:clicked="clearGraph" icon="refresh" ref="clearButton" className="vue-button clear-graph-btn"></vue-button>
->>>>>>> 7a168589
     <!--<vue-button v-on:clicked="takeScreenshot" icon="camera" className="vue-button"></vue-button>-->
 </div>
 
@@ -173,7 +164,7 @@
 import $ from 'jquery';
 import Spinner from '@/components/UIElements/Spinner.vue';
 import { RUN_CURRENT_QUERY, CANVAS_RESET } from '@/components/shared/StoresActions';
-import ImageDataURI from 'image-data-uri';
+// import ImageDataURI from 'image-data-uri';
 import GraqlCodeMirror from './GraqlCodeMirror';
 import FavQueriesSettings from '../FavQueries/FavQueriesSettings';
 import { limitQuery } from '../../VisualiserUtils';
@@ -259,9 +250,8 @@
         this.$store.commit('currentQuery', codeMirrorObj.getValue());
         this.editorLinesNumber = codeMirrorObj.lineCount();
       });
-
       this.codeMirror.on('focus', () => {
-        this.maximizeEditor();
+        if (this.editorMinimized) this.maximizeEditor();
       });
     });
   },
@@ -331,17 +321,6 @@
         value: object[key].replace('\n', ''),
       }));
     },
-    takeScreenshot() {
-      const canvas = document.getElementsByTagName('canvas')[0];
-
-      // save canvas image as data url (png format by default)
-      const dataURL = canvas.toDataURL();
-
-      const filePath = '/Users/syedirtazaraza/Desktop/grakn/workbase/screenshots/screenshot';
-
-<<<<<<< HEAD
-      ImageDataURI.outputFile(dataURL, filePath);
-    },
     minimizeEditor() {
       $('.CodeMirror').animate({
         height: this.initialEditorHeight,
@@ -354,14 +333,23 @@
       }, 300, () => {
         $('.CodeMirror').css({
           height: 'auto',
-=======
-        this.codeMirror.on('focus', () => {
-          if (this.editorMinimized) this.maximizeEditor();
->>>>>>> 7a168589
         });
       });
       this.editorMinimized = false;
     },
+    // takeScreenshot() {
+    //   const canvas = document.getElementsByTagName('canvas')[0];
+
+    //   // save canvas image as data url (png format by default)
+    //   const dataURL = canvas.toDataURL();
+
+    //   const filePath = '/screenshots';
+
+    //   this.codeMirror.on('focus', () => {
+    //     if (this.editorMinimized) this.maximizeEditor();
+    //   });
+    //   this.editorMinimized = false;
+    // },
     toggleFavQueryTooltip(val) {
       this.showAddFavQueryToolTip = val;
     },
