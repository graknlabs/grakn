<template>
  <transition name="slide-fade" appear>
    <div class="design-wrapper">
      <top-bar v-on:toggle-preferences="showPreferences = !showPreferences" :showKeyspaceToolTip="showKeyspaceToolTip" v-on:keyspace-selected="showKeyspaceToolTip = false"></top-bar>
      <div class="row">
        <left-bar v-on:keyspace-not-selected="showKeyspaceToolTip = true"></left-bar>
        <div class="column">
<<<<<<< HEAD
          <context-menu></context-menu>
          <graph-canvas></graph-canvas>
=======
          <graph-canvas></graph-canvas> 
          <preferences v-show="showPreferences" v-on:close-preferences="showPreferences = false"></preferences>
>>>>>>> 69afca35
        </div>
        <right-bar></right-bar>
      </div>
    </div>
  </transition>
</template>

<style scoped>

.design-wrapper{
    display: flex;
    flex-direction: column;
    width: 100%;
    display: relative;
}

.row {
  position: relative;
  display: flex;
  flex-direction: row;
  height: 100%;
}

.column {
  position: relative;
  display: flex;
  flex-direction: column;
  width: 100%;
}

.slide-fade-enter-active {
    transition: all .8s ease;
}
.slide-fade-enter,
.slide-fade-leave-active {
    opacity: 0;
}

</style>

<script>

import TopBar from './TopBar';
import GraphCanvas from '../shared/GraphCanvas.vue';
import RightBar from './RightBar';
import LeftBar from './LeftBar';
<<<<<<< HEAD
import ContextMenu from './ContextMenu';
=======
import Preferences from '../shared/Preferences.vue';
>>>>>>> 69afca35

import actions from './store/actions';
import mutations from './store/mutations';
import getters from './store/getters';
import state from './store/state';

export default {
  name: 'SchemaDesignContent',
  components: {
<<<<<<< HEAD
    GraphCanvas, TopBar, RightBar, LeftBar, ContextMenu,
=======
    GraphCanvas, TopBar, RightBar, LeftBar, Preferences,
  },
  data() {
    return {
      showPreferences: false,
      showKeyspaceToolTip: false,
    };
>>>>>>> 69afca35
  },
  beforeCreate() {
    this.$store.registerModule('schema-design', { namespaced: true, getters, state, mutations, actions });
  },
};
</script><|MERGE_RESOLUTION|>--- conflicted
+++ resolved
@@ -5,13 +5,9 @@
       <div class="row">
         <left-bar v-on:keyspace-not-selected="showKeyspaceToolTip = true"></left-bar>
         <div class="column">
-<<<<<<< HEAD
           <context-menu></context-menu>
           <graph-canvas></graph-canvas>
-=======
-          <graph-canvas></graph-canvas> 
           <preferences v-show="showPreferences" v-on:close-preferences="showPreferences = false"></preferences>
->>>>>>> 69afca35
         </div>
         <right-bar></right-bar>
       </div>
@@ -58,12 +54,8 @@
 import GraphCanvas from '../shared/GraphCanvas.vue';
 import RightBar from './RightBar';
 import LeftBar from './LeftBar';
-<<<<<<< HEAD
 import ContextMenu from './ContextMenu';
-=======
 import Preferences from '../shared/Preferences.vue';
->>>>>>> 69afca35
-
 import actions from './store/actions';
 import mutations from './store/mutations';
 import getters from './store/getters';
@@ -72,17 +64,13 @@
 export default {
   name: 'SchemaDesignContent',
   components: {
-<<<<<<< HEAD
-    GraphCanvas, TopBar, RightBar, LeftBar, ContextMenu,
-=======
-    GraphCanvas, TopBar, RightBar, LeftBar, Preferences,
+    GraphCanvas, TopBar, RightBar, LeftBar, ContextMenu, Preferences
   },
   data() {
     return {
       showPreferences: false,
       showKeyspaceToolTip: false,
     };
->>>>>>> 69afca35
   },
   beforeCreate() {
     this.$store.registerModule('schema-design', { namespaced: true, getters, state, mutations, actions });
