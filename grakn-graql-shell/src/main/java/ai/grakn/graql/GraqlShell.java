/*
 * Grakn - A Distributed Semantic Database
 * Copyright (C) 2016  Grakn Labs Limited
 *
 * Grakn is free software: you can redistribute it and/or modify
 * it under the terms of the GNU General Public License as published by
 * the Free Software Foundation, either version 3 of the License, or
 * (at your option) any later version.
 *
 * Grakn is distributed in the hope that it will be useful,
 * but WITHOUT ANY WARRANTY; without even the implied warranty of
 * MERCHANTABILITY or FITNESS FOR A PARTICULAR PURPOSE.  See the
 * GNU General Public License for more details.
 *
 * You should have received a copy of the GNU General Public License
 * along with Grakn. If not, see <http://www.gnu.org/licenses/gpl.txt>.
 */

package ai.grakn.graql;

import ai.grakn.Grakn;
import ai.grakn.Keyspace;
import ai.grakn.client.BatchExecutorClient;
import ai.grakn.client.QueryResponse;
import ai.grakn.graql.internal.shell.ErrorMessage;
import ai.grakn.graql.internal.shell.GraqlCompleter;
import ai.grakn.graql.internal.shell.ShellCommandCompleter;
import ai.grakn.util.CommonUtil;
import ai.grakn.util.GraknVersion;
import ai.grakn.util.SimpleURI;
import com.google.common.base.Splitter;
import com.google.common.base.StandardSystemProperty;
import com.google.common.base.Strings;
import com.google.common.collect.ImmutableList;
import com.google.common.collect.Lists;
import jline.console.ConsoleReader;
import jline.console.completer.AggregateCompleter;
import jline.console.history.FileHistory;
import mjson.Json;
import org.apache.commons.cli.CommandLine;
import org.apache.commons.cli.CommandLineParser;
import org.apache.commons.cli.DefaultParser;
import org.apache.commons.cli.HelpFormatter;
import org.apache.commons.cli.Options;
import org.apache.commons.cli.ParseException;
import rx.Observable;

import javax.annotation.Nullable;
<<<<<<< HEAD
import javax.ws.rs.core.UriBuilder;
=======
import java.io.BufferedReader;
>>>>>>> 0292bee3
import java.io.BufferedWriter;
import java.io.File;
import java.io.IOException;
import java.io.InputStream;
import java.io.OutputStreamWriter;
import java.io.PrintWriter;
import java.net.URI;
import java.nio.charset.Charset;
import java.nio.charset.StandardCharsets;
import java.nio.file.Files;
import java.nio.file.Paths;
import java.util.ArrayList;
import java.util.List;
import java.util.Map;
import java.util.Optional;
import java.util.Scanner;
import java.util.Set;
import java.util.regex.Matcher;
import java.util.stream.Stream;

import static ai.grakn.graql.internal.shell.animalia.chordata.mammalia.artiodactyla.hippopotamidae.HippopotamusFactory.increasePop;
import static ai.grakn.util.ConcurrencyUtil.allObservable;
import static ai.grakn.util.REST.RemoteShell.ACTION;
import static ai.grakn.util.REST.RemoteShell.ACTION_CLEAN;
import static ai.grakn.util.REST.RemoteShell.ACTION_COMMIT;
import static ai.grakn.util.REST.RemoteShell.ACTION_DISPLAY;
import static ai.grakn.util.REST.RemoteShell.ACTION_END;
import static ai.grakn.util.REST.RemoteShell.ACTION_ERROR;
import static ai.grakn.util.REST.RemoteShell.ACTION_INIT;
import static ai.grakn.util.REST.RemoteShell.ACTION_PING;
import static ai.grakn.util.REST.RemoteShell.ACTION_QUERY;
import static ai.grakn.util.REST.RemoteShell.ACTION_ROLLBACK;
import static ai.grakn.util.REST.RemoteShell.ACTION_TYPES;
import static ai.grakn.util.REST.RemoteShell.DISPLAY;
import static ai.grakn.util.REST.RemoteShell.ERROR;
import static ai.grakn.util.REST.RemoteShell.INFER;
import static ai.grakn.util.REST.RemoteShell.KEYSPACE;
import static ai.grakn.util.REST.RemoteShell.OUTPUT_FORMAT;
import static ai.grakn.util.REST.RemoteShell.QUERY;
import static ai.grakn.util.REST.RemoteShell.QUERY_RESULT;
import static ai.grakn.util.REST.RemoteShell.TYPES;
import static ai.grakn.util.REST.WebPath.REMOTE_SHELL_URI;
import static ai.grakn.util.Schema.BaseType.TYPE;
import static ai.grakn.util.Schema.ImplicitType.HAS;
import static java.util.stream.Collectors.joining;
import static java.util.stream.Collectors.toSet;
import static org.apache.commons.lang.StringEscapeUtils.unescapeJavaScript;
import static org.apache.commons.lang.exception.ExceptionUtils.getFullStackTrace;

/**
 * A Graql REPL shell that can be run from the command line
 *
 * @author Felix Chapman
 */
public class GraqlShell {
    private static final String LICENSE_PROMPT = "\n" +
            "Grakn  Copyright (C) 2016  Grakn Labs Limited \n" +
            "This is free software, and you are welcome to redistribute it \n" +
            "under certain conditions; type 'license' for details.\n";

    private static final String LICENSE_LOCATION = "LICENSE.txt";

    public static final String DEFAULT_KEYSPACE = "grakn";
    private static final String DEFAULT_OUTPUT_FORMAT = "graql";

    private static final String PROMPT = ">>> ";

    private static final String EDIT_COMMAND = "edit";
    private static final String COMMIT_COMMAND = "commit";
    private static final String ROLLBACK_COMMAND = "rollback";
    private static final String LOAD_COMMAND = "load";
    private static final String DISPLAY_COMMAND = "display";
    private static final String CLEAR_COMMAND = "clear";
    private static final String EXIT_COMMAND = "exit";
    private static final String LICENSE_COMMAND = "license";
    private static final String CLEAN_COMMAND = "clean";
    private static final String HI_POP_COMMAND =
            HAS.name().substring(0, 1) + Integer.class.getSimpleName().substring(0, 1) +
                    Strings.repeat(TYPE.name().substring(2, 3), 2) + Object.class.getSimpleName().substring(0, 1);

    private static final int QUERY_CHUNK_SIZE = 50000;

    /**
     * Array of available commands in shell
     */
    public static final ImmutableList<String> COMMANDS = ImmutableList.of(
            EDIT_COMMAND, COMMIT_COMMAND, ROLLBACK_COMMAND, LOAD_COMMAND, DISPLAY_COMMAND, CLEAR_COMMAND, EXIT_COMMAND,
            LICENSE_COMMAND, CLEAN_COMMAND
    );

    private static final String TEMP_FILENAME = "/graql-tmp.gql";
    private static final String HISTORY_FILENAME = StandardSystemProperty.USER_HOME.value() + "/.graql-history";

    private static final String DEFAULT_EDITOR = "vim";

    private final File tempFile = new File(StandardSystemProperty.JAVA_IO_TMPDIR.value() + TEMP_FILENAME);
    private ConsoleReader console;

    private final String historyFilename;

    private JsonSession session;

    private final GraqlCompleter graqlCompleter = new GraqlCompleter();

    private boolean errorOccurred = false;

    /**
     * Run a Graql REPL
     *
     * @param args arguments to the Graql shell. Possible arguments can be listed by running {@code graql console --help}
     */
    public static void main(String[] args) {
        int exitCode = runShell(args, GraknVersion.VERSION, HISTORY_FILENAME);
        System.exit(exitCode);
    }

    public static int runShell(String[] args, String version, String historyFilename) {
        boolean success = runShell(args, version, historyFilename, new GraqlClient());
        return success ? 0 : 1;
    }

    public static boolean runShell(String[] args, String version, String historyFilename, GraqlClient client) {

        Options options = new Options();
        options.addOption("k", "keyspace", true, "keyspace of the graph");
        options.addOption("e", "execute", true, "query to execute");
        options.addOption("f", "file", true, "graql file path to execute");
        options.addOption("r", "uri", true, "uri to factory to engine");
        options.addOption("b", "batch", true, "graql file path to batch load");
        options.addOption("s", "size", true, "the size of the batches (must be used with -b)");
        options.addOption("a", "active", true, "the number of active tasks (must be used with -b)");
        options.addOption("o", "output", true, "output format for results");
<<<<<<< HEAD
        options.addOption("n", "infer", false, "perform inference on results");
=======
        options.addOption("u", "user", true, "username to sign in");
        options.addOption("p", "pass", true, "password to sign in");
        options.addOption("n", "no_infer", false, "do not perform inference on results");
        options.addOption("m", "materialise", false, "materialise inferred results");
>>>>>>> 0292bee3
        options.addOption("h", "help", false, "print usage message");
        options.addOption("v", "version", false, "print version");

        CommandLineParser parser = new DefaultParser();
        CommandLine cmd;

        try {
            cmd = parser.parse(options, args);
        } catch (ParseException e) {
            System.err.println(e.getMessage());
            return false;
        }

        Optional<List<String>> queries = Optional.ofNullable(cmd.getOptionValue("e")).map(Lists::newArrayList);

        if (queries.isPresent()) {
            for (String query : queries.get()) {
                // This is a best-effort guess as to whether the user has made a mistake, without parsing the query
                if (!query.contains("$") && query.trim().startsWith("match")) {
                    System.err.println(ErrorMessage.NO_VARIABLE_IN_QUERY.getMessage());
                    break;
                }
            }
        }

        String[] filePaths = cmd.getOptionValues("f");

        // Print usage message if requested or if invalid arguments provided
        if (cmd.hasOption("h") || !cmd.getArgList().isEmpty()) {
            printUsage(options, null);
            return true;
        }

        if (cmd.hasOption("v")) {
            System.out.println(version);
            return true;
        }

        Keyspace keyspace = Keyspace.of(cmd.getOptionValue("k", DEFAULT_KEYSPACE));
        SimpleURI location = Optional.ofNullable(cmd.getOptionValue("r")).map(SimpleURI::new).orElse(Grakn.DEFAULT_URI);
        String outputFormat = cmd.getOptionValue("o", DEFAULT_OUTPUT_FORMAT);

        if (!client.serverIsRunning(location)) {
            System.err.println(ErrorMessage.COULD_NOT_CONNECT.getMessage());
            return false;
        }

<<<<<<< HEAD
        boolean infer = cmd.hasOption("n");
=======
        boolean infer = !cmd.hasOption("n");
        boolean materialise = cmd.hasOption("m");
>>>>>>> 0292bee3

        if (cmd.hasOption("b")) {
            try {
                sendBatchRequest(client.loaderClient(location), cmd.getOptionValue("b"), keyspace);
            } catch (NumberFormatException e) {
                printUsage(options, "Cannot cast argument to an integer " + e.getMessage());
                return false;
            } catch (Exception e) {
                System.out.println("Batch failed \n" + CommonUtil
                        .simplifyExceptionMessage(e));
                return false;
            }
            return true;
        } else if (cmd.hasOption("a") || cmd.hasOption("s")) {
            printUsage(options, "The active or size option has been specified without batch.");
            return false;
        }


        try {
            if (filePaths != null) {
                queries = Optional.of(loadQueries(filePaths));
            }

            URI uri = UriBuilder.fromUri(location.toURI()).scheme("ws").path(REMOTE_SHELL_URI).build();

            GraqlShell shell = new GraqlShell(
                    historyFilename, keyspace, client, uri, outputFormat,
                    infer
            );

            // Start shell
            shell.start(queries);
            return !shell.errorOccurred;
        } catch (java.net.ConnectException e) {
            System.err.println(ErrorMessage.COULD_NOT_CONNECT.getMessage());
            return false;
        } catch (Throwable e) {
            System.err.println(getFullStackTrace(e));
            return false;
        } finally {
            client.close();
        }
    }

    private static void printUsage(Options options, @Nullable String footer) {
        HelpFormatter helpFormatter = new HelpFormatter();
        OutputStreamWriter outputStreamWriter = new OutputStreamWriter(System.out, Charset.defaultCharset());
        PrintWriter printWriter = new PrintWriter(new BufferedWriter(outputStreamWriter));
        int width = helpFormatter.getWidth();
        int leftPadding = helpFormatter.getLeftPadding();
        int descPadding = helpFormatter.getDescPadding();
        helpFormatter.printHelp(printWriter, width, "graql console", null, options, leftPadding, descPadding, footer);
        printWriter.flush();
    }

    private static List<String> loadQueries(String[] filePaths) throws IOException {
        List<String> queries = Lists.newArrayList();

        for (String filePath : filePaths) {
            queries.add(loadQuery(filePath));
        }

        return queries;
    }

    private static String loadQuery(String filePath) throws IOException {
        List<String> lines = Files.readAllLines(Paths.get(filePath), StandardCharsets.UTF_8);
        return lines.stream().collect(joining("\n"));
    }

<<<<<<< HEAD
    private static void sendBatchRequest(BatchExecutorClient batchExecutorClient, String graqlPath, Keyspace keyspace) throws IOException {
        String queries = loadQuery(graqlPath);
        List<Observable<QueryResponse>> all = new ArrayList<>();
        Graql.parser().parseList(queries).forEach(query -> all.add(batchExecutorClient.add(query, keyspace, false)));
        int completed = allObservable(all).toBlocking().first().size();
        System.out.println("Statements executed: " + completed);
        batchExecutorClient.close();
=======
    private static void sendBatchRequest(BatchMutatorClient batchMutatorClient, String graqlPath, Optional<Integer> activeTasks, Optional<Integer> batchSize) throws IOException {
        AtomicInteger numberBatchesCompleted = new AtomicInteger(0);

        activeTasks.ifPresent(batchMutatorClient::setNumberActiveTasks);
        batchSize.ifPresent(batchMutatorClient::setBatchSize);

        batchMutatorClient.setTaskCompletionConsumer((t) -> {
            numberBatchesCompleted.incrementAndGet();
            System.out.println(format("Number batches completed: %s", numberBatchesCompleted.get()));
            System.out.println(format("Approximate queries executed: %s", numberBatchesCompleted.get() * batchMutatorClient.getBatchSize()));
        });

        BufferedReader queries = Files.newBufferedReader(Paths.get(graqlPath));

        Graql.parseList(queries).forEach(batchMutatorClient::add);

        batchMutatorClient.waitToFinish();
        batchMutatorClient.close();
>>>>>>> 0292bee3
    }

    /**
     * Create a new Graql shell
     */
    GraqlShell(
            String historyFilename, Keyspace keyspace,
            GraqlClient client, URI uri, String outputFormat, boolean infer
    ) throws Throwable {

        this.historyFilename = historyFilename;
        console = new ConsoleReader(System.in, System.out);
        session = new JsonSession(client, uri);

        // Send the requested keyspace and output format to the server once connected
        Json initJson = Json.object(
                ACTION, ACTION_INIT,
                KEYSPACE, keyspace.getValue(),
                OUTPUT_FORMAT, outputFormat,
                INFER, infer
        );
        session.sendJson(initJson);

        // Wait to receive confirmation
        handleMessagesFromServer();
    }

    private void start(Optional<List<String>> queryStrings) throws IOException {
        try {
            // If session has closed, then we couldn't authorise
            if (!session.isOpen()) {
                errorOccurred = true;
                return;
            }

            // Begin sending pings
            Thread thread = new Thread(() -> WebSocketPing.ping(session), "graql-shell-ping");
            thread.setDaemon(true);
            thread.start();

            if (queryStrings.isPresent()) {
                for (String queryString : queryStrings.get()) {
                    executeQuery(queryString);
                    commit();
                }
            } else {
                executeRepl();
            }
        } finally {
            console.flush();
        }
    }

    /**
     * Run a Read-Evaluate-Print loop until the input terminates
     */
    void executeRepl() throws IOException {
        console.print(LICENSE_PROMPT);

        // Disable JLine feature when seeing a '!', which is used in our queries
        console.setExpandEvents(false);

        console.setPrompt(PROMPT);

        // Create temporary file
        if (!tempFile.exists()) {
            boolean success = tempFile.createNewFile();
            if (!success) print(ErrorMessage.COULD_NOT_CREATE_TEMP_FILE.getMessage());
        }

        setupHistory();

        // Add all autocompleters
        console.addCompleter(new AggregateCompleter(graqlCompleter, new ShellCommandCompleter()));

        String queryString;

        java.util.regex.Pattern commandPattern = java.util.regex.Pattern.compile("\\s*(.*?)\\s*;?");

        while ((queryString = console.readLine()) != null) {
            Matcher matcher = commandPattern.matcher(queryString);

            if (matcher.matches()) {
                switch (matcher.group(1)) {
                    case EDIT_COMMAND:
                        executeQuery(runEditor());
                        continue;
                    case COMMIT_COMMAND:
                        commit();
                        continue;
                    case ROLLBACK_COMMAND:
                        rollback();
                        continue;
                    case CLEAN_COMMAND:
                        clean();
                        continue;
                    case CLEAR_COMMAND:
                        console.clearScreen();
                        continue;
                    case LICENSE_COMMAND:
                        printLicense();
                        continue;
                    case EXIT_COMMAND:
                        return;
                    case "":
                        // Ignore empty command
                        continue;
                }
            }

            if (queryString.equals(HI_POP_COMMAND)) {
                increasePop(console);
                continue;
            }

            // Load from a file if load command used
            if (queryString.startsWith(LOAD_COMMAND + " ")) {
                String path = queryString.substring(LOAD_COMMAND.length() + 1);
                path = unescapeJavaScript(path);

                try {
                    queryString = loadQuery(path);
                } catch (IOException e) {
                    System.err.println(e.toString());
                    errorOccurred = true;
                    continue;
                }
            }

            // Set the resources to display
            if (queryString.startsWith(DISPLAY_COMMAND + " ")) {
                int endIndex;
                if (queryString.endsWith(";")) {
                    endIndex = queryString.length() - 1;
                } else {
                    endIndex = queryString.length();
                }
                String[] arguments = queryString.substring(DISPLAY_COMMAND.length() + 1, endIndex).split(",");
                Set<String> resources = Stream.of(arguments).map(String::trim).collect(toSet());
                setDisplayOptions(resources);
                continue;
            }

            executeQuery(queryString);
        }
    }

    private boolean setupHistory() throws IOException {
        // Create history file
        File historyFile = new File(historyFilename);
        boolean fileCreated = historyFile.createNewFile();
        FileHistory history = new FileHistory(historyFile);
        console.setHistory(history);

        // Make sure history is saved on shutdown
        Runtime.getRuntime().addShutdownHook(new Thread(() -> {
            try {
                history.flush();
            } catch (IOException e) {
                throw new RuntimeException(e);
            }
        }));

        return fileCreated;
    }

    private void printLicense() {
        StringBuilder result = new StringBuilder("");

        //Get file from resources folder
        ClassLoader classloader = Thread.currentThread().getContextClassLoader();
        InputStream is = classloader.getResourceAsStream(LICENSE_LOCATION);

        Scanner scanner = new Scanner(is, StandardCharsets.UTF_8.name());
        while (scanner.hasNextLine()) {
            String line = scanner.nextLine();
            result.append(line).append("\n");
        }
        result.append("\n");
        scanner.close();

        this.print(result.toString());
    }

    private boolean executeQuery(String queryString) throws IOException {
        // Split query into chunks
        Iterable<String> splitQuery = Splitter.fixedLength(QUERY_CHUNK_SIZE).split(queryString);

        for (String queryChunk : splitQuery) {
            Json jsonObject = Json.object(
                    ACTION, ACTION_QUERY,
                    QUERY, queryChunk
            );
            session.sendJson(jsonObject);
        }

        session.sendJson(Json.object(ACTION, ACTION_END));
        handleMessagesFromServer();

        // Flush the console so the output is all displayed before the next command
        console.flush();

        return true;
    }

    private void handleMessagesFromServer() {
        session.getMessagesUntilEnd().forEach(this::handleMessage);
    }

    /**
     * Handle the given server message
     *
     * @param message the message to handle
     */
    private void handleMessage(Json message) {
        switch (message.at(ACTION).asString()) {
            case ACTION_QUERY:
                String result = message.at(QUERY_RESULT).asString();
                print(result);
                break;
            case ACTION_TYPES:
                Set<String> types = message.at(TYPES).asJsonList().stream().map(Json::asString).collect(toSet());
                graqlCompleter.setTypes(types);
                break;
            case ACTION_ERROR:
                System.err.print(message.at(ERROR).asString());
                errorOccurred = true;
                break;
            case ACTION_PING:
                // Ignore
                break;
            default:
                throw new RuntimeException("Unrecognized message: " + message);
        }
    }

    private void setDisplayOptions(Set<String> displayOptions) throws IOException {
        session.sendJson(Json.object(
                ACTION, ACTION_DISPLAY,
                DISPLAY, displayOptions
        ));
    }

    private void commit() throws IOException {
        session.sendJson(Json.object(ACTION, ACTION_COMMIT));
        handleMessagesFromServer();
    }

    private void rollback() throws IOException {
        session.sendJson(Json.object(ACTION, ACTION_ROLLBACK));
    }

    private void clean() throws IOException {
        // Get user confirmation to clean graph
        console.println("Are you sure? This will clean ALL data in the current keyspace and immediately commit.");
        console.println("Type 'confirm' to continue.");
        String line = console.readLine();
        if (line != null && line.equals("confirm")) {
            console.println("Cleaning...");
            session.sendJson(Json.object(ACTION, ACTION_CLEAN));
        } else {
            console.println("Cancelling clean.");
        }
    }

    /**
     * load the user's preferred editor to edit a query
     *
     * @return the string written to the editor
     */
    private String runEditor() throws IOException {
        // Get preferred editor
        Map<String, String> env = System.getenv();
        String editor = Optional.ofNullable(env.get("EDITOR")).orElse(DEFAULT_EDITOR);

        // Run the editor, pipe input into and out of tty so we can provide the input/output to the editor via Graql
        ProcessBuilder builder = new ProcessBuilder(
                "/bin/bash",
                "-c",
                editor + " </dev/tty >/dev/tty " + tempFile.getAbsolutePath()
        );

        // Wait for user to finish editing
        try {
            builder.start().waitFor();
        } catch (InterruptedException e) {
            throw new RuntimeException(e);
        }

        return String.join("\n", Files.readAllLines(tempFile.toPath()));
    }

    private void print(String string) {
        try {
            console.print(string);
        } catch (IOException e) {
            throw new RuntimeException(e);
        }
    }
}<|MERGE_RESOLUTION|>--- conflicted
+++ resolved
@@ -46,11 +46,7 @@
 import rx.Observable;
 
 import javax.annotation.Nullable;
-<<<<<<< HEAD
 import javax.ws.rs.core.UriBuilder;
-=======
-import java.io.BufferedReader;
->>>>>>> 0292bee3
 import java.io.BufferedWriter;
 import java.io.File;
 import java.io.IOException;
@@ -183,14 +179,7 @@
         options.addOption("s", "size", true, "the size of the batches (must be used with -b)");
         options.addOption("a", "active", true, "the number of active tasks (must be used with -b)");
         options.addOption("o", "output", true, "output format for results");
-<<<<<<< HEAD
-        options.addOption("n", "infer", false, "perform inference on results");
-=======
-        options.addOption("u", "user", true, "username to sign in");
-        options.addOption("p", "pass", true, "password to sign in");
         options.addOption("n", "no_infer", false, "do not perform inference on results");
-        options.addOption("m", "materialise", false, "materialise inferred results");
->>>>>>> 0292bee3
         options.addOption("h", "help", false, "print usage message");
         options.addOption("v", "version", false, "print version");
 
@@ -238,12 +227,7 @@
             return false;
         }
 
-<<<<<<< HEAD
-        boolean infer = cmd.hasOption("n");
-=======
         boolean infer = !cmd.hasOption("n");
-        boolean materialise = cmd.hasOption("m");
->>>>>>> 0292bee3
 
         if (cmd.hasOption("b")) {
             try {
@@ -315,7 +299,6 @@
         return lines.stream().collect(joining("\n"));
     }
 
-<<<<<<< HEAD
     private static void sendBatchRequest(BatchExecutorClient batchExecutorClient, String graqlPath, Keyspace keyspace) throws IOException {
         String queries = loadQuery(graqlPath);
         List<Observable<QueryResponse>> all = new ArrayList<>();
@@ -323,26 +306,6 @@
         int completed = allObservable(all).toBlocking().first().size();
         System.out.println("Statements executed: " + completed);
         batchExecutorClient.close();
-=======
-    private static void sendBatchRequest(BatchMutatorClient batchMutatorClient, String graqlPath, Optional<Integer> activeTasks, Optional<Integer> batchSize) throws IOException {
-        AtomicInteger numberBatchesCompleted = new AtomicInteger(0);
-
-        activeTasks.ifPresent(batchMutatorClient::setNumberActiveTasks);
-        batchSize.ifPresent(batchMutatorClient::setBatchSize);
-
-        batchMutatorClient.setTaskCompletionConsumer((t) -> {
-            numberBatchesCompleted.incrementAndGet();
-            System.out.println(format("Number batches completed: %s", numberBatchesCompleted.get()));
-            System.out.println(format("Approximate queries executed: %s", numberBatchesCompleted.get() * batchMutatorClient.getBatchSize()));
-        });
-
-        BufferedReader queries = Files.newBufferedReader(Paths.get(graqlPath));
-
-        Graql.parseList(queries).forEach(batchMutatorClient::add);
-
-        batchMutatorClient.waitToFinish();
-        batchMutatorClient.close();
->>>>>>> 0292bee3
     }
 
     /**
