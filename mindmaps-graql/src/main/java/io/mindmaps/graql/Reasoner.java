/*
 * MindmapsDB - A Distributed Semantic Database
 * Copyright (C) 2016  Mindmaps Research Ltd
 *
 * MindmapsDB is free software: you can redistribute it and/or modify
 * it under the terms of the GNU General Public License as published by
 * the Free Software Foundation, either version 3 of the License, or
 * (at your option) any later version.
 *
 * MindmapsDB is distributed in the hope that it will be useful,
 * but WITHOUT ANY WARRANTY; without even the implied warranty of
 * MERCHANTABILITY or FITNESS FOR A PARTICULAR PURPOSE.  See the
 * GNU General Public License for more details.
 *
 * You should have received a copy of the GNU General Public License
 * along with MindmapsDB. If not, see <http://www.gnu.org/licenses/gpl.txt>.
 */

package io.mindmaps.graql;

import com.google.common.collect.Lists;
import com.google.common.collect.Sets;
import io.mindmaps.MindmapsGraph;
import io.mindmaps.concept.Concept;
import io.mindmaps.concept.Rule;
import io.mindmaps.concept.Type;
import io.mindmaps.graql.internal.reasoner.atom.Atom;
import io.mindmaps.graql.internal.reasoner.atom.Predicate;
import io.mindmaps.graql.internal.reasoner.query.AtomicMatchQuery;
import io.mindmaps.graql.internal.reasoner.query.AtomicQuery;
import io.mindmaps.graql.internal.reasoner.query.QueryAnswers;
import io.mindmaps.graql.internal.reasoner.query.ReasonerMatchQuery;
import io.mindmaps.graql.internal.reasoner.rule.InferenceRule;
import io.mindmaps.graql.internal.reasoner.query.Query;
import org.slf4j.Logger;
import org.slf4j.LoggerFactory;

import java.util.*;
import java.util.stream.Collectors;

import static io.mindmaps.graql.internal.reasoner.query.QueryAnswers.getUnifiedAnswers;

public class Reasoner {

    private final MindmapsGraph graph;
    private final Logger LOG = LoggerFactory.getLogger(Reasoner.class);

    public Reasoner(MindmapsGraph graph) {
        this.graph = graph;
        linkConceptTypes();
    }

    private void linkConceptTypes(Rule rule) {
<<<<<<< HEAD
        QueryBuilder qb = Graql.withGraph(graph);
=======
        LOG.debug("Linking rule " + rule.getId() + "...");
        QueryBuilder qb = graph.graql();
>>>>>>> cd8d219c
        MatchQuery qLHS = qb.match(qb.parsePatterns(rule.getLHS()));
        MatchQuery qRHS = qb.match(qb.parsePatterns(rule.getRHS()));

        Set<Type> hypothesisConceptTypes = qLHS.admin().getTypes();
        Set<Type> conclusionConceptTypes = qRHS.admin().getTypes();

        hypothesisConceptTypes.forEach(rule::addHypothesis);
        conclusionConceptTypes.forEach(rule::addConclusion);
    }

    public static Set<Rule> getRules(MindmapsGraph graph) {
        Set<Rule> rules = new HashSet<>();
        QueryBuilder qb = graph.graql();
        MatchQuery sq = qb.parse("match $x isa inference-rule;");
        List<Map<String, Concept>> results = Lists.newArrayList(sq);
        for (Map<String, Concept> result : results) {
            for (Map.Entry<String, Concept> entry : result.entrySet()) {
                Concept concept = entry.getValue();
                rules.add((Rule) concept);
            }
        }
        return rules;
    }

    /**
     * Link all unlinked rules in the rule base to their matching types
     */
    public void linkConceptTypes() {
        Set<Rule> rules = getRules(graph);
        rules.stream()
                .filter(rule -> rule.getHypothesisTypes().isEmpty() && rule.getConclusionTypes().isEmpty())
                .forEach(this::linkConceptTypes);
    }

    private void propagateAnswers(Map<AtomicQuery, AtomicQuery> matAnswers){
        matAnswers.keySet().forEach(aq -> {
            if (aq.getParent() == null) aq.propagateAnswers(matAnswers);
        });
    }

    private void recordAnswers(AtomicQuery atomicQuery, Map<AtomicQuery, AtomicQuery> matAnswers) {
        AtomicQuery equivalentQuery = matAnswers.get(atomicQuery);
        if (equivalentQuery != null) {
            QueryAnswers unifiedAnswers = getUnifiedAnswers(equivalentQuery, atomicQuery, atomicQuery.getAnswers());
            matAnswers.get(atomicQuery).getAnswers().addAll(unifiedAnswers);
        }
        else
            matAnswers.put(atomicQuery, atomicQuery);
    }

    private QueryAnswers propagateHeadIdPredicates(Query atomicQuery, Query ruleHead, QueryAnswers answers){
        QueryAnswers newAnswers = new QueryAnswers();
        if(answers.isEmpty()) return newAnswers;

        Set<String> queryVars = atomicQuery.getSelectedNames();
        Set<String> headVars = ruleHead.getSelectedNames();
        Set<Predicate> extraSubs = new HashSet<>();
        if(queryVars.size() > headVars.size()){
            extraSubs.addAll(ruleHead.getIdPredicates()
                    .stream().filter(sub -> queryVars.contains(sub.getVarName()))
                    .collect(Collectors.toSet()));
        }

        answers.forEach( map -> {
            Map<String, Concept> newAns = new HashMap<>(map);
            extraSubs.forEach(sub -> newAns.put(sub.getVarName(), graph.getInstance(sub.getPredicateValue())) );
            newAnswers.add(newAns);
        });

        return newAnswers;
    }

    private QueryAnswers answerWM(AtomicQuery atomicQuery, Set<AtomicQuery> subGoals){
        boolean queryAdmissible = !subGoals.contains(atomicQuery);
        atomicQuery.DBlookup();

        if(queryAdmissible) {
            Atom atom = atomicQuery.getAtom();
            Set<Rule> rules = atom.getApplicableRules();
            for (Rule rl : rules) {
                InferenceRule rule = new InferenceRule(rl, graph);
                rule.unify(atom);
                Query ruleBody = rule.getBody();
                AtomicQuery ruleHead = rule.getHead();

                Set<Atom> atoms = ruleBody.selectAtoms();
                Iterator<Atom> atIt = atoms.iterator();

                subGoals.add(atomicQuery);
                AtomicQuery childAtomicQuery = new AtomicMatchQuery(atIt.next());
                atomicQuery.establishRelation(childAtomicQuery);
                QueryAnswers subs = answerWM(childAtomicQuery, subGoals);
                while(atIt.hasNext()){
                    childAtomicQuery = new AtomicMatchQuery(atIt.next());
                    atomicQuery.establishRelation(childAtomicQuery);
                    QueryAnswers localSubs = answerWM(childAtomicQuery, subGoals);
                    subs = subs.join(localSubs);
                }
                QueryAnswers answers = propagateHeadIdPredicates(atomicQuery, ruleHead, subs)
                        .filterVars(atomicQuery.getSelectedNames());
                QueryAnswers newAnswers = new QueryAnswers();
                newAnswers.addAll(new AtomicMatchQuery(ruleHead, answers).materialise());
                if (!newAnswers.isEmpty()) answers = newAnswers;
                QueryAnswers filteredAnswers = answers.filterInComplete(atomicQuery.getSelectedNames());
                atomicQuery.getAnswers().addAll(filteredAnswers);
            }
        }
        return atomicQuery.getAnswers();
    }

    private QueryAnswers answer(AtomicQuery atomicQuery, Set<AtomicQuery> subGoals, Map<AtomicQuery, AtomicQuery> matAnswers){
        boolean queryAdmissible = !subGoals.contains(atomicQuery);
        boolean queryVisited = matAnswers.containsKey(atomicQuery);

        if(queryAdmissible) {
            if (!queryVisited){
                atomicQuery.DBlookup();
                recordAnswers(atomicQuery, matAnswers);
            }
            else
                atomicQuery.memoryLookup(matAnswers);

            Atom atom = atomicQuery.getAtom();
            Set<Rule> rules = atom.getApplicableRules();
            for (Rule rl : rules) {
                InferenceRule rule = new InferenceRule(rl, graph);
                rule.unify(atom);
                Query ruleBody = rule.getBody();
                AtomicQuery ruleHead = rule.getHead();

                Set<Atom> atoms = ruleBody.selectAtoms();
                Iterator<Atom> atIt = atoms.iterator();

                subGoals.add(atomicQuery);
                Atom at = atIt.next();
                AtomicQuery childAtomicQuery = new AtomicMatchQuery(at);
                atomicQuery.establishRelation(childAtomicQuery);
                QueryAnswers subs = answer(childAtomicQuery, subGoals, matAnswers);
                while (atIt.hasNext()) {
                    at = atIt.next();
                    childAtomicQuery = new AtomicMatchQuery(at);
                    atomicQuery.establishRelation(childAtomicQuery);
                    QueryAnswers localSubs = answer(childAtomicQuery, subGoals, matAnswers);
                    subs = subs.join(localSubs);
                }

                QueryAnswers answers = propagateHeadIdPredicates(atomicQuery, ruleHead, subs)
                        .filterVars(atomicQuery.getSelectedNames());
                QueryAnswers newAnswers = new QueryAnswers();
                if (atom.isResource())
                    newAnswers.addAll(new AtomicMatchQuery(ruleHead, answers).materialise());
                if (!newAnswers.isEmpty()) answers = answers.join(newAnswers);

                QueryAnswers filteredAnswers = answers.filterInComplete(atomicQuery.getSelectedNames());
                atomicQuery.getAnswers().addAll(filteredAnswers);
                recordAnswers(atomicQuery, matAnswers);
            }
        }
        else
            atomicQuery.memoryLookup(matAnswers);

        return atomicQuery.getAnswers();
    }

    private void answer(AtomicQuery atomicQuery, Set<AtomicQuery> subGoals, Map<AtomicQuery, AtomicQuery> matAnswers,
                        boolean materialise){
        if(!materialise) {
            answer(atomicQuery, subGoals, matAnswers);
            propagateAnswers(matAnswers);
        }
        else
            answerWM(atomicQuery, subGoals);
    }

    private QueryAnswers resolveAtomicQuery(AtomicQuery atomicQuery, boolean materialise) {
        int dAns;
        int iter = 0;

        if (!atomicQuery.getAtom().isRuleResolvable()){
            atomicQuery.DBlookup();
            return atomicQuery.getAnswers();
        }
        else {
            Map<AtomicQuery, AtomicQuery> matAnswers = new HashMap<>();
            do {
                Set<AtomicQuery> subGoals = new HashSet<>();
                dAns = atomicQuery.getAnswers().size();
                answer(atomicQuery, subGoals, matAnswers, materialise);
                LOG.debug("Atom: " + atomicQuery.getAtom() + " iter: " + iter++ + " answers: " + atomicQuery.getAnswers().size());
                dAns = atomicQuery.getAnswers().size() - dAns;
            } while (dAns != 0);
            return atomicQuery.getAnswers();
        }
    }

    private QueryAnswers resolveConjunctiveQuery(Query query, boolean materialise) {
        if (!query.isRuleResolvable()) return new QueryAnswers(Sets.newHashSet(query.execute()));
        Iterator<Atom> atIt = query.selectAtoms().iterator();
        AtomicQuery atomicQuery = new AtomicMatchQuery(atIt.next());
        QueryAnswers answers = resolveAtomicQuery(atomicQuery, materialise);
        while(atIt.hasNext()){
            atomicQuery = new AtomicMatchQuery(atIt.next());
            QueryAnswers subAnswers = resolveAtomicQuery(atomicQuery, materialise);
            answers = answers.join(subAnswers);
        }
        return answers.filterVars(query.getSelectedNames());
    }

    /**
     * Resolve a given query using the rule base
     * @param inputQuery the query string to be expanded
     * @return set of answers
     */
    public QueryAnswers resolve(MatchQuery inputQuery, boolean materialise) {
        Set<String> selectVars = inputQuery.admin().getSelectedNames();
        QueryAnswers answers = new QueryAnswers();
        inputQuery.admin().getPattern()
                .getDisjunctiveNormalForm()
                .getPatterns()
                .forEach( conj -> {
                    Query cq = new ReasonerMatchQuery(graph.graql().match(conj).select(selectVars), graph);
                    answers.addAll(resolveConjunctiveQuery(cq, materialise));
                });
        return answers;
    }

    public QueryAnswers  resolve(MatchQuery inputQuery) { return resolve(inputQuery, false);}

    /**
     * Resolve a given query using the rule base
     * @param inputQuery the query string to be expanded
     * @return MatchQuery with answers
     */
    public MatchQuery resolveToQuery(MatchQuery inputQuery, boolean materialise) {
        return new ReasonerMatchQuery(inputQuery, graph, resolve(inputQuery, materialise));
    }

    public MatchQuery resolveToQuery(MatchQuery inputQuery) { return resolveToQuery(inputQuery, false);}
}<|MERGE_RESOLUTION|>--- conflicted
+++ resolved
@@ -51,12 +51,7 @@
     }
 
     private void linkConceptTypes(Rule rule) {
-<<<<<<< HEAD
-        QueryBuilder qb = Graql.withGraph(graph);
-=======
-        LOG.debug("Linking rule " + rule.getId() + "...");
         QueryBuilder qb = graph.graql();
->>>>>>> cd8d219c
         MatchQuery qLHS = qb.match(qb.parsePatterns(rule.getLHS()));
         MatchQuery qRHS = qb.match(qb.parsePatterns(rule.getRHS()));
 
