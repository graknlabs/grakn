--- conflicted
+++ resolved
@@ -35,6 +35,7 @@
 import org.slf4j.LoggerFactory;
 
 import java.util.*;
+import java.util.stream.Collectors;
 
 import static io.mindmaps.graql.internal.reasoner.Utility.*;
 
@@ -437,18 +438,6 @@
 
     private void recordAnswers(Query query, Set<Map<String, Concept>> answers, Map<Query, Set<Map<String, Concept>>> matAnswers) {
         Query equivalentQuery = findEquivalentQuery(query, matAnswers.keySet());
-<<<<<<< HEAD
-=======
-
-        if (equivalentQuery != null)
-            matAnswers.get(equivalentQuery).addAll(answers);
-        else
-            matAnswers.put(query, answers);
-    }
-
-    private void materializeAnswers(Query atomicQuery, Set<Map<String, Concept>> answers){
->>>>>>> 4d42a02d
-
         if (equivalentQuery != null)
             matAnswers.get(equivalentQuery).addAll(answers);
         else
