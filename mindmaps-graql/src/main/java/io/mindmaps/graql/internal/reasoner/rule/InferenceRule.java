package io.mindmaps.graql.internal.reasoner.rule;

import io.mindmaps.MindmapsGraph;
import io.mindmaps.concept.Rule;
import io.mindmaps.concept.Type;
import io.mindmaps.graql.Graql;
import io.mindmaps.graql.QueryBuilder;
import io.mindmaps.graql.internal.reasoner.predicate.Atomic;
import io.mindmaps.graql.internal.reasoner.query.AtomicQuery;
import io.mindmaps.graql.internal.reasoner.query.Query;
import io.mindmaps.util.ErrorMessage;

import java.util.Collection;
import java.util.HashSet;
import java.util.Map;
import java.util.Set;
import java.util.stream.Collectors;

import static io.mindmaps.graql.internal.reasoner.Utility.createFreshVariable;

public class InferenceRule {

    private final Query body;
    private final AtomicQuery head;

    private final Rule rule;

    public InferenceRule(Rule rl, MindmapsGraph graph){
        this.rule = rl;
        QueryBuilder qb = Graql.withGraph(graph);
        body = new Query(qb.match(qb.parsePatterns(rule.getLHS())), graph);
        head = new AtomicQuery(qb.match(qb.parsePatterns(rule.getRHS())), graph);
    }

    public Query getBody(){return body;}
    public AtomicQuery getHead(){return head;}

    private Type getRuleConclusionType() {
        Set<Type> types = new HashSet<>();
        Collection<Type> unfilteredTypes = rule.getConclusionTypes();
        types.addAll(unfilteredTypes.stream().filter(type -> !type.isRoleType()).collect(Collectors.toList()));

        if (types.size() > 1)
            throw new IllegalArgumentException(ErrorMessage.NON_HORN_RULE.getMessage(rule.getId()));

        return types.iterator().next();
    }

    public Atomic getRuleConclusionAtom() {
        if (head.selectAtoms().size() > 1)
            throw new IllegalArgumentException(ErrorMessage.NON_HORN_RULE.getMessage(body.toString()));
        Atomic atom = head.selectAtoms().iterator().next();
        atom.setParentQuery(body);
        return atom;
    }

<<<<<<< HEAD
=======
    public boolean isRuleRecursive() {
        boolean ruleRecursive = false;
        Type RHStype = getRuleConclusionType();
        if (rule.getHypothesisTypes().contains(RHStype) )
            ruleRecursive = true;
        return ruleRecursive;
    }

>>>>>>> 5189ac77
    private void propagateConstraints(Atomic parentAtom){
        body.addAtomConstraints(parentAtom.getSubstitutions());
        head.addAtomConstraints(body.getSubstitutions());

        if(parentAtom.isRelation() || parentAtom.isResource()) {
            head.addAtomConstraints(parentAtom.getTypeConstraints());
            body.addAtomConstraints(parentAtom.getTypeConstraints());
        }
    }

    /**
     * propagate variables to child via a relation atom (atom variables are bound)
     * @param parentAtom   parent atom (predicate) being resolved (subgoal)
     */
    private void unifyViaAtom(Atomic parentAtom) {
        Atomic childAtom = getRuleConclusionAtom();
        Query parent = parentAtom.getParentQuery();
        Map<String, String> unifiers = childAtom.getUnifiers(parentAtom);

        //do alpha-conversion
        head.unify(unifiers);
        body.unify(unifiers);

        //check free variables for possible captures
        Set<String> childFVs = body.getVarSet();
        Set<String> parentBVs = parentAtom.getVarNames();
        Set<String> parentVars = parent.getVarSet();
        parentBVs.forEach(childFVs::remove);

        childFVs.forEach(chVar -> {
            // if (x e P) v (x e G)
            // x -> fresh
            if (parentVars.contains(chVar)) {
                String freshVar = createFreshVariable(body.getVarSet(), chVar);
                body.unify(chVar, freshVar);
            }
        });
    }

    /**
     * make child query consistent by performing variable substitution so that parent variables are propagated
     * @param parentAtom   parent atom (predicate) being resolved (subgoal)
     */
   public void unify(Atomic parentAtom) {
        unifyViaAtom(parentAtom);
        propagateConstraints(parentAtom);
    }
}<|MERGE_RESOLUTION|>--- conflicted
+++ resolved
@@ -54,17 +54,6 @@
         return atom;
     }
 
-<<<<<<< HEAD
-=======
-    public boolean isRuleRecursive() {
-        boolean ruleRecursive = false;
-        Type RHStype = getRuleConclusionType();
-        if (rule.getHypothesisTypes().contains(RHStype) )
-            ruleRecursive = true;
-        return ruleRecursive;
-    }
-
->>>>>>> 5189ac77
     private void propagateConstraints(Atomic parentAtom){
         body.addAtomConstraints(parentAtom.getSubstitutions());
         head.addAtomConstraints(body.getSubstitutions());
