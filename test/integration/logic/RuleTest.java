--- conflicted
+++ resolved
@@ -18,11 +18,8 @@
 package grakn.core.logic;
 
 import grakn.core.Grakn;
-<<<<<<< HEAD
 import grakn.core.common.exception.GraknException;
-=======
 import grakn.core.common.exception.ErrorMessage;
->>>>>>> 4a50b95d
 import grakn.core.common.parameters.Arguments;
 import grakn.core.common.parameters.Label;
 import grakn.core.concept.Concept;
@@ -59,15 +56,12 @@
 import static grakn.common.collection.Collections.map;
 import static grakn.common.collection.Collections.pair;
 import static grakn.common.collection.Collections.set;
-<<<<<<< HEAD
 import static grakn.core.common.exception.ErrorMessage.RuleWrite.RULE_CANNOT_BE_SATISFIED;
 import static grakn.core.common.test.Util.assertThrows;
 import static grakn.core.common.test.Util.assertThrowsWithMessage;
-=======
 import static grakn.core.common.iterator.Iterators.iterate;
 import static grakn.core.common.test.Util.assertNotThrows;
 import static grakn.core.common.test.Util.assertThrowsGraknException;
->>>>>>> 4a50b95d
 import static junit.framework.TestCase.assertEquals;
 import static junit.framework.TestCase.assertTrue;
 import static org.junit.Assert.assertFalse;
@@ -406,35 +400,16 @@
         }
     }
 
-<<<<<<< HEAD
-    @Test
-    public void rule_that_cannot_be_satisfied_throws_an_error() throws IOException {
-=======
     // ------------ Rule conclusion indexing ------------
 
     @Test
     public void rule_indexes_created_and_readable() throws IOException {
->>>>>>> 4a50b95d
-        Util.resetDirectory(directory);
-
-        try (RocksGrakn grakn = RocksGrakn.open(directory)) {
-            grakn.databases().create(database);
-            try (RocksSession session = grakn.session(database, Arguments.Session.Type.SCHEMA)) {
-                try (RocksTransaction txn = session.transaction(Arguments.Transaction.Type.WRITE)) {
-<<<<<<< HEAD
-                    final ConceptManager conceptMgr = txn.concepts();
-
-                    final EntityType person = conceptMgr.putEntityType("person");
-                    final EntityType dog = conceptMgr.putEntityType("dog");
-                    final AttributeType name = conceptMgr.putAttributeType("name", AttributeType.ValueType.STRING);
-                    person.setOwns(name);
-
-                    assertThrowsWithMessage(() -> txn.logic().putRule(
-                            "dogs-are-named-fido",
-                            Graql.parsePattern("{$x isa dog;}").asConjunction(),
-                            Graql.parseVariable("$x has name 'fido'").asThing()),
-                                            GraknException.of(RULE_CANNOT_BE_SATISFIED, "dogs-are-named-fido", "$x").getMessage());
-=======
+        Util.resetDirectory(directory);
+
+        try (RocksGrakn grakn = RocksGrakn.open(directory)) {
+            grakn.databases().create(database);
+            try (RocksSession session = grakn.session(database, Arguments.Session.Type.SCHEMA)) {
+                try (RocksTransaction txn = session.transaction(Arguments.Transaction.Type.WRITE)) {
                     ConceptManager conceptMgr = txn.concepts();
                     LogicManager logicMgr = txn.logic();
 
@@ -503,40 +478,19 @@
                     Rule peopleHaveAge10 = txn.logic().getRule("people-have-age-10");
                     assertEquals(set(peopleHaveAge10), hasAgeRules);
                     assertEquals(set(peopleHaveAge10), ageRules);
->>>>>>> 4a50b95d
-                }
-            }
-        }
-    }
-
-    @Test
-<<<<<<< HEAD
-    public void rule_that_cannot_be_inserted_throws_an_error() throws IOException {
-=======
+                }
+            }
+        }
+    }
+
+    @Test
     public void rule_indexes_update_on_rule_delete() throws IOException {
->>>>>>> 4a50b95d
-        Util.resetDirectory(directory);
-
-        try (RocksGrakn grakn = RocksGrakn.open(directory)) {
-            grakn.databases().create(database);
-            try (RocksSession session = grakn.session(database, Arguments.Session.Type.SCHEMA)) {
-                try (RocksTransaction txn = session.transaction(Arguments.Transaction.Type.WRITE)) {
-<<<<<<< HEAD
-                    final ConceptManager conceptMgr = txn.concepts();
-
-                    final EntityType animal = conceptMgr.putEntityType("animal");
-                    final EntityType person = conceptMgr.putEntityType("person");
-                    final EntityType dog = conceptMgr.putEntityType("dog");
-                    final AttributeType name = conceptMgr.putAttributeType("name", AttributeType.ValueType.STRING);
-                    person.setOwns(name);
-                    person.setSupertype(animal);
-                    dog.setSupertype(animal);
-
-                    assertThrows(() -> txn.logic().putRule(
-                            "animals-are-named-fido",
-                            Graql.parsePattern("{$x isa animal;}").asConjunction(),
-                            Graql.parseVariable("$x has name 'fido'").asThing()));
-=======
+        Util.resetDirectory(directory);
+
+        try (RocksGrakn grakn = RocksGrakn.open(directory)) {
+            grakn.databases().create(database);
+            try (RocksSession session = grakn.session(database, Arguments.Session.Type.SCHEMA)) {
+                try (RocksTransaction txn = session.transaction(Arguments.Transaction.Type.WRITE)) {
                     ConceptManager conceptMgr = txn.concepts();
                     LogicManager logicMgr = txn.logic();
 
@@ -809,7 +763,58 @@
                     graphMgr.schema().thingTypes().forEachRemaining(type -> {
                         assertFalse(graphMgr.schema().rules().references().get(graphMgr.schema().getType(type.properLabel())).hasNext());
                     });
->>>>>>> 4a50b95d
+                }
+            }
+        }
+    }
+
+    @Test
+    public void rule_that_cannot_be_satisfied_throws_an_error() throws IOException {
+        Util.resetDirectory(directory);
+
+        try (RocksGrakn grakn = RocksGrakn.open(directory)) {
+            grakn.databases().create(database);
+            try (RocksSession session = grakn.session(database, Arguments.Session.Type.SCHEMA)) {
+                try (RocksTransaction txn = session.transaction(Arguments.Transaction.Type.WRITE)) {
+                    final ConceptManager conceptMgr = txn.concepts();
+
+                    final EntityType person = conceptMgr.putEntityType("person");
+                    final EntityType dog = conceptMgr.putEntityType("dog");
+                    final AttributeType name = conceptMgr.putAttributeType("name", AttributeType.ValueType.STRING);
+                    person.setOwns(name);
+
+                    assertThrowsWithMessage(() -> txn.logic().putRule(
+                            "dogs-are-named-fido",
+                            Graql.parsePattern("{$x isa dog;}").asConjunction(),
+                            Graql.parseVariable("$x has name 'fido'").asThing()),
+                                            GraknException.of(RULE_CANNOT_BE_SATISFIED, "dogs-are-named-fido", "$x").getMessage());
+                }
+            }
+        }
+    }
+
+    @Test
+    public void rule_that_cannot_be_inserted_throws_an_error() throws IOException {
+        Util.resetDirectory(directory);
+
+        try (RocksGrakn grakn = RocksGrakn.open(directory)) {
+            grakn.databases().create(database);
+            try (RocksSession session = grakn.session(database, Arguments.Session.Type.SCHEMA)) {
+                try (RocksTransaction txn = session.transaction(Arguments.Transaction.Type.WRITE)) {
+                    final ConceptManager conceptMgr = txn.concepts();
+
+                    final EntityType animal = conceptMgr.putEntityType("animal");
+                    final EntityType person = conceptMgr.putEntityType("person");
+                    final EntityType dog = conceptMgr.putEntityType("dog");
+                    final AttributeType name = conceptMgr.putAttributeType("name", AttributeType.ValueType.STRING);
+                    person.setOwns(name);
+                    person.setSupertype(animal);
+                    dog.setSupertype(animal);
+
+                    assertThrows(() -> txn.logic().putRule(
+                            "animals-are-named-fido",
+                            Graql.parsePattern("{$x isa animal;}").asConjunction(),
+                            Graql.parseVariable("$x has name 'fido'").asThing()));
                 }
             }
         }
