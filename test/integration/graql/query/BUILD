#
# Copyright (C) 2020 Grakn Labs
#
# This program is free software: you can redistribute it and/or modify
# it under the terms of the GNU Affero General Public License as
# published by the Free Software Foundation, either version 3 of the
# License, or (at your option) any later version.
#
# This program is distributed in the hope that it will be useful,
# but WITHOUT ANY WARRANTY; without even the implied warranty of
# MERCHANTABILITY or FITNESS FOR A PARTICULAR PURPOSE.  See the
# GNU Affero General Public License for more details.
#
# You should have received a copy of the GNU Affero General Public License
# along with this program.  If not, see <https://www.gnu.org/licenses/>.
#

load("@graknlabs_dependencies//tool/checkstyle:rules.bzl", "checkstyle_test")

java_test(
    name = "graql-get-it",
    size = "medium",
    srcs = ["GraqlGetIT.java"],
    classpath_resources = ["//test/resources:logback-test"],
    test_class = "grakn.core.graql.query.GraqlGetIT",
    deps = [
<<<<<<< HEAD
        "//dependencies/maven/artifacts/org/hamcrest:hamcrest-library",
=======
        "//concept/answer",
        "@maven//:org_hamcrest_hamcrest_library",
        "//kb/concept/api",
>>>>>>> 0462b201
        "//kb/graql/exception",
        "//kb/server",
        "//test/integration/graql/graph:movie-graph",
        "//test/rule:grakn-test-server",
        "@graknlabs_graql//java:graql",
    ],
)

java_test(
    name = "graql-define-it",
    size = "medium",
    srcs = ["GraqlDefineIT.java"],
    classpath_resources = ["//test/resources:logback-test"],
    test_class = "grakn.core.graql.query.GraqlDefineIT",
    deps = [
<<<<<<< HEAD
        "//dependencies/maven/artifacts/org/hamcrest:hamcrest-library",
=======
        "//common",
        "//concept/answer",
        "@maven//:org_hamcrest_hamcrest_library",
        "//kb/concept/api",
>>>>>>> 0462b201
        "//kb/graql/exception",
        "//kb/server",
        "//test/integration/graql/graph:movie-graph",
        "//test/rule:grakn-test-server",
        "@graknlabs_graql//java:graql",
    ],
)

java_test(
    name = "graql-delete-it",
    size = "medium",
    srcs = ["GraqlDeleteIT.java"],
    classpath_resources = [
        "//test/resources:logback-test",
    ],
    test_class = "grakn.core.graql.query.GraqlDeleteIT",
    deps = [
        "//kb/server",
        "//test/integration/graql/graph:movie-graph",
        "//test/rule:grakn-test-server",
        "@graknlabs_graql//java:graql",
    ],
)

java_test(
    name = "graql-insert-it",
    size = "medium",
    srcs = ["GraqlInsertIT.java"],
    classpath_resources = ["//test/resources:logback-test"],
    test_class = "grakn.core.graql.query.GraqlInsertIT",
    deps = [
        "//concept/answer",
        "@maven//:com_google_guava_guava",
        "@maven//:org_hamcrest_hamcrest_library",
        "//kb/concept/api",
        "//kb/graql/exception",
        "//kb/server",
        "//test/common:graql-test-util",
        "//test/integration/graql/graph:movie-graph",
        "//test/rule:grakn-test-server",
        "@graknlabs_graql//java:graql",
    ],
)

java_test(
    name = "graql-undefine-it",
    size = "large",
    srcs = ["GraqlUndefineIT.java"],
    classpath_resources = ["//test/resources:logback-test"],
    test_class = "grakn.core.graql.query.GraqlUndefineIT",
    deps = [
        "@maven//:com_google_guava_guava",
        "@maven//:org_hamcrest_hamcrest_library",
        "//kb/concept/api",
        "//kb/graql/exception",
        "//kb/server",
        "//test/integration/graql/graph:movie-graph",
        "//test/rule:grakn-test-server",
        "@graknlabs_graql//java:graql",
    ],
)

java_test(
    name = "number-casting-it",
    size = "medium",
    srcs = ["NumberCastingIT.java"],
    classpath_resources = ["//test/resources:logback-test"],
    test_class = "grakn.core.graql.query.NumberCastingIT",
    deps = [
        "//concept/answer",
        "@maven//:com_google_guava_guava",
        "//kb/concept/api",
        "//kb/server",
        "//test/rule:grakn-test-server",
        "@graknlabs_graql//java:graql",
    ],
)

java_test(
    name = "query-builder-it",
    size = "medium",
    srcs = ["QueryBuilderIT.java"],
    classpath_resources = ["//test/resources:logback-test"],
    test_class = "grakn.core.graql.query.QueryBuilderIT",
    deps = [
        "//kb/graql/exception",
        "//kb/server",
        "//test/common:graql-test-util",
        "//test/integration/graql/graph:movie-graph",
        "//test/rule:grakn-test-server",
        "@graknlabs_graql//java:graql",
    ],
)

java_test(
    name = "query-admin-it",
    size = "medium",
    srcs = ["QueryAdminIT.java"],
    classpath_resources = ["//test/resources:logback-test"],
    test_class = "grakn.core.graql.query.QueryAdminIT",
    deps = [
        "@maven//:com_google_guava_guava",
        "//kb/server",
        "//test/integration/graql/graph:movie-graph",
        "//test/rule:grakn-test-server",
        "@graknlabs_graql//java:graql",
    ],
)

java_test(
    name = "query-error-it",
    size = "medium",
    srcs = ["QueryErrorIT.java"],
    classpath_resources = ["//test/resources:logback-test"],
    test_class = "grakn.core.graql.query.QueryErrorIT",
    deps = [
        "//common",
        "@maven//:org_hamcrest_hamcrest_library",
        "//kb/concept/api",
        "//kb/graql/exception",
        "//kb/server",
        "//test/integration/graql/graph:movie-graph",
        "//test/rule:grakn-test-server",
        "@graknlabs_graql//java:graql",
    ],
)

java_test(
    name = "query-planner-it",
    size = "medium",
    srcs = ["QueryPlannerIT.java"],
    classpath_resources = ["//test/resources:logback-test"],
    test_class = "grakn.core.graql.query.QueryPlannerIT",
    deps = [
        "//common",
        "@maven//:com_google_guava_guava",
        "//graql/planning",
        "//kb/concept/api",
        "//kb/graql/planning",
        "//kb/server",
        "//test/rule:grakn-test-server",
        "@graknlabs_graql//java:graql",
    ],
)

checkstyle_test(
    name = "checkstyle",
    targets = [
        ":graql-get-it",
        ":graql-define-it",
        ":graql-delete-it",
        ":graql-insert-it",
        ":graql-undefine-it",
        ":query-builder-it",
        ":query-admin-it",
        ":query-error-it",
        ":query-planner-it",
        ":number-casting-it",
    ],
)<|MERGE_RESOLUTION|>--- conflicted
+++ resolved
@@ -24,13 +24,7 @@
     classpath_resources = ["//test/resources:logback-test"],
     test_class = "grakn.core.graql.query.GraqlGetIT",
     deps = [
-<<<<<<< HEAD
-        "//dependencies/maven/artifacts/org/hamcrest:hamcrest-library",
-=======
-        "//concept/answer",
-        "@maven//:org_hamcrest_hamcrest_library",
-        "//kb/concept/api",
->>>>>>> 0462b201
+        "@maven//:org_hamcrest_hamcrest_library",
         "//kb/graql/exception",
         "//kb/server",
         "//test/integration/graql/graph:movie-graph",
@@ -46,14 +40,7 @@
     classpath_resources = ["//test/resources:logback-test"],
     test_class = "grakn.core.graql.query.GraqlDefineIT",
     deps = [
-<<<<<<< HEAD
-        "//dependencies/maven/artifacts/org/hamcrest:hamcrest-library",
-=======
-        "//common",
-        "//concept/answer",
-        "@maven//:org_hamcrest_hamcrest_library",
-        "//kb/concept/api",
->>>>>>> 0462b201
+        "@maven//:org_hamcrest_hamcrest_library",
         "//kb/graql/exception",
         "//kb/server",
         "//test/integration/graql/graph:movie-graph",
