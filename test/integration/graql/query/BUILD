#
# Copyright (C) 2020 Grakn Labs
#
# This program is free software: you can redistribute it and/or modify
# it under the terms of the GNU Affero General Public License as
# published by the Free Software Foundation, either version 3 of the
# License, or (at your option) any later version.
#
# This program is distributed in the hope that it will be useful,
# but WITHOUT ANY WARRANTY; without even the implied warranty of
# MERCHANTABILITY or FITNESS FOR A PARTICULAR PURPOSE.  See the
# GNU Affero General Public License for more details.
#
# You should have received a copy of the GNU Affero General Public License
# along with this program.  If not, see <https://www.gnu.org/licenses/>.
#

load("@graknlabs_dependencies//tool/checkstyle:rules.bzl", "checkstyle_test")

java_test(
    name = "graql-get-it",
    size = "medium",
    srcs = ["GraqlGetIT.java"],
    classpath_resources = ["//test/resources:logback-test"],
    test_class = "grakn.core.graql.query.GraqlGetIT",
    deps = [
        "//concept/answer",
        "@maven//:org_hamcrest_hamcrest_library",
        "//kb/concept/api",
        "//kb/graql/exception",
        "//kb/server",
        "//test/integration/graql/graph:movie-graph",
        "//test/rule:grakn-test-server",
        "@graknlabs_graql//java:graql",
    ],
)

java_test(
    name = "graql-define-it",
    size = "medium",
    srcs = ["GraqlDefineIT.java"],
    classpath_resources = ["//test/resources:logback-test"],
    test_class = "grakn.core.graql.query.GraqlDefineIT",
    deps = [
        "//common",
        "//concept/answer",
        "@maven//:org_hamcrest_hamcrest_library",
        "//kb/concept/api",
        "//kb/graql/exception",
        "//kb/server",
        "//test/integration/graql/graph:movie-graph",
        "//test/rule:grakn-test-server",
        "//test/integration/util:graql-test-util",
        "@graknlabs_graql//java:graql",
    ],
)

java_test(
    name = "graql-delete-it",
    size = "medium",
    srcs = ["GraqlDeleteIT.java"],
    classpath_resources = [
        "//test/resources:logback-test",
    ],
    test_class = "grakn.core.graql.query.GraqlDeleteIT",
    deps = [
        "//concept/answer",
        "//kb/concept/api",
        "//kb/graql/exception",
        "//kb/server",
        "//test/integration/graql/graph:movie-graph",
        "//test/rule:grakn-test-server",
        "//test/integration/util:graql-test-util",
        "@graknlabs_graql//java:graql",
    ],
)

java_test(
    name = "graql-insert-it",
    size = "medium",
    srcs = ["GraqlInsertIT.java"],
    classpath_resources = ["//test/resources:logback-test"],
    test_class = "grakn.core.graql.query.GraqlInsertIT",
    deps = [
        "//concept/answer",
        "@maven//:com_google_guava_guava",
        "@maven//:org_hamcrest_hamcrest_library",
        "//kb/concept/api",
        "//kb/graql/exception",
        "//kb/server",
        "//test/integration/graql/graph:movie-graph",
        "//test/rule:grakn-test-server",
        "//test/integration/util:graql-test-util",
        "@graknlabs_graql//java:graql",
    ],
)

java_test(
    name = "graql-undefine-it",
    size = "large",
    srcs = ["GraqlUndefineIT.java"],
    classpath_resources = ["//test/resources:logback-test"],
    test_class = "grakn.core.graql.query.GraqlUndefineIT",
    deps = [
        "@maven//:com_google_guava_guava",
        "@maven//:org_hamcrest_hamcrest_library",
        "//kb/concept/api",
        "//kb/graql/exception",
        "//kb/server",
        "//common",
        "//test/integration/graql/graph:movie-graph",
        "//test/rule:grakn-test-server",
        "//test/integration/util:graql-test-util",
        "@graknlabs_graql//java:graql",
    ],
)

java_test(
    name = "number-casting-it",
    size = "medium",
    srcs = ["NumberCastingIT.java"],
    classpath_resources = ["//test/resources:logback-test"],
    test_class = "grakn.core.graql.query.NumberCastingIT",
    deps = [
        "//concept/answer",
        "@maven//:com_google_guava_guava",
        "//kb/concept/api",
        "//kb/server",
        "//test/rule:grakn-test-server",
        "@graknlabs_graql//java:graql",
    ],
)

java_test(
    name = "query-builder-it",
    size = "medium",
    srcs = ["QueryBuilderIT.java"],
    classpath_resources = ["//test/resources:logback-test"],
    test_class = "grakn.core.graql.query.QueryBuilderIT",
    deps = [
        "//kb/graql/exception",
        "//kb/server",
        "//test/integration/graql/graph:movie-graph",
        "//test/rule:grakn-test-server",
        "//test/integration/util:graql-test-util",
        "@graknlabs_graql//java:graql",
    ],
)

java_test(
    name = "query-admin-it",
    size = "medium",
    srcs = ["QueryAdminIT.java"],
    classpath_resources = ["//test/resources:logback-test"],
    test_class = "grakn.core.graql.query.QueryAdminIT",
    deps = [
        "@maven//:com_google_guava_guava",
        "//kb/server",
        "//test/integration/graql/graph:movie-graph",
        "//test/rule:grakn-test-server",
        "@graknlabs_graql//java:graql",
    ],
)

java_test(
    name = "query-error-it",
    size = "medium",
    srcs = ["QueryErrorIT.java"],
    classpath_resources = ["//test/resources:logback-test"],
    test_class = "grakn.core.graql.query.QueryErrorIT",
    deps = [
        "//common",
        "@maven//:org_hamcrest_hamcrest_library",
        "//kb/concept/api",
        "//kb/graql/exception",
        "//kb/server",
        "//test/integration/graql/graph:movie-graph",
        "//test/rule:grakn-test-server",
        "@graknlabs_graql//java:graql",
    ],
)

java_test(
    name = "query-planner-it",
    size = "medium",
    srcs = ["QueryPlannerIT.java"],
    classpath_resources = ["//test/resources:logback-test"],
    test_class = "grakn.core.graql.query.QueryPlannerIT",
    deps = [
        "//common",
        "@maven//:com_google_guava_guava",
        "//graql/planning",
        "//kb/concept/api",
        "//kb/graql/planning",
        "//kb/server",
        "//test/rule:grakn-test-server",
        "@graknlabs_graql//java:graql",
    ],
)

<<<<<<< HEAD
=======
java_test(
    name = "query-validity-it",
    size = "medium",
    srcs = ["QueryValidityIT.java"],
    classpath_resources = ["//test/resources:logback-test"],
    test_class = "grakn.core.graql.query.QueryValidityIT",
    deps = [
        "@maven//:org_hamcrest_hamcrest_library",
        "//kb/graql/exception",
        "//kb/server",
        "//test/rule:grakn-test-server",
        "@graknlabs_graql//java:graql",
    ],
)

>>>>>>> 32e69871
checkstyle_test(
    name = "checkstyle",
    targets = [
        ":graql-get-it",
        ":graql-define-it",
        ":graql-delete-it",
        ":graql-insert-it",
        ":graql-undefine-it",
        ":query-builder-it",
        ":query-admin-it",
        ":query-error-it",
        ":query-planner-it",
        ":number-casting-it",
    ],
)<|MERGE_RESOLUTION|>--- conflicted
+++ resolved
@@ -198,24 +198,6 @@
     ],
 )
 
-<<<<<<< HEAD
-=======
-java_test(
-    name = "query-validity-it",
-    size = "medium",
-    srcs = ["QueryValidityIT.java"],
-    classpath_resources = ["//test/resources:logback-test"],
-    test_class = "grakn.core.graql.query.QueryValidityIT",
-    deps = [
-        "@maven//:org_hamcrest_hamcrest_library",
-        "//kb/graql/exception",
-        "//kb/server",
-        "//test/rule:grakn-test-server",
-        "@graknlabs_graql//java:graql",
-    ],
-)
-
->>>>>>> 32e69871
 checkstyle_test(
     name = "checkstyle",
     targets = [
