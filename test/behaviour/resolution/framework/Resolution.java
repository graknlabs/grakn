/*
 * Copyright (C) 2020 Grakn Labs
 *
 * This program is free software: you can redistribute it and/or modify
 * it under the terms of the GNU Affero General Public License as
 * published by the Free Software Foundation, either version 3 of the
 * License, or (at your option) any later version.
 *
 * This program is distributed in the hope that it will be useful,
 * but WITHOUT ANY WARRANTY; without even the implied warranty of
 * MERCHANTABILITY or FITNESS FOR A PARTICULAR PURPOSE.  See the
 * GNU Affero General Public License for more details.
 *
 * You should have received a copy of the GNU Affero General Public License
 * along with this program.  If not, see <https://www.gnu.org/licenses/>.
 *
 */

package grakn.core.test.behaviour.resolution.framework;

import grakn.core.concept.answer.ConceptMap;
import grakn.core.kb.server.Session;
import grakn.core.kb.server.Transaction;
import grakn.core.test.behaviour.connection.session.SessionManager;
import grakn.core.test.behaviour.resolution.framework.complete.Completer;
import grakn.core.test.behaviour.resolution.framework.complete.SchemaManager;
import grakn.core.test.behaviour.resolution.framework.resolve.ResolutionQueryBuilder;
import graql.lang.Graql;
import graql.lang.query.GraqlGet;

import java.util.List;
import java.util.stream.Collectors;

import static com.google.common.collect.Iterables.getOnlyElement;
import static grakn.core.test.behaviour.resolution.framework.complete.SchemaManager.filterCompletionSchema;

public class Resolution implements AutoCloseable {

<<<<<<< HEAD
    private Session materialisedSession;
    private Session reasonedSession;
=======
    private SessionManager sessionManager;
>>>>>>> 6466aef3
    private int completedInferredThingCount;
    private int initialThingCount;

    /**
     * Resolution Testing Framework's entry point. Takes in sessions each for a `Completion` and `Test` keyspace. Each
     * keyspace loaded with the same schema and data. This should be true unless testing this code, in which case a
     * disparity between the two keyspaces is introduced to check that the framework throws an error when it should.
<<<<<<< HEAD
     * @param materialisedSession a session for the `materialised` keyspace with base data included
     * @param reasonedSession a session for the `reasoned` keyspace with base data included
     */
    public Resolution(Session materialisedSession, Session reasonedSession) {
        this.materialisedSession = materialisedSession;
        this.reasonedSession = reasonedSession;
=======
     */
    public Resolution(final SessionManager sessionManager) {
        this.sessionManager = sessionManager;
        final Session completionSession = sessionManager.getSession("completion");
>>>>>>> 6466aef3

        // TODO Check that nothing in the given schema conflicts with the resolution schema

        // Complete the KB-complete
<<<<<<< HEAD
        Completer completer = new Completer(this.materialisedSession);
        try (Transaction tx = this.materialisedSession.transaction(Transaction.Type.WRITE)) {
            completer.loadRules(SchemaManager.getAllRules(tx));
        }

        SchemaManager.undefineAllRules(this.materialisedSession);
        SchemaManager.enforceAllTypesHaveKeys(this.materialisedSession);
        SchemaManager.addResolutionSchema(this.materialisedSession);
        SchemaManager.connectResolutionSchema(this.materialisedSession);
        initialThingCount = thingCount(this.materialisedSession);
        completedInferredThingCount = completer.complete();
=======
        Completer completer = new Completer();
        sessionManager.execute(completionSession, tx -> {
            completer.loadRules(SchemaManager.getAllRules(tx));
        });
        sessionManager.execute(completionSession, SchemaManager::undefineAllRules);
        sessionManager.execute(completionSession, SchemaManager::enforceAllTypesHaveKeys);
        SchemaManager.addResolutionSchema(completionSession);
        sessionManager.execute(completionSession, SchemaManager::connectResolutionSchema);

        initialThingCount = thingCount(completionSession);
        completedInferredThingCount = completer.complete(getOpenTransaction(completionSession));
>>>>>>> 6466aef3
    }

    /**
     * Get a count of the number of instances in the KB, including inferred instances
     * @param session Grakn Session
     * @return number of instances
     */
    private int thingCount(Session session) {
        return sessionManager.execute(session, tx -> {
            return getOnlyElement(tx.execute(Graql.match(Graql.var("x").isa("thing")).get().count())).number().intValue();
        });
    }

    public void close() {
<<<<<<< HEAD
        materialisedSession.close();
        reasonedSession.close();
=======
        this.sessionManager.close();
>>>>>>> 6466aef3
    }

    /**
     * Run a query against the completion keyspace and the test keyspace and assert that they have the same number of
     * answers.
     * @param inferenceQuery The reference query to make against both keyspaces
     */
    public void testQuery(GraqlGet inferenceQuery) {
<<<<<<< HEAD
        Transaction testTx = reasonedSession.transaction(Transaction.Type.READ);
        int testResultsCount = testTx.execute(inferenceQuery).size();
        testTx.close();

        Transaction completionTx = materialisedSession.transaction(Transaction.Type.READ);
        int completionResultsCount = filterCompletionSchema(completionTx.stream(inferenceQuery)).collect(Collectors.toSet()).size();
        completionTx.close();
=======
        final int testResultsCount = sessionManager.execute(getTestSession(), tx -> {
            return tx.execute(inferenceQuery).size();
        });
        final int completionResultsCount = sessionManager.execute(getCompletionSession(), tx -> {
            return filterCompletionSchema(tx.stream(inferenceQuery)).collect(Collectors.toSet()).size();
        });
>>>>>>> 6466aef3
        if (completionResultsCount != testResultsCount) {
            String msg = String.format("Query had an incorrect number of answers. Expected %d answers, but found %d " +
                    "answers, for query :\n %s", completionResultsCount, testResultsCount, inferenceQuery);
            throw new CorrectnessException(msg);
        }
    }

    /**
     * Run a query against just the test keyspace and manually assert that the number of answers is correct.
     * @param inferenceQuery The reference query to make against the test keyspace
     */
<<<<<<< HEAD
    public void manuallyValidateAnswerSize(final GraqlGet inferenceQuery, final int expectedCount) {
        Transaction testTx = reasonedSession.transaction(Transaction.Type.READ);
        final int testResultsCount = testTx.execute(inferenceQuery).size();
        testTx.close();
=======
    public void manuallyTestQuery(final GraqlGet inferenceQuery, final int expectedCount) {
        final int testResultsCount = sessionManager.execute(getTestSession(), tx -> {
            return tx.execute(inferenceQuery).size();
        });
>>>>>>> 6466aef3
        if (expectedCount != testResultsCount) {
            String msg = String.format("Query had an incorrect number of answers. Expected [%d] answers (manually defined), " +
                    "but found [%d] answers, for query :\n %s", expectedCount, testResultsCount, inferenceQuery);
            throw new CorrectnessException(msg);
        }
    }

    /**
     * For each answer to a query, fully explore its explanation to construct a query that will check it was resolved
     * as expected. Run this query on the completion keyspace to verify.
     * @param inferenceQuery The reference query to make against both keyspaces
     */
    public void testResolution(GraqlGet inferenceQuery) {
        ResolutionQueryBuilder resolutionQueryBuilder = new ResolutionQueryBuilder();
        List<GraqlGet> queries;

<<<<<<< HEAD
        try (Transaction tx = reasonedSession.transaction(Transaction.Type.READ)) {
            queries = resolutionQueryBuilder.buildMatchGet(tx, inferenceQuery);
        }
=======
        queries = sessionManager.execute(getTestSession(), tx -> {
            return resolutionQueryBuilder.buildMatchGet(tx, inferenceQuery);
        });
>>>>>>> 6466aef3

        if (queries.size() == 0) {
            String msg = String.format("No resolution queries were constructed for query %s", inferenceQuery);
            throw new CorrectnessException(msg);
        }

<<<<<<< HEAD
        try (Transaction tx = materialisedSession.transaction(Transaction.Type.READ)) {
            for (GraqlGet query: queries) {
=======
        sessionManager.execute(getCompletionSession(), tx -> {
            for (GraqlGet query : queries) {
>>>>>>> 6466aef3
                List<ConceptMap> answers = tx.execute(query);
                if (answers.size() != 1) {
                    String msg = String.format("Resolution query had %d answers, it should have had 1. The query is:\n %s", answers.size(), query);
                    throw new CorrectnessException(msg);
                }
            }
        });
    }

    /**
     * It is possible that rules could trigger when they should not. Testing for completeness checks the number of
     * inferred facts in the completion keyspace against the total number that are inferred in the test keyspace
     */
    public void testCompleteness() {
<<<<<<< HEAD
        int testInferredCount = thingCount(reasonedSession) - initialThingCount;
=======
        int testInferredCount = thingCount(getTestSession()) - initialThingCount;
>>>>>>> 6466aef3
        if (testInferredCount != completedInferredThingCount) {
            String msg = String.format("The complete KB contains %d inferred concepts, whereas the test KB contains %d inferred concepts.", completedInferredThingCount, testInferredCount);
            throw new CompletenessException(msg);
        }
    }

    private Session getCompletionSession() {
        return sessionManager.getSession("completion");
    }

    private Session getTestSession() {
        return sessionManager.getPrimarySession();
    }

    private Transaction getOpenTransaction(final Session session) {
        return sessionManager.getOpenTransaction(session);
    }

    public static class CorrectnessException extends RuntimeException {
        CorrectnessException(String message) {
            super(message);
        }
    }

    public static class CompletenessException extends RuntimeException {
        CompletenessException(String message) {
            super(message);
        }
    };
}<|MERGE_RESOLUTION|>--- conflicted
+++ resolved
@@ -36,12 +36,8 @@
 
 public class Resolution implements AutoCloseable {
 
-<<<<<<< HEAD
     private Session materialisedSession;
     private Session reasonedSession;
-=======
-    private SessionManager sessionManager;
->>>>>>> 6466aef3
     private int completedInferredThingCount;
     private int initialThingCount;
 
@@ -49,24 +45,16 @@
      * Resolution Testing Framework's entry point. Takes in sessions each for a `Completion` and `Test` keyspace. Each
      * keyspace loaded with the same schema and data. This should be true unless testing this code, in which case a
      * disparity between the two keyspaces is introduced to check that the framework throws an error when it should.
-<<<<<<< HEAD
      * @param materialisedSession a session for the `materialised` keyspace with base data included
      * @param reasonedSession a session for the `reasoned` keyspace with base data included
      */
     public Resolution(Session materialisedSession, Session reasonedSession) {
         this.materialisedSession = materialisedSession;
         this.reasonedSession = reasonedSession;
-=======
-     */
-    public Resolution(final SessionManager sessionManager) {
-        this.sessionManager = sessionManager;
-        final Session completionSession = sessionManager.getSession("completion");
->>>>>>> 6466aef3
 
         // TODO Check that nothing in the given schema conflicts with the resolution schema
 
         // Complete the KB-complete
-<<<<<<< HEAD
         Completer completer = new Completer(this.materialisedSession);
         try (Transaction tx = this.materialisedSession.transaction(Transaction.Type.WRITE)) {
             completer.loadRules(SchemaManager.getAllRules(tx));
@@ -78,19 +66,6 @@
         SchemaManager.connectResolutionSchema(this.materialisedSession);
         initialThingCount = thingCount(this.materialisedSession);
         completedInferredThingCount = completer.complete();
-=======
-        Completer completer = new Completer();
-        sessionManager.execute(completionSession, tx -> {
-            completer.loadRules(SchemaManager.getAllRules(tx));
-        });
-        sessionManager.execute(completionSession, SchemaManager::undefineAllRules);
-        sessionManager.execute(completionSession, SchemaManager::enforceAllTypesHaveKeys);
-        SchemaManager.addResolutionSchema(completionSession);
-        sessionManager.execute(completionSession, SchemaManager::connectResolutionSchema);
-
-        initialThingCount = thingCount(completionSession);
-        completedInferredThingCount = completer.complete(getOpenTransaction(completionSession));
->>>>>>> 6466aef3
     }
 
     /**
@@ -105,12 +80,8 @@
     }
 
     public void close() {
-<<<<<<< HEAD
         materialisedSession.close();
         reasonedSession.close();
-=======
-        this.sessionManager.close();
->>>>>>> 6466aef3
     }
 
     /**
@@ -119,7 +90,6 @@
      * @param inferenceQuery The reference query to make against both keyspaces
      */
     public void testQuery(GraqlGet inferenceQuery) {
-<<<<<<< HEAD
         Transaction testTx = reasonedSession.transaction(Transaction.Type.READ);
         int testResultsCount = testTx.execute(inferenceQuery).size();
         testTx.close();
@@ -127,14 +97,6 @@
         Transaction completionTx = materialisedSession.transaction(Transaction.Type.READ);
         int completionResultsCount = filterCompletionSchema(completionTx.stream(inferenceQuery)).collect(Collectors.toSet()).size();
         completionTx.close();
-=======
-        final int testResultsCount = sessionManager.execute(getTestSession(), tx -> {
-            return tx.execute(inferenceQuery).size();
-        });
-        final int completionResultsCount = sessionManager.execute(getCompletionSession(), tx -> {
-            return filterCompletionSchema(tx.stream(inferenceQuery)).collect(Collectors.toSet()).size();
-        });
->>>>>>> 6466aef3
         if (completionResultsCount != testResultsCount) {
             String msg = String.format("Query had an incorrect number of answers. Expected %d answers, but found %d " +
                     "answers, for query :\n %s", completionResultsCount, testResultsCount, inferenceQuery);
@@ -146,17 +108,10 @@
      * Run a query against just the test keyspace and manually assert that the number of answers is correct.
      * @param inferenceQuery The reference query to make against the test keyspace
      */
-<<<<<<< HEAD
     public void manuallyValidateAnswerSize(final GraqlGet inferenceQuery, final int expectedCount) {
         Transaction testTx = reasonedSession.transaction(Transaction.Type.READ);
         final int testResultsCount = testTx.execute(inferenceQuery).size();
         testTx.close();
-=======
-    public void manuallyTestQuery(final GraqlGet inferenceQuery, final int expectedCount) {
-        final int testResultsCount = sessionManager.execute(getTestSession(), tx -> {
-            return tx.execute(inferenceQuery).size();
-        });
->>>>>>> 6466aef3
         if (expectedCount != testResultsCount) {
             String msg = String.format("Query had an incorrect number of answers. Expected [%d] answers (manually defined), " +
                     "but found [%d] answers, for query :\n %s", expectedCount, testResultsCount, inferenceQuery);
@@ -173,28 +128,17 @@
         ResolutionQueryBuilder resolutionQueryBuilder = new ResolutionQueryBuilder();
         List<GraqlGet> queries;
 
-<<<<<<< HEAD
         try (Transaction tx = reasonedSession.transaction(Transaction.Type.READ)) {
             queries = resolutionQueryBuilder.buildMatchGet(tx, inferenceQuery);
         }
-=======
-        queries = sessionManager.execute(getTestSession(), tx -> {
-            return resolutionQueryBuilder.buildMatchGet(tx, inferenceQuery);
-        });
->>>>>>> 6466aef3
 
         if (queries.size() == 0) {
             String msg = String.format("No resolution queries were constructed for query %s", inferenceQuery);
             throw new CorrectnessException(msg);
         }
 
-<<<<<<< HEAD
         try (Transaction tx = materialisedSession.transaction(Transaction.Type.READ)) {
             for (GraqlGet query: queries) {
-=======
-        sessionManager.execute(getCompletionSession(), tx -> {
-            for (GraqlGet query : queries) {
->>>>>>> 6466aef3
                 List<ConceptMap> answers = tx.execute(query);
                 if (answers.size() != 1) {
                     String msg = String.format("Resolution query had %d answers, it should have had 1. The query is:\n %s", answers.size(), query);
@@ -209,11 +153,7 @@
      * inferred facts in the completion keyspace against the total number that are inferred in the test keyspace
      */
     public void testCompleteness() {
-<<<<<<< HEAD
         int testInferredCount = thingCount(reasonedSession) - initialThingCount;
-=======
-        int testInferredCount = thingCount(getTestSession()) - initialThingCount;
->>>>>>> 6466aef3
         if (testInferredCount != completedInferredThingCount) {
             String msg = String.format("The complete KB contains %d inferred concepts, whereas the test KB contains %d inferred concepts.", completedInferredThingCount, testInferredCount);
             throw new CompletenessException(msg);
