#
# Copyright (C) 2020 Grakn Labs
#
# This program is free software: you can redistribute it and/or modify
# it under the terms of the GNU Affero General Public License as
# published by the Free Software Foundation, either version 3 of the
# License, or (at your option) any later version.
#
# This program is distributed in the hope that it will be useful,
# but WITHOUT ANY WARRANTY; without even the implied warranty of
# MERCHANTABILITY or FITNESS FOR A PARTICULAR PURPOSE.  See the
# GNU Affero General Public License for more details.
#
# You should have received a copy of the GNU Affero General Public License
# along with this program.  If not, see <https://www.gnu.org/licenses/>.
#


package(default_visibility = ["//visibility:__subpackages__"])
load("@graknlabs_build_tools//checkstyle:rules.bzl", "checkstyle_test")

java_test(
    name = "test",
    srcs = [
        "DefineTest.java",
    ],
    test_class = "grakn.core.test.behaviour.graql.language.define.DefineTest",
    deps = [
        # Package dependencies
        "//test/behaviour/server:server",

        # External dependencies from Maven
        "//dependencies/maven/artifacts/io/cucumber:cucumber-junit",
    ],
    runtime_deps = [
        "//test/behaviour/graql:steps",
        "//test/behaviour/connection:steps",
        "//test/behaviour/connection/session:steps",
        "//test/behaviour/config:parameters",
    ],
    data = [
        "@graknlabs_verification//behaviour/graql/language:define.feature",
    ],
    classpath_resources = ["//test/resources:logback-test"],
<<<<<<< HEAD
    size = "large",
=======
    size = "enormous",
>>>>>>> a9765ca6
    visibility = ["//visibility:public"]
)

checkstyle_test(
    name = "checkstyle",
    targets = [
        ":test",

    ],
)<|MERGE_RESOLUTION|>--- conflicted
+++ resolved
@@ -42,11 +42,7 @@
         "@graknlabs_verification//behaviour/graql/language:define.feature",
     ],
     classpath_resources = ["//test/resources:logback-test"],
-<<<<<<< HEAD
-    size = "large",
-=======
     size = "enormous",
->>>>>>> a9765ca6
     visibility = ["//visibility:public"]
 )
 
