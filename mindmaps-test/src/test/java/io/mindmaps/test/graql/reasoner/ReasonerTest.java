--- conflicted
+++ resolved
@@ -327,8 +327,6 @@
     }
 
     @Test
-<<<<<<< HEAD
-=======
     public void testAndOrValuePredicate(){
         MindmapsGraph graph = SNBGraph.getGraph();
         String queryString = "match $y isa person;$y has age >18 and <25;";
@@ -340,7 +338,6 @@
     }
 
     @Test
->>>>>>> 7989523f
     @Ignore
     public void testAllVarsRelation(){
         MindmapsGraph lgraph = GeoGraph.getGraph();
