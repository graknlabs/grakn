--- conflicted
+++ resolved
@@ -132,10 +132,6 @@
         assert(((Atom) atom).isType());
         assert(((Atom) relation).isRelation());
         assert(((Atom) res).isResource());
-<<<<<<< HEAD
-        assert(((Predicate) sub).isIdPredicate());
-=======
->>>>>>> e723f0be
     }
 
     @Test
