--- conflicted
+++ resolved
@@ -123,14 +123,6 @@
         assertTrue(unifiers.equals(correctUnifiers));
     }
 
-<<<<<<< HEAD
-    private static Concept getConcept(String id){
-        Set<Concept> instances = graph.getResourcesByValue(id)
-                .stream().flatMap(res -> res.ownerInstances().stream()).collect(Collectors.toSet());
-        if (instances.size() != 1)
-            throw new IllegalStateException("Something wrong, multiple instances with given res value");
-        return instances.iterator().next();
-=======
     @Test
     public void testResourceEquivalence(){
         String queryString = "match" + "" +
@@ -142,7 +134,14 @@
         AtomicQuery parentQuery = new AtomicQuery(queryString, graph);
         AtomicQuery childQuery = new AtomicQuery(queryString2, graph);
         assertTrue(parentQuery.isEquivalent(childQuery));
->>>>>>> 089eee1f
+    }
+
+    private static Concept getConcept(String id){
+        Set<Concept> instances = graph.getResourcesByValue(id)
+                .stream().flatMap(res -> res.ownerInstances().stream()).collect(Collectors.toSet());
+        if (instances.size() != 1)
+            throw new IllegalStateException("Something wrong, multiple instances with given res value");
+        return instances.iterator().next();
     }
 
 }