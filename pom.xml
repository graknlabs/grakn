<?xml version="1.0" encoding="UTF-8"?>
<!--
  ~ MindmapsDB - A Distributed Semantic Database
  ~ Copyright (C) 2016  Mindmaps Research Ltd
  ~
  ~ MindmapsDB is free software: you can redistribute it and/or modify
  ~ it under the terms of the GNU General Public License as published by
  ~ the Free Software Foundation, either version 3 of the License, or
  ~ (at your option) any later version.
  ~
  ~ MindmapsDB is distributed in the hope that it will be useful,
  ~ but WITHOUT ANY WARRANTY; without even the implied warranty of
  ~ MERCHANTABILITY or FITNESS FOR A PARTICULAR PURPOSE.  See the
  ~ GNU General Public License for more details.
  ~
  ~ You should have received a copy of the GNU General Public License
  ~ along with MindmapsDB. If not, see <http://www.gnu.org/licenses/gpl.txt>.
  -->
<project xmlns="http://maven.apache.org/POM/4.0.0"
         xmlns:xsi="http://www.w3.org/2001/XMLSchema-instance"
         xsi:schemaLocation="http://maven.apache.org/POM/4.0.0 http://maven.apache.org/xsd/maven-4.0.0.xsd">
    <modelVersion>4.0.0</modelVersion>

    <groupId>io.mindmaps</groupId>
    <artifactId>mindmaps</artifactId>
    <packaging>pom</packaging>
    <version>0.1.0-SNAPSHOT</version>
    <name>MindmapsDB</name>
    <description>A distributed semantic graph database.</description>
    <url>http://mindmaps.io/platform.html</url>
    <modules>
        <module>mindmaps-core</module>
        <module>mindmaps-titan-factory</module>
        <module>mindmaps-graql</module>
        <module>mindmaps-graql-shell</module>
        <module>mindmaps-engine</module>
        <module>mindmaps-dist</module>
<<<<<<< HEAD
=======
        <module>mindmaps-base</module>
>>>>>>> 1990e879
    </modules>

    <properties>
        <java.version>1.8</java.version>
        <tinkerpop.version>3.1.1-incubating</tinkerpop.version>
        <junit.version>4.12</junit.version>
        <titan.version>1.1.0-SNAPSHOT</titan.version>
        <guava.version>19.0</guava.version>
        <antlr.version>4.5</antlr.version>
        <jline.version>2.12</jline.version>
        <commons-cli.version>1.3</commons-cli.version>
        <spark-core.version>2.5</spark-core.version>
        <json.version>20160212</json.version>
        <halbuilder-standard.version>4.0.1</halbuilder-standard.version>
        <rest-assured.version>2.7.0</rest-assured.version>
        <java-tuples.version>1.2</java-tuples.version>
<<<<<<< HEAD
        <jinjava.version>2.1.0</jinjava.version>
        <spark.version>1.5.2</spark.version>
=======
        <spark.version>1.5.2</spark.version>
        <jinjava.version>2.1.0</jinjava.version>
>>>>>>> 1990e879
        <airline.version>0.6</airline.version>

        <antlr4.visitor>true</antlr4.visitor>
    </properties>

    <licenses>
        <license>
            <name>GNU General Public License Version 3 (GPLv3)</name>
            <url>https://www.gnu.org/licenses/gpl.txt</url>
        </license>
    </licenses>

    <developers>
        <developer>
            <name>Filipe Teixeira</name>
            <email>filipe@mindmaps.io</email>
            <organization>Mindmaps Research Ltd</organization>
            <organizationUrl>http://mindmaps.io</organizationUrl>
        </developer>
        <developer>
            <name>Felix Chapman</name>
            <email>felix@mindmaps.io</email>
            <organization>Mindmaps Research Ltd</organization>
            <organizationUrl>http://mindmaps.io</organizationUrl>
        </developer>
        <developer>
            <name>Sheldon Hall</name>
            <email>sheldon@mindmaps.io</email>
            <organization>Mindmaps Research Ltd</organization>
            <organizationUrl>http://mindmaps.io</organizationUrl>
        </developer>
        <developer>
            <name>Alexandra Orth</name>
            <email>alexandra@mindmaps.io</email>
            <organization>Mindmaps Research Ltd</organization>
            <organizationUrl>http://mindmaps.io</organizationUrl>
        </developer>
        <developer>
            <name>Jason Liu</name>
            <email>jason@mindmaps.io</email>
            <organization>Mindmaps Research Ltd</organization>
            <organizationUrl>http://mindmaps.io</organizationUrl>
        </developer>
        <developer>
            <name>Marco Scoppetta</name>
            <email>marco@mindmaps.io</email>
            <organization>Mindmaps Research Ltd</organization>
            <organizationUrl>http://mindmaps.io</organizationUrl>
        </developer>
        <developer>
            <name>Kasper Piskorski</name>
            <email>kasper@mindmaps.io</email>
            <organization>Mindmaps Research Ltd</organization>
            <organizationUrl>http://mindmaps.io</organizationUrl>
        </developer>
        <developer>
            <name>Denis Lobanov</name>
            <email>denis@mindmaps.io</email>
            <organization>Mindmaps Research Ltd</organization>
            <organizationUrl>http://mindmaps.io</organizationUrl>
        </developer>
    </developers>

    <scm>
        <connection>scm:git:git://github.com/mindmapsdb/mindmapsdb.git</connection>
        <developerConnection>scm:git:ssh://github.com:mindmapsdb/mindmapsdb.git</developerConnection>
        <url>https://github.com/mindmapsdb/mindmapsdb/tree/master</url>
    </scm>

    <dependencies>
        <dependency>
            <groupId>junit</groupId>
            <artifactId>junit</artifactId>
            <version>${junit.version}</version>
            <scope>test</scope>
        </dependency>
    </dependencies>

<!--
    <distributionManagement>
        <repository>
            <id>releases</id>
            <name>Internal Releases</name>
            <url>http://maven.internal.mindmaps.io:8082/nexus/content/repositories/releases/</url>
        </repository>
        <snapshotRepository>
            <id>development-snapshots</id>
            <name>snapshots</name>
            <url>http://maven.internal.mindmaps.io:8082/nexus/content/repositories/development-snapshots/</url>
        </snapshotRepository>
    </distributionManagement>
-->
    <distributionManagement>
      <snapshotRepository>
        <id>ossrh</id>
        <url>https://oss.sonatype.org/content/repositories/snapshots</url>
      </snapshotRepository>
      <repository>
        <id>ossrh</id>
        <url>https://oss.sonatype.org/service/local/staging/deploy/maven2/</url>
      </repository>
    </distributionManagement>
    <repositories>
        <!-- Internal mirror of all public repositories -->
        <repository>
            <id>public</id>
            <url>http://maven.internal.mindmaps.io:8082/nexus/content/groups/public</url>
        </repository>

        <!-- Internal snapshot repository -->
        <repository>
            <id>development-snapshots</id>
            <url>http://maven.internal.mindmaps.io:8082/nexus/content/repositories/development-snapshots</url>
        </repository>

        <!-- Internal release repository -->
        <repository>
            <id>releases</id>
            <name>Internal Releases</name>
            <url>http://maven.internal.mindmaps.io:8082/nexus/content/repositories/releases/</url>
        </repository>
    </repositories>

    <build>
        <plugins>
            <plugin>
                <groupId>org.apache.maven.plugins</groupId>
                <artifactId>maven-compiler-plugin</artifactId>
                <version>3.5.1</version>
                <configuration>
                    <source>${java.version}</source>
                    <target>${java.version}</target>
                </configuration>
            </plugin>
            <plugin>
               <groupId>org.apache.maven.plugins</groupId>
               <artifactId>maven-source-plugin</artifactId>
               <version>2.2.1</version>
               <executions>
                    <execution>
                        <id>attach-sources</id>
                        <goals>
                            <goal>jar-no-fork</goal>
                        </goals>
                    </execution>
                </executions>
            </plugin>
            <plugin>
                <groupId>org.apache.maven.plugins</groupId>
                <artifactId>maven-javadoc-plugin</artifactId>
                <version>2.9.1</version>
                <configuration>
                    <additionalparam>-Xdoclint:none</additionalparam>
                </configuration>
                <executions>
                    <execution>
                        <id>attach-javadocs</id>
                        <goals>
                            <goal>jar</goal>
                        </goals>
                    </execution>
                </executions>
            </plugin>
            <plugin>
                <groupId>org.sonatype.plugins</groupId>
                <artifactId>nexus-staging-maven-plugin</artifactId>
                <version>1.6.7</version>
                <extensions>true</extensions>
                <configuration>
                    <serverId>ossrh</serverId>
                <nexusUrl>https://oss.sonatype.org/</nexusUrl>
                <autoReleaseAfterClose>true</autoReleaseAfterClose>
              </configuration>
            </plugin>
            <plugin>
              <groupId>org.apache.maven.plugins</groupId>
              <artifactId>maven-gpg-plugin</artifactId>
              <version>1.5</version>
              <executions>
                <execution>
                  <id>sign-artifacts</id>
                  <phase>verify</phase>
                  <goals>
                    <goal>sign</goal>
                  </goals>
                </execution>
              </executions>
            </plugin>
<<<<<<< HEAD
            <plugin>
               <groupId>org.apache.maven.plugins</groupId>
               <artifactId>maven-source-plugin</artifactId>
               <version>2.2.1</version>
               <executions>
                    <execution>
                        <id>attach-sources</id>
                        <goals>
                            <goal>jar-no-fork</goal>
                        </goals>
                    </execution>
                </executions>
            </plugin>
            <plugin>
                <groupId>org.apache.maven.plugins</groupId>
                <artifactId>maven-javadoc-plugin</artifactId>
                <version>2.9.1</version>
                <configuration>
                    <additionalparam>-Xdoclint:none</additionalparam>
                </configuration>
                <executions>
                    <execution>
                        <id>attach-javadocs</id>
                        <goals>
                            <goal>jar</goal>
                        </goals>
                    </execution>
                </executions>
            </plugin>
            <plugin>
                <groupId>org.sonatype.plugins</groupId>
                <artifactId>nexus-staging-maven-plugin</artifactId>
                <version>1.6.7</version>
                <extensions>true</extensions>
                <configuration>
                    <serverId>ossrh</serverId>
                <nexusUrl>https://oss.sonatype.org/</nexusUrl>
                <autoReleaseAfterClose>true</autoReleaseAfterClose>
              </configuration>
            </plugin>
            <plugin>
              <groupId>org.apache.maven.plugins</groupId>
              <artifactId>maven-gpg-plugin</artifactId>
              <version>1.5</version>
              <executions>
                <execution>
                  <id>sign-artifacts</id>
                  <phase>verify</phase>
                  <goals>
                    <goal>sign</goal>
                  </goals>
                </execution>
              </executions>
            </plugin>
=======
>>>>>>> 1990e879
        </plugins>
    </build>

</project><|MERGE_RESOLUTION|>--- conflicted
+++ resolved
@@ -35,10 +35,7 @@
         <module>mindmaps-graql-shell</module>
         <module>mindmaps-engine</module>
         <module>mindmaps-dist</module>
-<<<<<<< HEAD
-=======
         <module>mindmaps-base</module>
->>>>>>> 1990e879
     </modules>
 
     <properties>
@@ -55,13 +52,8 @@
         <halbuilder-standard.version>4.0.1</halbuilder-standard.version>
         <rest-assured.version>2.7.0</rest-assured.version>
         <java-tuples.version>1.2</java-tuples.version>
-<<<<<<< HEAD
-        <jinjava.version>2.1.0</jinjava.version>
-        <spark.version>1.5.2</spark.version>
-=======
         <spark.version>1.5.2</spark.version>
         <jinjava.version>2.1.0</jinjava.version>
->>>>>>> 1990e879
         <airline.version>0.6</airline.version>
 
         <antlr4.visitor>true</antlr4.visitor>
@@ -250,63 +242,6 @@
                 </execution>
               </executions>
             </plugin>
-<<<<<<< HEAD
-            <plugin>
-               <groupId>org.apache.maven.plugins</groupId>
-               <artifactId>maven-source-plugin</artifactId>
-               <version>2.2.1</version>
-               <executions>
-                    <execution>
-                        <id>attach-sources</id>
-                        <goals>
-                            <goal>jar-no-fork</goal>
-                        </goals>
-                    </execution>
-                </executions>
-            </plugin>
-            <plugin>
-                <groupId>org.apache.maven.plugins</groupId>
-                <artifactId>maven-javadoc-plugin</artifactId>
-                <version>2.9.1</version>
-                <configuration>
-                    <additionalparam>-Xdoclint:none</additionalparam>
-                </configuration>
-                <executions>
-                    <execution>
-                        <id>attach-javadocs</id>
-                        <goals>
-                            <goal>jar</goal>
-                        </goals>
-                    </execution>
-                </executions>
-            </plugin>
-            <plugin>
-                <groupId>org.sonatype.plugins</groupId>
-                <artifactId>nexus-staging-maven-plugin</artifactId>
-                <version>1.6.7</version>
-                <extensions>true</extensions>
-                <configuration>
-                    <serverId>ossrh</serverId>
-                <nexusUrl>https://oss.sonatype.org/</nexusUrl>
-                <autoReleaseAfterClose>true</autoReleaseAfterClose>
-              </configuration>
-            </plugin>
-            <plugin>
-              <groupId>org.apache.maven.plugins</groupId>
-              <artifactId>maven-gpg-plugin</artifactId>
-              <version>1.5</version>
-              <executions>
-                <execution>
-                  <id>sign-artifacts</id>
-                  <phase>verify</phase>
-                  <goals>
-                    <goal>sign</goal>
-                  </goals>
-                </execution>
-              </executions>
-            </plugin>
-=======
->>>>>>> 1990e879
         </plugins>
     </build>
 
