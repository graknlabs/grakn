--- conflicted
+++ resolved
@@ -32,12 +32,7 @@
     <artifactId>grakn-factory</artifactId>
 
     <modules>
-<<<<<<< HEAD
         <module>janus-factory</module>
-        <module>orientdb-factory</module>
-=======
-        <module>titan-factory</module>
->>>>>>> de76080d
     </modules>
 
     <properties>
