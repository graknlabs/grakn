#!/bin/bash

source snb-env.sh

# set script directory as working directory
SCRIPTPATH=`cd "$(dirname "$0")" && pwd -P`

GRAQL=${SCRIPTPATH}/../graql

ACTIVE_TASKS=16

# validate the number of arguments
if [ "$#" -lt "2" ]; then
    echo "Wrong number of arguments." >&2
    exit 1
fi

# extract the data from a tar
function extractArchData {

    if [ -z ${CSV_DATA+x} ]; then
        echo ${CSV_DATA}
        echo "Environment Variable Not Set. Please run 'source local-env.sh'"
        exit 1
    fi

<<<<<<< HEAD
	mkdir -p ${CSV_DATA}
	case "$1" in
		validate)
            VALIDATION_DATA=${WORKSPACE}/${PACKAGE}/validation_set.tar.gz
            wget https://github.com/ldbc/ldbc_snb_interactive_validation/raw/master/neo4j/readwrite_neo4j--validation_set.tar.gz -O ${VALIDATION_DATA}
			tar -xf ${VALIDATION_DATA} --strip=1 -C ${CSV_DATA} validation_set
			;;
		SF1)
			tar -xf ${SF1_DATA}
			;;
		*)
			echo "Usage: arch {SF1}"
			exit 1
			;;
	esac
=======
    mkdir -p ${CSV_DATA}
    case "$1" in
    	validate)
    		tar -xf ${VALIDATION_DATA} --strip=1 -C ${CSV_DATA} validation_set
    		;;
    	SF1)
    		tar -xf ${SF1_DATA}
    		;;
    	*)
    		echo "Usage: arch {SF1}"
    		exit 1
    		;;
    esac
>>>>>>> 9cac69a3
}

# generate new data
function generateData {
<<<<<<< HEAD

	if [ -z ${HADOOP_HOME+x} ]; then
	    echo '$HADOOP_HOME not set'
	    exit 1
	fi

	if [ -z ${LDBC_SNB_DATAGEN_HOME+x} ]; then
	    echo '$LDBC_SNB_DATAGEN_HOME not set'
	    exit 1
	fi

	paramFile=${SCRIPTPATH}/tmpParams.ini
    cp ${LDBC_SNB_DATAGEN_HOME}/params.ini ${paramFile}

	case "$1" in
		SF*)

			echo "ldbc.snb.datagen.generator.scaleFactor:snb.interactive.${1:2:4}" >> ${paramFile}
			;;
		P*)
			echo "ldbc.snb.datagen.generator.numPersons:${1:1:6}" >> ${paramFile}
			;;
		*)
			echo "Usage: gen {SF*|P*}"
			exit 1
			;;
	esac

	export HADOOP_CLIENT_OPTS="-Xmx1024m"

	LDBC_JAR=${LDBC_SNB_DATAGEN_HOME}/target/ldbc_snb_datagen-0.2.7-jar-with-dependencies.jar

    # The jar contains both a folder called `META-INF/license` and a file `META-INF/LICENSE`.
    # This causes issues when Hadoop unzips it on a case-insensitive file system such as OSX.
    # https://stackoverflow.com/questions/10522835/hadoop-java-io-ioexception-mkdirs-failed-to-create-some-path
	zip -d ${LDBC_JAR} META-INF/LICENSE || true

	# hadoop needs sudo because it writes to /var
	${HADOOP_HOME}/bin/hadoop jar ${LDBC_JAR} ${paramFile}

	rm ${paramFile}
	rm -f m*personFactors*
	rm -f .m*personFactors*
	rm -f m*activityFactors*
	rm -f .m*activityFactors*
	rm -f m0friendList*
	rm -f .m0friendList*
=======
    LDBC_SNB_DATAGEN_HOME=${LDBC_SNB_DATAGEN_HOME:-$DEFAULT_LDBC_SNB_DATAGEN_HOME}

    paramFile=tmpParams.ini
    cat params.ini > ${paramFile}

    case "$1" in
    	SF*)

    		echo "ldbc.snb.datagen.generator.scaleFactor:snb.interactive.${1:2:4}" >> ${paramFile}
    		;;
    	P*)
    		echo "ldbc.snb.datagen.generator.numPersons:${1:1:6}" >> ${paramFile}
    		;;
    	*)
    		echo "Usage: gen {SF*|P*}"
    		exit 1
    		;;
    esac

    export HADOOP_CLIENT_OPTS="-Xmx1024m"
    ${HADOOP_HOME}/bin/hadoop jar ${LDBC_JAR} ${SCRIPTPATH}/${paramFile}

    rm ${paramFile}
    rm -f m*personFactors*
    rm -f .m*personFactors*
    rm -f m*activityFactors*
    rm -f .m*activityFactors*
    rm -f m0friendList*
    rm -f .m0friendList*
>>>>>>> 9cac69a3
}

# switch between generating data or using archive data
case "$1" in
    gen)
    	generateData $2
    	;;
    arch)
    	extractArchData $2
    	;;
    *)
    	echo "Usage: $0 {gen|arch}"
    	exit 1
    	;;
esac

# migrate the data into Grakn

graql console -k ${KEYSPACE} -f ${GRAQL}/ldbc-snb-1-resources.gql -r ${ENGINE}
graql console -k ${KEYSPACE} -f ${GRAQL}/ldbc-snb-2-relations.gql -r ${ENGINE}
graql console -k ${KEYSPACE} -f ${GRAQL}/ldbc-snb-3-entities.gql -r ${ENGINE}
graql console -k ${KEYSPACE} -f ${GRAQL}/ldbc-snb-4-rules.gql -r ${ENGINE}

# lazily take account of OS
unamestr=`uname`
if [[ "$unamestr" == 'Linux' ]]; then
    sed -i "1s/Comment.id|Comment.id/Comment.id|Message.id/" ${CSV_DATA}/comment_replyOf_comment_0_0.csv
    sed -i "1s/Person.id|Person.id/Person1.id|Person.id/" ${CSV_DATA}/person_knows_person_0_0.csv
    sed -i "1s/Place.id|Place.id/Place1.id|Place.id/" ${CSV_DATA}/place_isPartOf_place_0_0.csv
    sed -i "1s/TagClass.id|TagClass.id/TagClass1.id|TagClass.id/" ${CSV_DATA}/tagclass_isSubclassOf_tagclass_0_0.csv
elif [[ "$unamestr" == 'Darwin' ]]; then
    sed -i '' "1s/Comment.id|Comment.id/Comment.id|Message.id/" ${CSV_DATA}/comment_replyOf_comment_0_0.csv
    sed -i '' "1s/Person.id|Person.id/Person1.id|Person.id/" ${CSV_DATA}/person_knows_person_0_0.csv
    sed -i '' "1s/Place.id|Place.id/Place1.id|Place.id/" ${CSV_DATA}/place_isPartOf_place_0_0.csv
    sed -i '' "1s/TagClass.id|TagClass.id/TagClass1.id|TagClass.id/" ${CSV_DATA}/tagclass_isSubclassOf_tagclass_0_0.csv
fi

while read p;
do
        DATA_FILE=$(echo $p | awk '{print $2}')
        TEMPLATE_FILE=$(echo $p | awk '{print $1}')

        echo "Loading ${DATA_FILE} with ${TEMPLATE_FILE}"

        tail -n +2 $CSV_DATA/${DATA_FILE} | wc -l
        echo graql migrate csv -s \| -t ${GRAQL}/${TEMPLATE_FILE} -i ${CSV_DATA}/${DATA_FILE} -r 5 -k ${KEYSPACE} -u ${ENGINE} -d
        time graql migrate csv -s \| -t ${GRAQL}/${TEMPLATE_FILE} -i ${CSV_DATA}/${DATA_FILE} -r 5 -k ${KEYSPACE} -u ${ENGINE} -d
done < ${SCRIPTPATH}/migrationsToRun.txt
<|MERGE_RESOLUTION|>--- conflicted
+++ resolved
@@ -24,13 +24,11 @@
         exit 1
     fi
 
-<<<<<<< HEAD
 	mkdir -p ${CSV_DATA}
 	case "$1" in
 		validate)
-            VALIDATION_DATA=${WORKSPACE}/${PACKAGE}/validation_set.tar.gz
-            wget https://github.com/ldbc/ldbc_snb_interactive_validation/raw/master/neo4j/readwrite_neo4j--validation_set.tar.gz -O ${VALIDATION_DATA}
-			tar -xf ${VALIDATION_DATA} --strip=1 -C ${CSV_DATA} validation_set
+	VALIDATION_DATA=${WORKSPACE}/${PACKAGE}/validation_set.tar.gz
+            wget https://github.com/ldbc/ldbc_snb_interactive_validation/raw/master/neo4j/readwrite_neo4j--validation_set.tar.gz -O ${VALIDATION_DATA}		tar -xf ${VALIDATION_DATA} --strip=1 -C ${CSV_DATA} validation_set
 			;;
 		SF1)
 			tar -xf ${SF1_DATA}
@@ -40,26 +38,10 @@
 			exit 1
 			;;
 	esac
-=======
-    mkdir -p ${CSV_DATA}
-    case "$1" in
-    	validate)
-    		tar -xf ${VALIDATION_DATA} --strip=1 -C ${CSV_DATA} validation_set
-    		;;
-    	SF1)
-    		tar -xf ${SF1_DATA}
-    		;;
-    	*)
-    		echo "Usage: arch {SF1}"
-    		exit 1
-    		;;
-    esac
->>>>>>> 9cac69a3
 }
 
 # generate new data
 function generateData {
-<<<<<<< HEAD
 
 	if [ -z ${HADOOP_HOME+x} ]; then
 	    echo '$HADOOP_HOME not set'
@@ -69,49 +51,8 @@
 	if [ -z ${LDBC_SNB_DATAGEN_HOME+x} ]; then
 	    echo '$LDBC_SNB_DATAGEN_HOME not set'
 	    exit 1
-	fi
-
-	paramFile=${SCRIPTPATH}/tmpParams.ini
-    cp ${LDBC_SNB_DATAGEN_HOME}/params.ini ${paramFile}
-
-	case "$1" in
-		SF*)
-
-			echo "ldbc.snb.datagen.generator.scaleFactor:snb.interactive.${1:2:4}" >> ${paramFile}
-			;;
-		P*)
-			echo "ldbc.snb.datagen.generator.numPersons:${1:1:6}" >> ${paramFile}
-			;;
-		*)
-			echo "Usage: gen {SF*|P*}"
-			exit 1
-			;;
-	esac
-
-	export HADOOP_CLIENT_OPTS="-Xmx1024m"
-
-	LDBC_JAR=${LDBC_SNB_DATAGEN_HOME}/target/ldbc_snb_datagen-0.2.7-jar-with-dependencies.jar
-
-    # The jar contains both a folder called `META-INF/license` and a file `META-INF/LICENSE`.
-    # This causes issues when Hadoop unzips it on a case-insensitive file system such as OSX.
-    # https://stackoverflow.com/questions/10522835/hadoop-java-io-ioexception-mkdirs-failed-to-create-some-path
-	zip -d ${LDBC_JAR} META-INF/LICENSE || true
-
-	# hadoop needs sudo because it writes to /var
-	${HADOOP_HOME}/bin/hadoop jar ${LDBC_JAR} ${paramFile}
-
-	rm ${paramFile}
-	rm -f m*personFactors*
-	rm -f .m*personFactors*
-	rm -f m*activityFactors*
-	rm -f .m*activityFactors*
-	rm -f m0friendList*
-	rm -f .m0friendList*
-=======
-    LDBC_SNB_DATAGEN_HOME=${LDBC_SNB_DATAGEN_HOME:-$DEFAULT_LDBC_SNB_DATAGEN_HOME}
-
-    paramFile=tmpParams.ini
-    cat params.ini > ${paramFile}
+	fiparamFile=${SCRIPTPATH}/tmpParams.ini
+	cp ${LDBC_SNB_DATAGEN_HOME}/ params.ini  ${paramFile}
 
     case "$1" in
     	SF*)
@@ -127,8 +68,15 @@
     		;;
     esac
 
-    export HADOOP_CLIENT_OPTS="-Xmx1024m"
-    ${HADOOP_HOME}/bin/hadoop jar ${LDBC_JAR} ${SCRIPTPATH}/${paramFile}
+	export HADOOP_CLIENT_OPTS="-Xmx1024m"
+	LDBC_JAR=${LDBC_SNB_DATAGEN_HOME}/target/ldbc_snb_datagen-0.2.7-jar-with-dependencies.jar
+
+    # The jar contains both a folder called `META-INF/license` and a file `META-INF/LICENSE`.
+    # This causes issues when Hadoop unzips it on a case-insensitive file system such as OSX.
+    # https://stackoverflow.com/questions/10522835/hadoop-java-io-ioexception-mkdirs-failed-to-create-some-path
+	zip -d ${LDBC_JAR} META-INF/LICENSE || true
+
+	# hadoop needs sudo because it writes to /var${HADOOP_HOME}/bin/hadoop jar ${LDBC_JAR} ${paramFile}
 
     rm ${paramFile}
     rm -f m*personFactors*
@@ -137,7 +85,6 @@
     rm -f .m*activityFactors*
     rm -f m0friendList*
     rm -f .m0friendList*
->>>>>>> 9cac69a3
 }
 
 # switch between generating data or using archive data
