insert

###################################################
####################Ontology######################
#################################################

"entity2" sub entity
<<<<<<< HEAD
    has index
    plays-role S-from
    plays-role S-to;
=======
    has-resource index
    plays S-from
    plays S-to;
>>>>>>> b8e2aa68
"a-entity" sub entity2;

"P-from" sub role;
"P-to" sub role;
"P" sub relation, relates P-from, relates P-to;
entity2 plays P-from plays P-to;

"Q-from" sub role;
"Q-to" sub role;
"Q" sub relation, relates Q-from, relates Q-to;
entity2 plays Q-from plays Q-to;

"S-from" sub role;
"S-to" sub role;
"S" sub relation, relates S-from, relates S-to;


"index" sub resource, datatype string;

####################################################
##################RULES#############################
####################################################

isa inference-rule,
lhs {
(Q-from: $x, Q-to: $y) isa Q;},
rhs {
(P-from: $x, P-to: $y) isa P;};

isa inference-rule,
lhs {
(Q-from: $x, Q-to: $z) isa Q;
(P-from: $z, P-to: $y) isa P;},
rhs {
(P-from: $x, P-to: $y) isa P;};

isa inference-rule,
lhs {
(P-from: $x, P-to: $y) isa P;},
rhs {
(S-from: $x, S-to: $y) isa S;};<|MERGE_RESOLUTION|>--- conflicted
+++ resolved
@@ -5,15 +5,9 @@
 #################################################
 
 "entity2" sub entity
-<<<<<<< HEAD
     has index
-    plays-role S-from
-    plays-role S-to;
-=======
-    has-resource index
     plays S-from
     plays S-to;
->>>>>>> b8e2aa68
 "a-entity" sub entity2;
 
 "P-from" sub role;
