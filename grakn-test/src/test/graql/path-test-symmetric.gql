--- conflicted
+++ resolved
@@ -11,27 +11,15 @@
 
 "arcA" sub role;
 "arcB" sub role;
-<<<<<<< HEAD
-"arc" sub relation, has-role arcA, has-role arcB;
+"arc" sub relation, relates arcA, relates arcB;
 vertex plays arcA, plays arcB;
 start-vertex plays arcA, plays arcB;
 
 "pathA" sub role;
 "pathB" sub role;
-"path" sub relation, has-role pathA, has-role pathB;
+"path" sub relation, relates pathA, relates pathB;
 vertex plays pathA, plays pathB;
 start-vertex plays pathA, plays pathB;
-=======
-"arc" sub relation, relates arcA, relates arcB;
-vertex plays-role arcA, plays-role arcB;
-start-vertex plays-role arcA, plays-role arcB;
-
-"pathA" sub role;
-"pathB" sub role;
-"path" sub relation, relates pathA, relates pathB;
-vertex plays-role pathA, plays-role pathB;
-start-vertex plays-role pathA, plays-role pathB;
->>>>>>> 2054a42c
 
 ####################################################
 ##################RULES#############################
