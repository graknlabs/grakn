--- conflicted
+++ resolved
@@ -8,93 +8,48 @@
 
 "P1-role-A" sub role;
 "P1-role-B" sub role;
-<<<<<<< HEAD
-"P1" sub relation, has-role P1-role-A, has-role P1-role-B;
+"P1" sub relation, relates P1-role-A, relates P1-role-B;
 entity2 plays P1-role-A, plays P1-role-B;
 
 "P2-role-A" sub role;
 "P2-role-B" sub role;
-"P2" sub relation, has-role P2-role-A, has-role P2-role-B;
+"P2" sub relation, relates P2-role-A, relates P2-role-B;
 entity2 plays P2-role-A, plays P2-role-B;
 
 "P-role-A" sub role;
 "P-role-B" sub role;
-"P" sub relation, has-role P-role-A, has-role P-role-B;
+"P" sub relation, relates P-role-A, relates P-role-B;
 entity2 plays P-role-A, plays P-role-B;
 
 "Q-role-A" sub role;
 "Q-role-B" sub role;
-"Q" sub relation, has-role Q-role-A, has-role Q-role-B;
+"Q" sub relation, relates Q-role-A, relates Q-role-B;
 entity2 plays Q-role-A, plays Q-role-B;
 
 "B1-role-A" sub role;
 "B1-role-B" sub role;
-"B1" sub relation, has-role B1-role-A, has-role B1-role-B;
+"B1" sub relation, relates B1-role-A, relates B1-role-B;
 entity2 plays B1-role-A, plays B1-role-B;
 
 "B2-role-A" sub role;
 "B2-role-B" sub role;
-"B2" sub relation, has-role B2-role-A, has-role B2-role-B;
+"B2" sub relation, relates B2-role-A, relates B2-role-B;
 entity2 plays B2-role-A, plays B2-role-B;
 
 "B3-role-A" sub role;
 "B3-role-B" sub role;
-"B3" sub relation, has-role B3-role-A, has-role B3-role-B;
+"B3" sub relation, relates B3-role-A, relates B3-role-B;
 entity2 plays B3-role-A, plays B3-role-B;
 
 "B4-role-A" sub role;
 "B4-role-B" sub role;
-"B4" sub relation, has-role B4-role-A, has-role B4-role-B;
+"B4" sub relation, relates B4-role-A, relates B4-role-B;
 entity2 plays B4-role-A, plays B4-role-B;
 
 "B5-role-A" sub role;
 "B5-role-B" sub role;
-"B5" sub relation, has-role B5-role-A, has-role B5-role-B;
+"B5" sub relation, relates B5-role-A, relates B5-role-B;
 entity2 plays B5-role-A, plays B5-role-B;
-=======
-"P1" sub relation, relates P1-role-A, relates P1-role-B;
-entity2 plays-role P1-role-A, plays-role P1-role-B;
-
-"P2-role-A" sub role;
-"P2-role-B" sub role;
-"P2" sub relation, relates P2-role-A, relates P2-role-B;
-entity2 plays-role P2-role-A, plays-role P2-role-B;
-
-"P-role-A" sub role;
-"P-role-B" sub role;
-"P" sub relation, relates P-role-A, relates P-role-B;
-entity2 plays-role P-role-A, plays-role P-role-B;
-
-"Q-role-A" sub role;
-"Q-role-B" sub role;
-"Q" sub relation, relates Q-role-A, relates Q-role-B;
-entity2 plays-role Q-role-A, plays-role Q-role-B;
-
-"B1-role-A" sub role;
-"B1-role-B" sub role;
-"B1" sub relation, relates B1-role-A, relates B1-role-B;
-entity2 plays-role B1-role-A, plays-role B1-role-B;
-
-"B2-role-A" sub role;
-"B2-role-B" sub role;
-"B2" sub relation, relates B2-role-A, relates B2-role-B;
-entity2 plays-role B2-role-A, plays-role B2-role-B;
-
-"B3-role-A" sub role;
-"B3-role-B" sub role;
-"B3" sub relation, relates B3-role-A, relates B3-role-B;
-entity2 plays-role B3-role-A, plays-role B3-role-B;
-
-"B4-role-A" sub role;
-"B4-role-B" sub role;
-"B4" sub relation, relates B4-role-A, relates B4-role-B;
-entity2 plays-role B4-role-A, plays-role B4-role-B;
-
-"B5-role-A" sub role;
-"B5-role-B" sub role;
-"B5" sub relation, relates B5-role-A, relates B5-role-B;
-entity2 plays-role B5-role-A, plays-role B5-role-B;
->>>>>>> 2054a42c
 
 ##################################################
 ####################RULES##########################
