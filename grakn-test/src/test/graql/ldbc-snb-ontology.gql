--- conflicted
+++ resolved
@@ -24,13 +24,8 @@
 
 "member-location" sub location;
 "container-location" sub location;
-<<<<<<< HEAD
-"sublocate" sub relation, has-role member-location, has-role container-location;
+"sublocate" sub relation, relates member-location, relates container-location;
 place plays member-location, plays container-location, plays subject-location;
-=======
-"sublocate" sub relation, relates member-location, relates container-location;
-place plays-role member-location, plays-role container-location, plays-role subject-location;
->>>>>>> 2054a42c
 
 # organization
 "university" sub organization;
@@ -62,103 +57,57 @@
 "acquaintance" sub role, is-abstract;
 "acquaintance1" sub acquaintance;
 "acquaintance2" sub acquaintance;
-<<<<<<< HEAD
-"knows" sub relation, has-role acquaintance1, has-role acquaintance2;
+"knows" sub relation, relates acquaintance1, relates acquaintance2;
 person plays acquaintance1, plays acquaintance2;
 
 "student" sub role;
 "enrolled-university" sub role;
-"attends" sub relation, has-role student, has-role enrolled-university;
+"attends" sub relation, relates student, relates enrolled-university;
 person plays student;
 university plays enrolled-university;
 
 "employee" sub role;
 "employer" sub role;
-"employment" sub relation, has-role employee, has-role employer;
+"employment" sub relation, relates employee, relates employer;
 person plays employee;
 company plays employer;
-=======
-"knows" sub relation, relates acquaintance1, relates acquaintance2;
-person plays-role acquaintance1, plays-role acquaintance2;
-
-"student" sub role;
-"enrolled-university" sub role;
-"attends" sub relation, relates student, relates enrolled-university;
-person plays-role student;
-university plays-role enrolled-university;
-
-"employee" sub role;
-"employer" sub role;
-"employment" sub relation, relates employee, relates employer;
-person plays-role employee;
-company plays-role employer;
->>>>>>> 2054a42c
 
 "class-year" sub resource, datatype string;
 "attends-resource-value" sub role;
 "attends-resource-owner" sub role;
-<<<<<<< HEAD
-"attends-resource" sub relation, has-role attends-resource-value, has-role attends-resource-owner;
+"attends-resource" sub relation, relates attends-resource-value, relates attends-resource-owner;
 attends plays attends-resource-owner;
 class-year plays attends-resource-value;
-=======
-"attends-resource" sub relation, relates attends-resource-value, relates attends-resource-owner;
-attends plays-role attends-resource-owner;
-class-year plays-role attends-resource-value;
->>>>>>> 2054a42c
 
 "employment-startdate" sub resource, datatype string;
 "employment-resource-value" sub role;
 "employment-resource-owner" sub role;
-<<<<<<< HEAD
-"employment-resource" sub relation, has-role employment-resource-value, has-role employment-resource-owner;
+"employment-resource" sub relation, relates employment-resource-value, relates employment-resource-owner;
 employment plays employment-resource-owner;
 employment-startdate plays employment-resource-value;
-=======
-"employment-resource" sub relation, relates employment-resource-value, relates employment-resource-owner;
-employment plays-role employment-resource-owner;
-employment-startdate plays-role employment-resource-value;
->>>>>>> 2054a42c
 
 # message
 "message" sub entity2, is-abstract;
 
 "message-resource-owner" sub role;
 "message-resource-value" sub role;
-<<<<<<< HEAD
-"message-resource" sub relation, has-role message-resource-value, has-role message-resource-owner;
+"message-resource" sub relation, relates message-resource-value, relates message-resource-owner;
 message plays message-resource-owner;
-=======
-"message-resource" sub relation, relates message-resource-value, relates message-resource-owner;
-message plays-role message-resource-owner;
->>>>>>> 2054a42c
 
 "content" sub resource, datatype string, plays message-resource-value;
 "length" sub resource, datatype string, plays message-resource-value;
 
 "liked" sub role;
 "liker" sub role;
-<<<<<<< HEAD
-"likes" sub relation, has-role liked, has-role liker;
+"likes" sub relation, relates liked, relates liker;
 message plays liked;
 person plays liker;
 
 "written" sub role;
 "writer" sub role;
-"writes" sub relation, has-role written, has-role writer;
+"writes" sub relation, relates written, relates writer;
 message plays written;
 person plays writer;
-=======
-"likes" sub relation, relates liked, relates liker;
-message plays-role liked;
-person plays-role liker;
-
-"written" sub role;
-"writer" sub role;
-"writes" sub relation, relates written, relates writer;
-message plays-role written;
-person plays-role writer;
->>>>>>> 2054a42c
 
 message plays located-subject;
 
@@ -166,114 +115,61 @@
 
 "reply-owner" sub role;
 "reply-content" sub role;
-<<<<<<< HEAD
-"reply" sub relation, has-role reply-content, has-role reply-owner;
+"reply" sub relation, relates reply-content, relates reply-owner;
 comment plays reply-content;
 message plays reply-owner;
-=======
-"reply" sub relation, relates reply-content, relates reply-owner;
-comment plays-role reply-content;
-message plays-role reply-owner;
->>>>>>> 2054a42c
 
 "post" sub message;
 
 "post-resource-owner" sub role;
 "post-resource-value" sub role;
-<<<<<<< HEAD
-"post-resource" sub relation, has-role post-resource-owner, has-role post-resource-value;
+"post-resource" sub relation, relates post-resource-owner, relates post-resource-value;
 post plays post-resource-owner;
-=======
-"post-resource" sub relation, relates post-resource-owner, relates post-resource-value;
-post plays-role post-resource-owner;
->>>>>>> 2054a42c
 
 "image-file" sub resource, datatype string, plays post-resource-value;
 
 # forum
 "forum-resource-owner" sub role;
 "forum-resource-value" sub role;
-<<<<<<< HEAD
-"forum-resource" sub relation, has-role forum-resource-value, has-role forum-resource-owner;
+"forum-resource" sub relation, relates forum-resource-value, relates forum-resource-owner;
 forum plays forum-resource-owner;
 
 "moderator" sub role;
 "moderated" sub role;
-"moderates" sub relation, has-role moderator, has-role moderated;
+"moderates" sub relation, relates moderator, relates moderated;
 person plays moderator;
 forum plays moderated;
 
 "forum-member" sub role;
 "membered-forum" sub role;
-"membership" sub relation, has-role forum-member, has-role membered-forum;
+"membership" sub relation, relates forum-member, relates membered-forum;
 person plays forum-member;
 forum plays membered-forum;
 
 "post-container" sub role;
 "contained-post" sub role;
-"containing" sub relation, has-role post-container, has-role contained-post;
+"containing" sub relation, relates post-container, relates contained-post;
 post plays contained-post;
 forum plays post-container;
-=======
-"forum-resource" sub relation, relates forum-resource-value, relates forum-resource-owner;
-forum plays-role forum-resource-owner;
-
-"moderator" sub role;
-"moderated" sub role;
-"moderates" sub relation, relates moderator, relates moderated;
-person plays-role moderator;
-forum plays-role moderated;
-
-"forum-member" sub role;
-"membered-forum" sub role;
-"membership" sub relation, relates forum-member, relates membered-forum;
-person plays-role forum-member;
-forum plays-role membered-forum;
-
-"post-container" sub role;
-"contained-post" sub role;
-"containing" sub relation, relates post-container, relates contained-post;
-post plays-role contained-post;
-forum plays-role post-container;
->>>>>>> 2054a42c
 
 # tag
 "subject-tag" sub role;
 "tagged-subject" sub role;
-<<<<<<< HEAD
-"tagging" sub relation, has-role tagged-subject, has-role subject-tag;
+"tagging" sub relation, relates tagged-subject, relates subject-tag;
 tag plays subject-tag;
 forum plays tagged-subject;
 message plays tagged-subject;
 person plays tagged-subject;
-=======
-"tagging" sub relation, relates tagged-subject, relates subject-tag;
-tag plays-role subject-tag;
-forum plays-role tagged-subject;
-message plays-role tagged-subject;
-person plays-role tagged-subject;
->>>>>>> 2054a42c
 
 # tag class
 "group" sub role, is-abstract;
 "subgroup" sub group;
 "supergroup" sub group;
-<<<<<<< HEAD
-"subgrouping" sub relation, has-role subgroup, has-role supergroup;
+"subgrouping" sub relation, relates subgroup, relates supergroup;
 category plays subgroup, plays supergroup;
 
 "grouped-tag" sub role;
 "tag-group" sub role;
-"grouping" sub relation, has-role grouped-tag, has-role tag-group;
+"grouping" sub relation, relates grouped-tag, relates tag-group;
 tag plays grouped-tag;
-category plays tag-group;
-=======
-"subgrouping" sub relation, relates subgroup, relates supergroup;
-category plays-role subgroup, plays-role supergroup;
-
-"grouped-tag" sub role;
-"tag-group" sub role;
-"grouping" sub relation, relates grouped-tag, relates tag-group;
-tag plays-role grouped-tag;
-category plays-role tag-group;
->>>>>>> 2054a42c
+category plays tag-group;