--- conflicted
+++ resolved
@@ -12,27 +12,15 @@
 
 "arc-from" sub role;
 "arc-to" sub role;
-<<<<<<< HEAD
-"arc" sub relation, has-role arc-from, has-role arc-to;
+"arc" sub relation, relates arc-from, relates arc-to;
 vertex plays arc-from, plays arc-to;
 start-vertex plays arc-from;
 
 "path-from" sub role;
 "path-to" sub role;
-"path" sub relation, has-role path-from, has-role path-to;
+"path" sub relation, relates path-from, relates path-to;
 vertex plays path-from, plays path-to;
 start-vertex plays path-from;
-=======
-"arc" sub relation, relates arc-from, relates arc-to;
-vertex plays-role arc-from, plays-role arc-to;
-start-vertex plays-role arc-from;
-
-"path-from" sub role;
-"path-to" sub role;
-"path" sub relation, relates path-from, relates path-to;
-vertex plays-role path-from, plays-role path-to;
-start-vertex plays-role path-from;
->>>>>>> 2054a42c
 
 "index" sub resource, datatype string;
 
