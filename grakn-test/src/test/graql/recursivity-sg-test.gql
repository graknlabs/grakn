--- conflicted
+++ resolved
@@ -10,23 +10,13 @@
 
 "parent" sub role;
 "child" sub role;
-<<<<<<< HEAD
-"Parent" sub relation, has-role parent, has-role child;
+"Parent" sub relation, relates parent, relates child;
 entity2 plays parent, plays child;
 
 "SG-role-A" sub role;
 "SG-role-B" sub role;
-"SameGen" sub relation, has-role SG-role-A, has-role SG-role-B;
+"SameGen" sub relation, relates SG-role-A, relates SG-role-B;
 entity2 plays SG-role-A, plays SG-role-B;
-=======
-"Parent" sub relation, relates parent, relates child;
-entity2 plays-role parent, plays-role child;
-
-"SG-role-A" sub role;
-"SG-role-B" sub role;
-"SameGen" sub relation, relates SG-role-A, relates SG-role-B;
-entity2 plays-role SG-role-A, plays-role SG-role-B;
->>>>>>> 2054a42c
 
 "name" sub resource, datatype string;
 
