insert

###################################################
####################Ontology######################
#################################################

"entity" sub entity, is-abstract
    has-resource name;

"city" sub entity;
"region" sub entity;
"country" sub entity;
"continent" sub entity;
"university" sub entity;

"geo-entity" sub role;
"entity-location" sub role;
<<<<<<< HEAD
"is-located-in" sub relation, has-role geo-entity, has-role entity-location;
entity plays geo-entity, plays entity-location;
=======
"is-located-in" sub relation, relates geo-entity, relates entity-location;
entity plays-role geo-entity, plays-role entity-location;
>>>>>>> 2054a42c

"role1" sub role;
"role2" sub role;
"role3" sub role;
<<<<<<< HEAD
"ternary-relation-test" sub relation, has-role role1, has-role role2, has-role role3;
entity plays role1, plays role2, plays role3;
=======
"ternary-relation-test" sub relation, relates role1, relates role2, relates role3;
entity plays-role role1, plays-role role2, plays-role role3;
>>>>>>> 2054a42c

"name" sub resource, datatype string;

####################################################
##################DATA#############################
####################################################

$europe isa continent, has name "Europe";
$north-america isa continent, has name "NorthAmerica";

$poland isa country, has name "Poland";
$england isa country, has name "England";
$germany isa country, has name "Germany";
$france isa country, has name "France";
$italy isa country, has name "Italy";

$masovia isa region, has name "Masovia";
$silesia isa region, has name "Silesia";
$greater-london isa region, has name "GreaterLondon";
$bavaria isa region, has name "Bavaria";
$ile-de-france isa region, has name "IleDeFrance";
$lombardy isa region, has name "Lombardy";

$warsaw isa city, has name "Warsaw";
$wroclaw isa city, has name "Wroclaw";
$london isa city, has name "London";
$munich isa city, has name "Munich";
$paris isa city, has name "Paris";
$milan isa city, has name "Milan";

$uni-warsaw isa university, has name "University-of-Warsaw";
$warsaw-poly isa university, has name "Warsaw-Polytechnics";
$imperial isa university, has name "Imperial-College-London";
$ucl isa university, has name "University-College-London";
$uni-munich isa university, has name "University-of-Munich";

(geo-entity: $warsaw-poly, entity-location: $warsaw) isa is-located-in;
(geo-entity: $uni-warsaw, entity-location: $warsaw) isa is-located-in;
(geo-entity: $imperial, entity-location: $london) isa is-located-in;
(geo-entity: $ucl, entity-location: $london) isa is-located-in;

(geo-entity: $warsaw, entity-location: $masovia) isa is-located-in;
(geo-entity: $masovia, entity-location: $poland) isa is-located-in;
(geo-entity: $wroclaw, entity-location: $silesia) isa is-located-in;
(geo-entity: $silesia, entity-location: $poland) isa is-located-in;
(geo-entity: $poland, entity-location: $europe) isa is-located-in;

(geo-entity: $london, entity-location: $greater-london) isa is-located-in;
(geo-entity: $greater-london, entity-location: $england) isa is-located-in;
(geo-entity: $england, entity-location: $europe) isa is-located-in;

(geo-entity: $munich, entity-location: $bavaria) isa is-located-in;
(geo-entity: $bavaria, entity-location: $germany) isa is-located-in;
(geo-entity: $germany, entity-location: $europe) isa is-located-in;

(geo-entity: $milan, entity-location: $lombardy) isa is-located-in;
(geo-entity: $lombardy, entity-location: $italy) isa is-located-in;
(geo-entity: $italy, entity-location: $europe) isa is-located-in;

(geo-entity: $paris, entity-location: $ile-de-france) isa is-located-in;
(geo-entity: $ile-de-france, entity-location: $france) isa is-located-in;
(geo-entity: $france, entity-location: $europe) isa is-located-in;<|MERGE_RESOLUTION|>--- conflicted
+++ resolved
@@ -15,24 +15,14 @@
 
 "geo-entity" sub role;
 "entity-location" sub role;
-<<<<<<< HEAD
-"is-located-in" sub relation, has-role geo-entity, has-role entity-location;
+"is-located-in" sub relation, relates geo-entity, relates entity-location;
 entity plays geo-entity, plays entity-location;
-=======
-"is-located-in" sub relation, relates geo-entity, relates entity-location;
-entity plays-role geo-entity, plays-role entity-location;
->>>>>>> 2054a42c
 
 "role1" sub role;
 "role2" sub role;
 "role3" sub role;
-<<<<<<< HEAD
-"ternary-relation-test" sub relation, has-role role1, has-role role2, has-role role3;
+"ternary-relation-test" sub relation, relates role1, relates role2, relates role3;
 entity plays role1, plays role2, plays role3;
-=======
-"ternary-relation-test" sub relation, relates role1, relates role2, relates role3;
-entity plays-role role1, plays-role role2, plays-role role3;
->>>>>>> 2054a42c
 
 "name" sub resource, datatype string;
 
