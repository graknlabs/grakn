--- conflicted
+++ resolved
@@ -14,25 +14,14 @@
 
 product-made sub role;
 product-origin sub role;
-<<<<<<< HEAD
-made-in sub relation, has-role product-origin, has-role product-made;
+made-in sub relation, relates product-origin, relates product-made;
 product plays product-made
     plays typed-product;
 
 recommended-product sub role;
 recommended-customer sub role;
-recommendation sub relation, has-role recommended-product, has-role recommended-customer;
+recommendation sub relation, relates recommended-product, relates recommended-customer;
 product plays recommended-product;
-=======
-made-in sub relation, relates product-origin, relates product-made;
-product plays-role product-made
-    plays-role typed-product;
-
-recommended-product sub role;
-recommended-customer sub role;
-recommendation sub relation, relates recommended-product, relates recommended-customer;
-product plays-role recommended-product;
->>>>>>> 2054a42c
 
 person sub entity2;
 person plays recommended-customer;
