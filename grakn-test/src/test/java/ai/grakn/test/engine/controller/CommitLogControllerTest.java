--- conflicted
+++ resolved
@@ -130,15 +130,9 @@
     private void addSomeData(GraknGraph graph) throws GraknValidationException {
         RoleType role1 = graph.putRoleType("Role 1");
         RoleType role2 = graph.putRoleType("Role 2");
-<<<<<<< HEAD
-        RelationType relationType = graph.putRelationType("A Relation Type").hasRole(role1).hasRole(role2);
+        RelationType relationType = graph.putRelationType("A Relation Type").relates(role1).relates(role2);
         EntityType type = graph.putEntityType("A Thing").plays(role1).plays(role2);
         ResourceType<String> resourceType = graph.putResourceType("A Resource Type Thing", ResourceType.DataType.STRING).plays(role1).plays(role2);
-=======
-        RelationType relationType = graph.putRelationType("A Relation Type").relates(role1).relates(role2);
-        EntityType type = graph.putEntityType("A Thing").playsRole(role1).playsRole(role2);
-        ResourceType<String> resourceType = graph.putResourceType("A Resource Type Thing", ResourceType.DataType.STRING).playsRole(role1).playsRole(role2);
->>>>>>> 2054a42c
         Entity entity = type.addEntity();
         Resource resource = resourceType.putResource(UUID.randomUUID().toString());
 
