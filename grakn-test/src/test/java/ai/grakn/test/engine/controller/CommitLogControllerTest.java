/*
 * Grakn - A Distributed Semantic Database
 * Copyright (C) 2016  Grakn Labs Ltd
 *
 * Grakn is free software: you can redistribute it and/or modify
 * it under the terms of the GNU General Public License as published by
 * the Free Software Foundation, either version 3 of the License, or
 * (at your option) any later version.
 *
 * Grakn is distributed in the hope that it will be useful,
 * but WITHOUT ANY WARRANTY; without even the implied warranty of
 * MERCHANTABILITY or FITNESS FOR A PARTICULAR PURPOSE.  See the
 * GNU General Public License for more details.
 *
 * You should have received a copy of the GNU General Public License
 * along with Grakn. If not, see <http://www.gnu.org/licenses/gpl.txt>.
 */

package ai.grakn.test.engine.controller;

import ai.grakn.Grakn;
import ai.grakn.GraknGraph;
import ai.grakn.GraknTxType;
import ai.grakn.concept.Entity;
import ai.grakn.concept.EntityType;
import ai.grakn.concept.RelationType;
import ai.grakn.concept.Resource;
import ai.grakn.concept.ResourceType;
import ai.grakn.concept.RoleType;
import ai.grakn.engine.controller.CommitLogController;
import ai.grakn.engine.controller.SystemController;
import ai.grakn.engine.postprocessing.PostProcessingTask;
import ai.grakn.engine.postprocessing.UpdatingInstanceCountTask;
import ai.grakn.engine.tasks.TaskManager;
import ai.grakn.exception.GraknValidationException;
import ai.grakn.factory.SystemKeyspace;
import ai.grakn.util.REST;
import ai.grakn.util.Schema;
import com.jayway.restassured.http.ContentType;
import mjson.Json;
import org.junit.After;
import org.junit.AfterClass;
import org.junit.BeforeClass;
import org.junit.Ignore;
import org.junit.Test;
import spark.Service;

import java.util.UUID;

import static ai.grakn.engine.GraknEngineServer.configureSpark;
import static ai.grakn.test.GraknTestEnv.ensureCassandraRunning;
import static ai.grakn.util.REST.Request.COMMIT_LOG_COUNTING;
import static ai.grakn.util.REST.Request.COMMIT_LOG_FIXING;
import static ai.grakn.util.REST.Request.COMMIT_LOG_INSTANCE_COUNT;
import static ai.grakn.util.REST.Request.COMMIT_LOG_TYPE_NAME;
import static ai.grakn.util.REST.Request.KEYSPACE;
import static com.jayway.restassured.RestAssured.baseURI;
import static com.jayway.restassured.RestAssured.delete;
import static com.jayway.restassured.RestAssured.given;
import static mjson.Json.array;
import static mjson.Json.object;
import static org.mockito.ArgumentMatchers.any;
import static org.mockito.ArgumentMatchers.argThat;
import static org.mockito.Mockito.atLeastOnce;
import static org.mockito.Mockito.mock;
import static org.mockito.Mockito.never;
import static org.mockito.Mockito.reset;
import static org.mockito.Mockito.times;
import static org.mockito.Mockito.verify;

//TODO Stopping commit log tasks when clearing graph
public class CommitLogControllerTest {

    private static final String TEST_KEYSPACE = "test";
    private static final int PORT = 4567;

    private static Service spark;
    private static TaskManager manager;
    private Json commitLog;

    @BeforeClass
    public static void setupControllers() throws Exception {
        ensureCassandraRunning();

        baseURI = "http://localhost:" + PORT;
        spark = Service.ignite();
        configureSpark(spark, PORT);

        manager = mock(TaskManager.class);

        new CommitLogController(spark, manager);
        new SystemController(spark);

        spark.awaitInitialization();
    }

    @AfterClass
    public static void stopSpark() throws Exception {
        spark.stop();

        // Block until server is truly stopped
        // This occurs when there is no longer a port assigned to the Spark server
        boolean running = true;
        while (running) {
            try {
                spark.port();
            } catch(IllegalStateException e){
                running = false;
            }
        }

        manager.close();
    }

    @After
    public void resetMockitoMockCounts(){
        reset(manager);
    }

    @Test
    public void whenControllerReceivesLog_TaskManagerReceivesPPTask() {
        sendFakeCommitLog();

        verify(manager, times(1)).addTask(
                argThat(argument ->
                                argument.taskClass().equals(PostProcessingTask.class) &&
                                argument.configuration().at(COMMIT_LOG_FIXING).equals(commitLog.at(COMMIT_LOG_FIXING)))
        );
    }

    @Test
    public void whenCommittingGraph_TaskManagerReceivesPPTask() throws GraknValidationException {
        final String BOB = "bob";
        final String TIM = "tim";

        GraknGraph bob = Grakn.session(Grakn.DEFAULT_URI, BOB).open(GraknTxType.WRITE);
        GraknGraph tim = Grakn.session(Grakn.DEFAULT_URI, TIM).open(GraknTxType.WRITE);

        addSomeData(bob);

        verify(manager, times(1)).addTask(argThat(argument ->
                        argument.taskClass().equals(PostProcessingTask.class) &&
                        argument.configuration().at(KEYSPACE).asString().equals(BOB) &&
                        argument.configuration().at(COMMIT_LOG_FIXING).at(Schema.BaseType.CASTING.name()).asJsonMap().size() == 2 &&
                        argument.configuration().at(COMMIT_LOG_FIXING).at(Schema.BaseType.RESOURCE.name()).asJsonMap().size() == 1));

        verify(manager, never()).addTask(argThat(arg -> arg.configuration().at(KEYSPACE).asString().equals(TIM)));

        addSomeData(tim);

        verify(manager, times(1)).addTask(argThat(argument ->
                        argument.taskClass().equals(PostProcessingTask.class) &&
                        argument.configuration().at(KEYSPACE).asString().equals(TIM) &&
                        argument.configuration().at(COMMIT_LOG_FIXING).at(Schema.BaseType.CASTING.name()).asJsonMap().size() == 2 &&
                        argument.configuration().at(COMMIT_LOG_FIXING).at(Schema.BaseType.RESOURCE.name()).asJsonMap().size() == 1));

        bob.close();
        tim.close();
    }

    @Test
    @Ignore //TODO Add in stopping tasks
    public void whenDeletingViaController_CacheIsCleared() throws InterruptedException {
        delete(REST.WebPath.COMMIT_LOG_URI + "?" + REST.Request.KEYSPACE_PARAM + "=" + TEST_KEYSPACE).
                then().statusCode(200).extract().response().andReturn();

        verify(manager, times(1)).stopTask(any());
    }

    @Test
    public void whenSendingCommitLogs_TaskManagerReceivesCountTask(){
<<<<<<< HEAD
        sendFakeCommitLog();

        verify(manager, atLeastOnce()).addTask(
=======
        verify(manager, atLeastOnce()).addHighPriorityTask(
>>>>>>> e0f21487
                argThat(argument ->
                                argument.taskClass().equals(UpdatingInstanceCountTask.class) &&
                                argument.configuration().at(COMMIT_LOG_COUNTING).asJsonList().size() == 5)
        );
    }

    @Test
    public void whenCommittingGraph_TaskManagerReceivesCountTask(){
        final String BOB = "bob";
        final String TIM = "tim";

        GraknGraph bob = Grakn.session(Grakn.DEFAULT_URI, BOB).open(GraknTxType.WRITE);
        GraknGraph tim = Grakn.session(Grakn.DEFAULT_URI, TIM).open(GraknTxType.WRITE);

        addSomeData(bob);
        addSomeData(tim);

        try {
<<<<<<< HEAD
            verify(manager, atLeastOnce()).addTask(argThat(argument ->
                            argument.taskClass().equals(UpdatingInstanceCountTask.class) &&
                            argument.configuration().at(KEYSPACE).asString().equals(BOB) &&
                            argument.configuration().at(COMMIT_LOG_COUNTING).asJsonList().size() == 3));

            verify(manager, atLeastOnce()).addTask(argThat(argument ->
                            argument.taskClass().equals(UpdatingInstanceCountTask.class) &&
                            argument.configuration().at(KEYSPACE).asString().equals(TIM) &&
=======
            verify(manager, atLeastOnce()).addHighPriorityTask(argThat(argument ->
                    argument.configuration().at(KEYSPACE).asString().equals(BOB) &&
                            argument.configuration().at(COMMIT_LOG_COUNTING).asJsonList().size() == 3));

            verify(manager, atLeastOnce()).addHighPriorityTask(argThat(argument ->
                    argument.configuration().at(KEYSPACE).asString().equals(TIM) &&
>>>>>>> e0f21487
                            argument.configuration().at(COMMIT_LOG_COUNTING).asJsonList().size() == 3));
        } finally {
            Grakn.session(Grakn.DEFAULT_URI, BOB).open(GraknTxType.WRITE).clear();
            Grakn.session(Grakn.DEFAULT_URI, TIM).open(GraknTxType.WRITE).clear();

            bob.close();
            tim.close();
        }
    }

    @Test
    public void whenCommittingSystemGraph_CommitLogsNotSent() throws GraknValidationException {
        GraknGraph graph1 = Grakn.session(Grakn.DEFAULT_URI, SystemKeyspace.SYSTEM_GRAPH_NAME).open(GraknTxType.WRITE);
        ResourceType<String> resourceType = graph1.putResourceType("New Resource Type", ResourceType.DataType.STRING);
        resourceType.putResource("a");
        resourceType.putResource("b");
        resourceType.putResource("c");
        graph1.commit();

        verify(manager, never()).addTask(any());
    }
    
    private void sendFakeCommitLog() {
        Json commitLogFixCasting = object();
        commitLogFixCasting.set("10", array(1));
        commitLogFixCasting.set("20", array(2));
        commitLogFixCasting.set("30", array(3));
        commitLogFixCasting.set("40", array(4));

        Json commitLogFixResource = object();
        commitLogFixResource.set("60", array(6));
        commitLogFixResource.set("70", array(7));

        Json commitLogFixing = object();
        commitLogFixing.set(Schema.BaseType.CASTING.name(), commitLogFixCasting);
        commitLogFixing.set(Schema.BaseType.RESOURCE.name(), commitLogFixResource);

        Json commitLogCounting = array();
        commitLogCounting.add(object(COMMIT_LOG_TYPE_NAME, "Alpha", COMMIT_LOG_INSTANCE_COUNT, -3));
        commitLogCounting.add(object(COMMIT_LOG_TYPE_NAME, "Bravo", COMMIT_LOG_INSTANCE_COUNT, -2));
        commitLogCounting.add(object(COMMIT_LOG_TYPE_NAME, "Delta", COMMIT_LOG_INSTANCE_COUNT, -1));
        commitLogCounting.add(object(COMMIT_LOG_TYPE_NAME, "Charlie", COMMIT_LOG_INSTANCE_COUNT,1));
        commitLogCounting.add(object(COMMIT_LOG_TYPE_NAME, "Foxtrot", COMMIT_LOG_INSTANCE_COUNT, 2));

        commitLog = object(
                COMMIT_LOG_FIXING, commitLogFixing,
                COMMIT_LOG_COUNTING, commitLogCounting
        );

        given().contentType(ContentType.JSON).body(commitLog.toString()).when().
                post(REST.WebPath.COMMIT_LOG_URI + "?" + REST.Request.KEYSPACE_PARAM + "=" + TEST_KEYSPACE).
                then().statusCode(200).extract().response().andReturn();
    }

    private void addSomeData(GraknGraph graph) throws GraknValidationException {
        RoleType role1 = graph.putRoleType("Role 1");
        RoleType role2 = graph.putRoleType("Role 2");
        RelationType relationType = graph.putRelationType("A Relation Type").relates(role1).relates(role2);
        EntityType type = graph.putEntityType("A Thing").plays(role1).plays(role2);
        ResourceType<String> resourceType = graph.putResourceType("A Resource Type Thing", ResourceType.DataType.STRING).plays(role1).plays(role2);
        Entity entity = type.addEntity();
        Resource resource = resourceType.putResource(UUID.randomUUID().toString());

        relationType.addRelation().addRolePlayer(role1, entity).addRolePlayer(role2, resource);

        graph.commit();
    }
}<|MERGE_RESOLUTION|>--- conflicted
+++ resolved
@@ -121,7 +121,7 @@
     public void whenControllerReceivesLog_TaskManagerReceivesPPTask() {
         sendFakeCommitLog();
 
-        verify(manager, times(1)).addTask(
+        verify(manager, times(1)).addLowPriorityTask(
                 argThat(argument ->
                                 argument.taskClass().equals(PostProcessingTask.class) &&
                                 argument.configuration().at(COMMIT_LOG_FIXING).equals(commitLog.at(COMMIT_LOG_FIXING)))
@@ -138,17 +138,17 @@
 
         addSomeData(bob);
 
-        verify(manager, times(1)).addTask(argThat(argument ->
+        verify(manager, times(1)).addLowPriorityTask(argThat(argument ->
                         argument.taskClass().equals(PostProcessingTask.class) &&
                         argument.configuration().at(KEYSPACE).asString().equals(BOB) &&
                         argument.configuration().at(COMMIT_LOG_FIXING).at(Schema.BaseType.CASTING.name()).asJsonMap().size() == 2 &&
                         argument.configuration().at(COMMIT_LOG_FIXING).at(Schema.BaseType.RESOURCE.name()).asJsonMap().size() == 1));
 
-        verify(manager, never()).addTask(argThat(arg -> arg.configuration().at(KEYSPACE).asString().equals(TIM)));
+        verify(manager, never()).addLowPriorityTask(argThat(arg -> arg.configuration().at(KEYSPACE).asString().equals(TIM)));
 
         addSomeData(tim);
 
-        verify(manager, times(1)).addTask(argThat(argument ->
+        verify(manager, times(1)).addLowPriorityTask(argThat(argument ->
                         argument.taskClass().equals(PostProcessingTask.class) &&
                         argument.configuration().at(KEYSPACE).asString().equals(TIM) &&
                         argument.configuration().at(COMMIT_LOG_FIXING).at(Schema.BaseType.CASTING.name()).asJsonMap().size() == 2 &&
@@ -169,13 +169,9 @@
 
     @Test
     public void whenSendingCommitLogs_TaskManagerReceivesCountTask(){
-<<<<<<< HEAD
         sendFakeCommitLog();
 
-        verify(manager, atLeastOnce()).addTask(
-=======
         verify(manager, atLeastOnce()).addHighPriorityTask(
->>>>>>> e0f21487
                 argThat(argument ->
                                 argument.taskClass().equals(UpdatingInstanceCountTask.class) &&
                                 argument.configuration().at(COMMIT_LOG_COUNTING).asJsonList().size() == 5)
@@ -194,23 +190,14 @@
         addSomeData(tim);
 
         try {
-<<<<<<< HEAD
-            verify(manager, atLeastOnce()).addTask(argThat(argument ->
+            verify(manager, atLeastOnce()).addHighPriorityTask(argThat(argument ->
                             argument.taskClass().equals(UpdatingInstanceCountTask.class) &&
                             argument.configuration().at(KEYSPACE).asString().equals(BOB) &&
                             argument.configuration().at(COMMIT_LOG_COUNTING).asJsonList().size() == 3));
 
-            verify(manager, atLeastOnce()).addTask(argThat(argument ->
+            verify(manager, atLeastOnce()).addHighPriorityTask(argThat(argument ->
                             argument.taskClass().equals(UpdatingInstanceCountTask.class) &&
                             argument.configuration().at(KEYSPACE).asString().equals(TIM) &&
-=======
-            verify(manager, atLeastOnce()).addHighPriorityTask(argThat(argument ->
-                    argument.configuration().at(KEYSPACE).asString().equals(BOB) &&
-                            argument.configuration().at(COMMIT_LOG_COUNTING).asJsonList().size() == 3));
-
-            verify(manager, atLeastOnce()).addHighPriorityTask(argThat(argument ->
-                    argument.configuration().at(KEYSPACE).asString().equals(TIM) &&
->>>>>>> e0f21487
                             argument.configuration().at(COMMIT_LOG_COUNTING).asJsonList().size() == 3));
         } finally {
             Grakn.session(Grakn.DEFAULT_URI, BOB).open(GraknTxType.WRITE).clear();
@@ -230,9 +217,10 @@
         resourceType.putResource("c");
         graph1.commit();
 
-        verify(manager, never()).addTask(any());
-    }
-    
+        verify(manager, never()).addLowPriorityTask(any());
+        verify(manager, never()).addHighPriorityTask(any());
+    }
+
     private void sendFakeCommitLog() {
         Json commitLogFixCasting = object();
         commitLogFixCasting.set("10", array(1));
