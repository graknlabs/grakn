--- conflicted
+++ resolved
@@ -34,13 +34,7 @@
 
     @Test
     public void newSessionWithWrongUser() {
-<<<<<<< HEAD
-        engine.server().usersHandler().addUser(Json.object(UsersHandler.USER_NAME, "marco",
-        											   UsersHandler.USER_PASSWORD, "ciao",
-        											   UsersHandler.USER_IS_ADMIN, true));
-=======
         addUser("marco", "ciao");
->>>>>>> 5c95c0e7
 
         Json body = Json.object("username", "mark", "password", "ciao");
 
@@ -53,13 +47,7 @@
 
     @Test
     public void newSessionWithWrongPassword() {
-<<<<<<< HEAD
-        engine.server().usersHandler().addUser(Json.object(UsersHandler.USER_NAME, "marco",
-        											   UsersHandler.USER_PASSWORD, "ciao",
-        											   UsersHandler.USER_IS_ADMIN, true));
-=======
         addUser("marco", "ciao");
->>>>>>> 5c95c0e7
 
         Json body = Json.object("username", "marco", "password", "hello");
 
@@ -73,14 +61,7 @@
     @Ignore
     @Test
     public void newSessionWithExistingUser() {
-<<<<<<< HEAD
-        //Add a user
-        engine.server().usersHandler().addUser(Json.object(UsersHandler.USER_NAME, "giulio",
-				   UsersHandler.USER_PASSWORD, "ciao", 
-				   UsersHandler.USER_IS_ADMIN, true));
-=======
         addUser("guilio", "ciao");
->>>>>>> 5c95c0e7
 
         Json body = Json.object("username", "giulio", "password", "ciao");
 
