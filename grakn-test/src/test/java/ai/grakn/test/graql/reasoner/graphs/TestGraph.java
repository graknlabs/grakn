/*
 * Grakn - A Distributed Semantic Database
 * Copyright (C) 2016  Grakn Labs Limited
 *
 * Grakn is free software: you can redistribute it and/or modify
 * it under the terms of the GNU General Public License as published by
 * the Free Software Foundation, either version 3 of the License, or
 * (at your option) any later version.
 *
 * Grakn is distributed in the hope that it will be useful,
 * but WITHOUT ANY WARRANTY; without even the implied warranty of
 * MERCHANTABILITY or FITNESS FOR A PARTICULAR PURPOSE.  See the
 * GNU General Public License for more details.
 *
 * You should have received a copy of the GNU General Public License
 * along with Grakn. If not, see <http://www.gnu.org/licenses/gpl.txt>.
 */

package ai.grakn.test.graql.reasoner.graphs;

import ai.grakn.Grakn;
import ai.grakn.GraknGraph;
import ai.grakn.concept.EntityType;
import ai.grakn.concept.Instance;
import ai.grakn.concept.Resource;
import ai.grakn.concept.ResourceType;
import ai.grakn.exception.GraknValidationException;
import ai.grakn.graql.QueryBuilder;

import java.io.IOException;
import java.nio.charset.StandardCharsets;
import java.nio.file.Files;
import java.nio.file.Paths;
import java.util.List;
import java.util.Set;
import java.util.UUID;
import java.util.stream.Collectors;

public class TestGraph {
    protected GraknGraph graknGraph;
    protected final static String filePath = "src/test/graql/";
    private final static String defaultKey = "name";

    protected static ResourceType<String> key;

    public TestGraph(){
        graknGraph = Grakn.factory(Grakn.DEFAULT_URI, UUID.randomUUID().toString().replaceAll("-", "a")).getGraph();
        graknGraph.showImplicitConcepts(true);
        buildGraph();
        commit();
    }

    public TestGraph(String primaryKeyId, String... files) {
        graknGraph = Grakn.factory(Grakn.DEFAULT_URI, UUID.randomUUID().toString().replaceAll("-", "a")).getGraph();
        graknGraph.showImplicitConcepts(true);
        if (primaryKeyId != null) addPrimaryKey(primaryKeyId);
        for( String graqlFile : files) loadGraqlFile(graqlFile);
        graknGraph = graph();
        commit();
    }

    public void loadFiles(String... files){
        for( String graqlFile : files) loadGraqlFile(graqlFile);
    }

    public GraknGraph graph(){
        GraknGraph graph = Grakn.factory(Grakn.DEFAULT_URI, graknGraph.getKeyspace()).getGraph();
        graph.showImplicitConcepts(true);
        return graph;
    }

    public static GraknGraph getGraph() {
        return new TestGraph().graph();
    }
    public static GraknGraph getGraph(String primaryKeyId, String... files) {
        return new TestGraph(primaryKeyId, files).graph();
    }

    protected void loadGraqlFile(String fileName) {
        System.out.println("Loading " + fileName);
        if (fileName.isEmpty()) return;

<<<<<<< HEAD
        GraknGraph graph = graph();
        QueryBuilder qb = graph.graql();
        try {
=======
        try (GraknGraph graph = graph()) {
            QueryBuilder qb = graph.graql();
>>>>>>> 2a62b07f
            List<String> lines = Files.readAllLines(Paths.get(filePath + fileName), StandardCharsets.UTF_8);
            String query = lines.stream().reduce("", (s1, s2) -> s1 + "\n" + s2);
            qb.parse(query).execute();
            graph.commit();
        }
        catch (IOException|GraknValidationException e){
            e.printStackTrace();
        }
    }

    protected void commit(){
        try {
            graph().commit();
        } catch (GraknValidationException e) {
            System.out.println(e.getMessage());
        }
    }

    protected void buildGraph() {
        addPrimaryKey(defaultKey);
        buildOntology();
        buildInstances();
        buildRelations();
        buildRules();
    }

    private void addPrimaryKey(String keyName){
        key = graknGraph.putResourceType(keyName, ResourceType.DataType.STRING);
    }

    protected void buildOntology(){}
    protected void buildInstances(){}
    protected void buildRelations(){}
    protected void buildRules(){}

    protected Instance getInstance(String id){
        Set<Instance> instances = graknGraph.getResourcesByValue(id)
                .stream().flatMap(res -> res.ownerInstances().stream()).collect(Collectors.toSet());
        if (instances.size() != 1)
            throw new IllegalStateException("Something wrong, multiple instances with given res value");
        return instances.iterator().next();
    }

    protected Instance putEntity(String id, EntityType type) {
        Instance inst = type.addEntity();
        putResource(inst, graknGraph.getResourceType(key.getName()), id);
        return inst;
    }

    protected <T> void putResource(Instance instance, ResourceType<T> resourceType, T resource) {
        Resource resourceInstance = resourceType.putResource(resource);
        instance.hasResource(resourceInstance);
    }
}<|MERGE_RESOLUTION|>--- conflicted
+++ resolved
@@ -80,14 +80,8 @@
         System.out.println("Loading " + fileName);
         if (fileName.isEmpty()) return;
 
-<<<<<<< HEAD
-        GraknGraph graph = graph();
-        QueryBuilder qb = graph.graql();
-        try {
-=======
         try (GraknGraph graph = graph()) {
             QueryBuilder qb = graph.graql();
->>>>>>> 2a62b07f
             List<String> lines = Files.readAllLines(Paths.get(filePath + fileName), StandardCharsets.UTF_8);
             String query = lines.stream().reduce("", (s1, s2) -> s1 + "\n" + s2);
             qb.parse(query).execute();
