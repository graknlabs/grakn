/*
 * Grakn - A Distributed Semantic Database
 * Copyright (C) 2016  Grakn Labs Limited
 *
 * Grakn is free software: you can redistribute it and/or modify
 * it under the terms of the GNU General Public License as published by
 * the Free Software Foundation, either version 3 of the License, or
 * (at your option) any later version.
 *
 * Grakn is distributed in the hope that it will be useful,
 * but WITHOUT ANY WARRANTY; without even the implied warranty of
 * MERCHANTABILITY or FITNESS FOR A PARTICULAR PURPOSE.  See the
 * GNU General Public License for more details.
 *
 * You should have received a copy of the GNU General Public License
 * along with Grakn. If not, see <http://www.gnu.org/licenses/gpl.txt>.
 */

package ai.grakn.test.graql.query;

import ai.grakn.concept.ConceptId;
import ai.grakn.concept.Type;
import ai.grakn.concept.TypeLabel;
import ai.grakn.graphs.MovieGraph;
import ai.grakn.graql.DeleteQuery;
import ai.grakn.graql.Graql;
import ai.grakn.graql.InsertQuery;
import ai.grakn.graql.MatchQuery;
import ai.grakn.graql.QueryBuilder;
<<<<<<< HEAD
=======
import ai.grakn.graql.Var;
>>>>>>> d4593213
import ai.grakn.graql.admin.Conjunction;
import ai.grakn.graql.admin.PatternAdmin;
import ai.grakn.test.GraphContext;
import com.google.common.collect.Sets;
import org.junit.Before;
import org.junit.ClassRule;
import org.junit.Test;

import java.util.Optional;
import java.util.Set;
import java.util.stream.Stream;

import static ai.grakn.graql.Graql.label;
import static ai.grakn.graql.Graql.var;
import static java.util.stream.Collectors.toSet;
import static junit.framework.TestCase.assertNotNull;
import static org.junit.Assert.assertEquals;
import static org.junit.Assert.assertFalse;

public class AdminTest {

    @ClassRule
    public static final GraphContext rule = GraphContext.preLoad(MovieGraph.get());

    private QueryBuilder qb;

    @Before
    public void setUp() {
        qb = rule.graph().graql();
    }

    @Test
    public void testGetTypesInQuery() {
        MatchQuery query = qb.match(
                var("x").isa(label("movie").sub("production")).has("tmdb-vote-count", 400),
                var("y").isa("character"),
                var().rel("production-with-cast", "x").rel("y").isa("has-cast")
        );

        Set<Type> types = Stream.of(
                "movie", "production", "tmdb-vote-count", "character", "production-with-cast", "has-cast"
        ).map(t -> rule.graph().<Type>getType(TypeLabel.of(t))).collect(toSet());

        assertEquals(types, query.admin().getTypes());
    }

    @Test
    public void testDefaultGetSelectedNamesInQuery() {
        MatchQuery query = qb.match(var("x").isa(var("y")));

<<<<<<< HEAD
        assertEquals(Sets.newHashSet(Graql.var("x"), Graql.var("y")), query.admin().getSelectedNames());
=======
        assertEquals(Sets.newHashSet(Var.of("x"), Var.of("y")), query.admin().getSelectedNames());
>>>>>>> d4593213
    }

    @Test
    public void testExplicitGetSelectedNamesInQuery() {
        MatchQuery query = qb.match(var("x").isa(var("y"))).select("x");

<<<<<<< HEAD
        assertEquals(Sets.newHashSet(Graql.var("x")), query.admin().getSelectedNames());
=======
        assertEquals(Sets.newHashSet(Var.of("x")), query.admin().getSelectedNames());
>>>>>>> d4593213
    }

    @Test
    public void testGetPatternInQuery() {
        MatchQuery query = qb.match(var("x").isa("movie"), var("x").val("Bob"));

        Conjunction<PatternAdmin> conjunction = query.admin().getPattern();
        assertNotNull(conjunction);

        Set<PatternAdmin> patterns = conjunction.getPatterns();
        assertEquals(2, patterns.size());
    }

    @Test
    public void testMutateMatchQuery() {
        MatchQuery query = qb.match(var("x").isa("movie"));

        Conjunction<PatternAdmin> pattern = query.admin().getPattern();
        pattern.getPatterns().add(var("x").has("title", "Spy").admin());

        assertEquals(1, query.stream().count());
    }

    @Test
    public void testInsertQueryMatchPatternEmpty() {
        InsertQuery query = qb.insert(var().id(ConceptId.of("123")).isa("movie"));
        assertFalse(query.admin().getMatchQuery().isPresent());
    }

    @Test
    public void testInsertQueryWithMatchQuery() {
        InsertQuery query = qb.match(var("x").isa("movie")).insert(var().id(ConceptId.of("123")).isa("movie"));
        assertEquals(Optional.of("match $x isa movie;"), query.admin().getMatchQuery().map(Object::toString));
    }

    @Test
    public void testInsertQueryGetVars() {
        InsertQuery query = qb.insert(var().id(ConceptId.of("123")).isa("movie"), var().id(ConceptId.of("123")).val("Hi"));
        // Should not merge variables
        assertEquals(2, query.admin().getVars().size());
    }

    @Test
    public void testDeleteQueryDeleters() {
        DeleteQuery query = qb.match(var("x").isa("movie")).delete("x");
        assertEquals(1, query.admin().getDeleters().size());
    }

    @Test
    public void testDeleteQueryPattern() {
        DeleteQuery query = qb.match(var("x").isa("movie")).delete("x");
        assertEquals("match $x isa movie;", query.admin().getMatchQuery().toString());
    }

    @Test
    public void testInsertQueryGetTypes() {
        InsertQuery query = qb.insert(var("x").isa("person").has("name", var("y")), var().rel("actor", "x").isa("has-cast"));
        Set<Type> types = Stream.of("person", "name", "actor", "has-cast").map(t -> rule.graph().<Type>getType(TypeLabel.of(t))).collect(toSet());
        assertEquals(types, query.admin().getTypes());
    }

    @Test
    public void testMatchInsertQueryGetTypes() {
        InsertQuery query = qb.match(var("y").isa("movie"))
                        .insert(var("x").isa("person").has("name", var("z")), var().rel("actor", "x").isa("has-cast"));

        Set<Type> types =
                Stream.of("movie", "person", "name", "actor", "has-cast").map(t -> rule.graph().<Type>getType(TypeLabel.of(t))).collect(toSet());

        assertEquals(types, query.admin().getTypes());
    }
}<|MERGE_RESOLUTION|>--- conflicted
+++ resolved
@@ -27,10 +27,7 @@
 import ai.grakn.graql.InsertQuery;
 import ai.grakn.graql.MatchQuery;
 import ai.grakn.graql.QueryBuilder;
-<<<<<<< HEAD
-=======
 import ai.grakn.graql.Var;
->>>>>>> d4593213
 import ai.grakn.graql.admin.Conjunction;
 import ai.grakn.graql.admin.PatternAdmin;
 import ai.grakn.test.GraphContext;
@@ -81,22 +78,14 @@
     public void testDefaultGetSelectedNamesInQuery() {
         MatchQuery query = qb.match(var("x").isa(var("y")));
 
-<<<<<<< HEAD
         assertEquals(Sets.newHashSet(Graql.var("x"), Graql.var("y")), query.admin().getSelectedNames());
-=======
-        assertEquals(Sets.newHashSet(Var.of("x"), Var.of("y")), query.admin().getSelectedNames());
->>>>>>> d4593213
     }
 
     @Test
     public void testExplicitGetSelectedNamesInQuery() {
         MatchQuery query = qb.match(var("x").isa(var("y"))).select("x");
 
-<<<<<<< HEAD
         assertEquals(Sets.newHashSet(Graql.var("x")), query.admin().getSelectedNames());
-=======
-        assertEquals(Sets.newHashSet(Var.of("x")), query.admin().getSelectedNames());
->>>>>>> d4593213
     }
 
     @Test
