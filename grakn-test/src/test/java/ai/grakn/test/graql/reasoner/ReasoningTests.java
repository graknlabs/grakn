/*
 * Grakn - A Distributed Semantic Database
 * Copyright (C) 2016  Grakn Labs Limited
 *
 * Grakn is free software: you can redistribute it and/or modify
 * it under the terms of the GNU General Public License as published by
 * the Free Software Foundation, either version 3 of the License, or
 * (at your option) any later version.
 *
 * Grakn is distributed in the hope that it will be useful,
 * but WITHOUT ANY WARRANTY; without even the implied warranty of
 * MERCHANTABILITY or FITNESS FOR A PARTICULAR PURPOSE.  See the
 * GNU General Public License for more details.
 *
 * You should have received a copy of the GNU General Public License
 * along with Grakn. If not, see <http://www.gnu.org/licenses/gpl.txt>.
 */

package ai.grakn.test.graql.reasoner;

import ai.grakn.graql.MatchQuery;
import ai.grakn.graql.QueryBuilder;
import ai.grakn.graql.VarName;
import ai.grakn.graql.internal.reasoner.query.QueryAnswer;
import ai.grakn.graql.internal.reasoner.query.QueryAnswers;
import ai.grakn.test.GraphContext;
import org.junit.Assert;
import org.junit.Before;
import org.junit.ClassRule;
import org.junit.Ignore;
import org.junit.Test;


import static ai.grakn.test.GraknTestEnv.usingTinker;
import static java.util.stream.Collectors.toSet;
import static org.junit.Assert.assertEquals;
import static org.junit.Assert.assertNotEquals;
import static org.junit.Assume.assumeTrue;

/**
 * Suite of tests checking different meanders and aspects of reasoning - full reasoning cycle is being tested.
 */
public class ReasoningTests {

    @ClassRule
    public static final GraphContext testSet1 = GraphContext.preLoad("testSet1.gql");

    @ClassRule
    public static final GraphContext testSet2 = GraphContext.preLoad("testSet2.gql");

    @ClassRule
    public static final GraphContext testSet3 = GraphContext.preLoad("testSet3.gql");

    @ClassRule
    public static final GraphContext testSet4 = GraphContext.preLoad("testSet4.gql");

    @ClassRule
    public static final GraphContext testSet5 = GraphContext.preLoad("testSet5.gql");

    @ClassRule
    public static final GraphContext testSet6 = GraphContext.preLoad("testSet6.gql");

    @ClassRule
    public static final GraphContext testSet7 = GraphContext.preLoad("testSet7.gql");

    @ClassRule
    public static final GraphContext testSet8 = GraphContext.preLoad("testSet8.gql");

    @ClassRule
    public static final GraphContext testSet9 = GraphContext.preLoad("testSet9.gql");

    @ClassRule
    public static final GraphContext testSet10 = GraphContext.preLoad("testSet10.gql");

    @ClassRule
    public static final GraphContext testSet11 = GraphContext.preLoad("testSet11.gql");

    @ClassRule
    public static final GraphContext testSet12 = GraphContext.preLoad("testSet12.gql");

    @ClassRule
    public static final GraphContext testSet13 = GraphContext.preLoad("testSet13.gql");

    @ClassRule
    public static final GraphContext testSet14 = GraphContext.preLoad("testSet14.gql");

    @ClassRule
    public static final GraphContext testSet15 = GraphContext.preLoad("testSet15.gql");

    @ClassRule
    public static final GraphContext testSet16 = GraphContext.preLoad("testSet16.gql");

    @ClassRule
    public static final GraphContext testSet17 = GraphContext.preLoad("testSet17.gql");

    @ClassRule
    public static final GraphContext testSet18 = GraphContext.preLoad("testSet18.gql");

    @ClassRule
    public static final GraphContext testSet19 = GraphContext.preLoad("testSet19.gql");

    @ClassRule
    public static final GraphContext testSet20 = GraphContext.preLoad("testSet20.gql");

    @ClassRule
<<<<<<< HEAD
    public static final GraphContext testSet23 = GraphContext.preLoad("testSet23.gql");
=======
    public static final GraphContext testSet21 = GraphContext.preLoad("testSet21.gql");

    @ClassRule
    public static final GraphContext testSet22 = GraphContext.preLoad("testSet22.gql");
>>>>>>> 393cbc14

    @Before
    public void onStartup() throws Exception {
        assumeTrue(usingTinker());
    }

    //The tests validate the correctness of the rule reasoning implementation w.r.t. the intended semantics of rules.
    //The ignored tests reveal some bugs in the reasoning algorithm, as they don't return the expected results,
    //as specified in the respective comments below.

    @Ignore
    @Test //Expected result: Both queries should return a non-empty result, with $x/$y mapped to a unique entity.
    public void unificationWithVarDuplicates() {
        QueryBuilder qb = testSet1.graph().graql().infer(true);
        String query1String = "match (role1:$x, role2:$x);";
        String query2String = "match (role1:$x, role2:$y);";
        QueryAnswers answers1 = queryAnswers(qb.parse(query1String));
        QueryAnswers answers2 = queryAnswers(qb.parse(query2String));

        assertNotEquals(answers1.size() * answers2.size(), 0);
        answers1.forEach(x -> Assert.assertTrue(x.keySet().size() ==1));
        answers2.forEach(x -> answers1.forEach(y -> Assert.assertTrue(x.values().containsAll(y.values()))));
        answers2.forEach(x -> Assert.assertTrue(x.keySet().size() ==2));

    }

    @Test //Expected result: The query should return a unique match.
    public void generatingMultipleIsaEdges() {
        QueryBuilder qb = testSet2.graph().graql().infer(true);
        String query1String = "match $x isa entity2;";
        QueryAnswers answers1 = queryAnswers(qb.parse(query1String));
        assertEquals(answers1.size(), 1);
    }

    @Test //Expected result: The queries should return different matches, unique per query.
    public void generatingFreshEntity() {
        QueryBuilder qb = testSet3.graph().graql().infer(true);
        String query1String = "match $x isa entity1;";
        String query2String = "match $x isa entity2;";
        QueryAnswers answers1 = queryAnswers(qb.parse(query1String));
        QueryAnswers answers2 = queryAnswers(qb.parse(query2String));
        Assert.assertEquals(answers1.size(), answers2.size());
        assertNotEquals(answers1, answers2);
    }

    @Test //Expected result: The queries should return the same two matches.
    public void generatingIsaEdge() {
        QueryBuilder qb = testSet4.graph().graql().infer(true);
        String query1String = "match $x isa entity1;";
        String query2String = "match $x isa entity2;";
        QueryAnswers answers1 = queryAnswers(qb.parse(query1String));
        QueryAnswers answers2 = queryAnswers(qb.parse(query2String));
        Assert.assertEquals(answers1, answers2);
    }

    @Test //Expected result: The query should return a unique match (or possibly nothing if we enforce range-restriction).
    public void generatingFreshEntity2() {
        QueryBuilder qb = testSet5.graph().graql().infer(false);
        QueryBuilder iqb = testSet5.graph().graql().infer(true);
        String queryString = "match $x isa entity2;";
        String explicitQuery = "match $x isa entity1;";
        QueryAnswers answers = queryAnswers(iqb.parse(queryString));
        QueryAnswers answers2 = queryAnswers(qb.parse(explicitQuery));

        Assert.assertTrue(!answers2.containsAll(answers));
        Assert.assertTrue(!answers.isEmpty());
        assertEquals(answers2.size(), 3);
    }

    @Test //Expected result: The query should return three different instances of relation1 with unique ids.
    public void generatingFreshRelation() {
        QueryBuilder qb = testSet6.graph().graql().infer(true);
        String queryString = "match $x isa relation1;";
        QueryAnswers answers = queryAnswers(qb.parse(queryString));
        assertEquals(answers.size(), 3);
    }

    @Test //Expected result: The query should return 10 unique matches (no duplicates).
    public void distinctLimitedAnswersOfInfinitelyGeneratingRule() {
        QueryBuilder iqb = testSet7.graph().graql().infer(true);
        QueryBuilder qb = testSet7.graph().graql().infer(true);
        String queryString = "match $x isa relation1; limit 10;";
        QueryAnswers answers = queryAnswers(iqb.parse(queryString));
        assertEquals(answers.size(), 10);
        assertEquals(answers.size(), queryAnswers(qb.parse(queryString)).size());

    }

    @Test //Expected result: The query should not return any matches (or possibly return a single match with $x=$y)
    public void roleUnificationWithRoleHierarchiesInvolved1() {
        QueryBuilder qb = testSet8.graph().graql().infer(true);
        String queryString = "match (role2:$x, role3:$y) isa relation2;";
        QueryAnswers answers = queryAnswers(qb.parse(queryString));
        answers.forEach(y -> Assert.assertTrue(y.values().size()<=1));
    }

    @Test //Expected result: The query should not return any matches (or possibly return a single match with $x=$y)
    public void roleUnificationWithRoleHierarchiesInvolved2() {
        QueryBuilder qb = testSet9.graph().graql().infer(true);
        String queryString = "match (role1:$x, role1:$y) isa relation2;";
        QueryAnswers answers = queryAnswers(qb.parse(queryString));
        answers.forEach(y -> Assert.assertTrue(y.values().size()<=1));
    }

    @Test //Expected result: The query should return a single match
    public void roleUnificationWithRoleHierarchiesInvolved3() {
        QueryBuilder qb = testSet9.graph().graql().infer(true);
        String queryString = "match (role1:$x) isa relation2;";
        QueryAnswers answers = queryAnswers(qb.parse(queryString));
        assertEquals(answers.size(), 1);
    }

    /**
     * recursive relation having same type for different role players
     * tests for handling recursivity and equivalence of queries and relations
     */
    @Test //Expected result: The query should return a unique match
    public void transRelationWithEntityGuardsAtBothEnds() {
        QueryBuilder iqb = testSet10.graph().graql().infer(true);
        String queryString = "match (role1: $x, role2: $y) isa relation2;";
        QueryAnswers answers = queryAnswers(iqb.parse(queryString));
        assertEquals(answers.size(), 1);
    }

    @Test //Expected result: The query should return a unique match
    public void transRelationWithRelationGuardsAtBothEnds() {
        QueryBuilder qb = testSet11.graph().graql().infer(true);
        String queryString = "match (role1:$x, role2:$y) isa relation3;";
        QueryAnswers answers = queryAnswers(qb.parse(queryString));
        assertEquals(answers.size(), 1);
    }

    @Test //Expected result: The query should return two unique matches
    public void circularRuleDependencies() {
        QueryBuilder qb = testSet12.graph().graql().infer(true);
        String queryString = "match (role1:$x, role2:$y) isa relation3;";
        QueryAnswers answers = queryAnswers(qb.parse(queryString));
        assertEquals(answers.size(), 2);
    }

    @Ignore
    @Test //Expected result: The query should return a unique match
    public void rulesInteractingWithTypeHierarchy() {
        QueryBuilder qb = testSet13.graph().graql().infer(true);
        String queryString = "match (role1:$x, role2:$y) isa relation2;";
        QueryAnswers answers = queryAnswers(qb.parse(queryString));
        assertEquals(answers.size(), 1);
    }

    @Test //Expected result: When the head of a rule contains resource assertions, the respective unique resources should be generated or reused.
    public void reusingResources1() {
        QueryBuilder qb = testSet14.graph().graql().infer(true);
        String queryString1 = "match $x isa entity1, has res1 $y;";
        QueryAnswers answers1 = queryAnswers(qb.parse(queryString1));
        String queryString2 = "match $x isa res1;";
        QueryAnswers answers2 = queryAnswers(qb.parse(queryString2));

        assertEquals(answers2.size(), 1);
        assertEquals(answers1.size(), 2);
    }

    @Test //Expected result: When the head of a rule contains resource assertions, the respective unique resources should be generated or reused.
    public void reusingResources2() {
        QueryBuilder qb = testSet15.graph().graql().infer(true);
        String queryString1 = "match $x isa entity1, has res2 $y;";
        QueryAnswers answers1 = queryAnswers(qb.parse(queryString1));
        assertEquals(answers1.size(), 1);
        String queryString2 = "match $x isa res2;";
        QueryAnswers answers2 = queryAnswers(qb.parse(queryString2));
        assertEquals(answers2.size(), 1);
        Assert.assertTrue(answers2.iterator().next().get(VarName.of("x")).isResource());
        String queryString3 = "match $x isa res1; $y isa res2;";
        QueryAnswers answers3 = queryAnswers(qb.parse(queryString3));
        assertEquals(answers3.size(), 1);

        Assert.assertTrue(answers3.iterator().next().get(VarName.of("x")).isResource());
        Assert.assertTrue(answers3.iterator().next().get(VarName.of("y")).isResource());
    }

    @Test //Expected result: When the head of a rule contains resource assertions, the respective unique resources should be generated or reused.
    public void reusingResources3() {
        QueryBuilder qb = testSet16.graph().graql().infer(true);
        String queryString1 = "match $x isa entity1, has res1 $y; $z isa relation1;";
        QueryAnswers answers1 = queryAnswers(qb.parse(queryString1));
        assertEquals(answers1.size(), 1);
        answers1.forEach(ans ->
                {
                    Assert.assertTrue(ans.get(VarName.of("x")).isEntity());
                    Assert.assertTrue(ans.get(VarName.of("y")).isResource());
                    Assert.assertTrue(ans.get(VarName.of("z")).isRelation());
                }
        );
        String queryString2 = "match $x isa relation1, has res1 $y;";
        QueryAnswers answers2 = queryAnswers(qb.parse(queryString2));
        assertEquals(answers2.size(), 1);
        answers2.forEach(ans ->
                {
                    Assert.assertTrue(ans.get(VarName.of("x")).isRelation());
                    Assert.assertTrue(ans.get(VarName.of("y")).isResource());
                }
        );
    }

    @Test //Expected result: When the head of a rule contains resource assertions, the respective unique resources should be generated or reused.
    public void reusingResources4() {
        QueryBuilder qb = testSet17.graph().graql().infer(true);
        String queryString1 = "match $x isa general-entity has res2 $r;";
        QueryAnswers answers = queryAnswers(qb.parse(queryString1));
        assertEquals(answers.size(), 1);
    }

    @Test //Expected result: Two answers obtained only if the rule query containing sub type is correctly executed.
    public void instanceTypeHierarchyRespected(){
        QueryBuilder qb = testSet18.graph().graql().infer(true);
        String queryString = "match " +
                "$x isa entity1;" +
                "$y isa entity1;" +
                "(role1: $x, role2: $y) isa relation1;";
        String queryString2 = queryString + "$y has name 'a';";
        QueryAnswers answers = queryAnswers(qb.parse(queryString));
        assertEquals(answers.size(), 2);
        QueryAnswers answers2 = queryAnswers(qb.parse(queryString2));
        assertEquals(answers2.size(), 2);
    }

    @Test //Expected result: Single answer obtained only if the rule query containing super type is correctly executed.
    public void instanceTypeHierarchyRespected2(){
        QueryBuilder qb = testSet18.graph().graql().infer(true);
        String queryString = "match " +
                "$x isa entity1;" +
                "$y isa subEntity1;" +
                "(role1: $x, role2: $y) isa relation1;";
        String queryString2 = queryString + "$y has name 'a';";

        QueryAnswers answers = queryAnswers(qb.parse(queryString));
        assertEquals(answers.size(), 1);
        QueryAnswers answers2 = queryAnswers(qb.parse(queryString2));
        assertEquals(answers2.size(), 1);
    }

    @Test //Expected result: Both queries should return a single equal match as they trigger the same rule.
    public void reasoningOverRelationHierarchy(){
        QueryBuilder qb = testSet19.graph().graql().infer(true);
        String queryString = "match (role1: $x, role2: $y) isa relation1;";
        String queryString2 = "match (role1: $x, role2: $y) isa sub-relation1;";
        QueryAnswers answers = queryAnswers(qb.parse(queryString));
        QueryAnswers answers2 = queryAnswers(qb.parse(queryString2));
        assertEquals(answers.size(), 1);
        assertEquals(answers, answers2);
    }

    @Test //Expected result: Both queries should return a single equal match as they trigger the same rule.
    public void reasoningOverEntityHierarchy(){
        QueryBuilder qb = testSet20.graph().graql().infer(true);
        String queryString = "match $x isa entity1;";
        String queryString2 = "match $x isa sub-entity1;";
        QueryAnswers answers = queryAnswers(qb.parse(queryString));
        QueryAnswers answers2 = queryAnswers(qb.parse(queryString2));
        assertEquals(answers.size(), 1);
        assertEquals(answers, answers2);
    }

<<<<<<< HEAD
    @Test //Expected result: Relations between all entity instances including relation between each instance and itself
    public void reasoningWithEntityTypes(){
        QueryBuilder qb = testSet23.graph().graql().infer(true);
        QueryBuilder qbm = testSet23.graph().graql().infer(true).materialise(true);
        String queryString = "match (role1:$x1, role2:$x2) isa relation1;";
        QueryAnswers answers = queryAnswers(qb.parse(queryString));
        QueryAnswers answers2 = queryAnswers(qbm.parse(queryString));
        assertEquals(answers.size(), 9);
        assertEquals(answers2.size(), 9);
        assertEquals(answers, answers2);
=======
    @Test //Expected result: Returns db and inferred relations + their inverses and relations with self for all entities
    public void reasoningWithRepeatingRoles(){
        QueryBuilder qb = testSet21.graph().graql().infer(true);
        String queryString = "match (friend:$x1, friend:$x2) isa knows-trans;";
        QueryAnswers answers = queryAnswers(qb.parse(queryString));
        assertEquals(answers.size(), 16);
    }

    @Test //Expected result: The same set of results is always returned
    public void reasoningWithLimitHigherThanNumberOfResultsReturnsConsistentResults(){
        QueryBuilder qb = testSet22.graph().graql().infer(true);
        String queryString = "match (friend1:$x1, friend2:$x2) isa knows-trans;limit 60;";
        QueryAnswers oldAnswers = queryAnswers(qb.parse(queryString));
        for(int i = 0; i < 5 ; i++) {
            QueryAnswers answers =queryAnswers(qb.parse(queryString));
            assertEquals(answers.size(), 6);
            assertEquals(answers, oldAnswers);
        }
>>>>>>> 393cbc14
    }

    private QueryAnswers queryAnswers(MatchQuery query) {
        return new QueryAnswers(query.admin().streamWithVarNames().map(QueryAnswer::new).collect(toSet()));
    }
}<|MERGE_RESOLUTION|>--- conflicted
+++ resolved
@@ -103,14 +103,13 @@
     public static final GraphContext testSet20 = GraphContext.preLoad("testSet20.gql");
 
     @ClassRule
-<<<<<<< HEAD
+    public static final GraphContext testSet21 = GraphContext.preLoad("testSet21.gql");
+
+    @ClassRule
+    public static final GraphContext testSet22 = GraphContext.preLoad("testSet22.gql");
+
+    @ClassRule
     public static final GraphContext testSet23 = GraphContext.preLoad("testSet23.gql");
-=======
-    public static final GraphContext testSet21 = GraphContext.preLoad("testSet21.gql");
-
-    @ClassRule
-    public static final GraphContext testSet22 = GraphContext.preLoad("testSet22.gql");
->>>>>>> 393cbc14
 
     @Before
     public void onStartup() throws Exception {
@@ -373,18 +372,6 @@
         assertEquals(answers, answers2);
     }
 
-<<<<<<< HEAD
-    @Test //Expected result: Relations between all entity instances including relation between each instance and itself
-    public void reasoningWithEntityTypes(){
-        QueryBuilder qb = testSet23.graph().graql().infer(true);
-        QueryBuilder qbm = testSet23.graph().graql().infer(true).materialise(true);
-        String queryString = "match (role1:$x1, role2:$x2) isa relation1;";
-        QueryAnswers answers = queryAnswers(qb.parse(queryString));
-        QueryAnswers answers2 = queryAnswers(qbm.parse(queryString));
-        assertEquals(answers.size(), 9);
-        assertEquals(answers2.size(), 9);
-        assertEquals(answers, answers2);
-=======
     @Test //Expected result: Returns db and inferred relations + their inverses and relations with self for all entities
     public void reasoningWithRepeatingRoles(){
         QueryBuilder qb = testSet21.graph().graql().infer(true);
@@ -403,7 +390,18 @@
             assertEquals(answers.size(), 6);
             assertEquals(answers, oldAnswers);
         }
->>>>>>> 393cbc14
+    }
+
+    @Test //Expected result: Relations between all entity instances including relation between each instance and itself
+    public void reasoningWithEntityTypes() {
+        QueryBuilder qb = testSet23.graph().graql().infer(true);
+        QueryBuilder qbm = testSet23.graph().graql().infer(true).materialise(true);
+        String queryString = "match (role1:$x1, role2:$x2) isa relation1;";
+        QueryAnswers answers = queryAnswers(qb.parse(queryString));
+        QueryAnswers answers2 = queryAnswers(qbm.parse(queryString));
+        assertEquals(answers.size(), 9);
+        assertEquals(answers2.size(), 9);
+        assertEquals(answers, answers2);
     }
 
     private QueryAnswers queryAnswers(MatchQuery query) {
