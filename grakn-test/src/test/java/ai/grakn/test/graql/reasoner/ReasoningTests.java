/*
 * Grakn - A Distributed Semantic Database
 * Copyright (C) 2016  Grakn Labs Limited
 *
 * Grakn is free software: you can redistribute it and/or modify
 * it under the terms of the GNU General Public License as published by
 * the Free Software Foundation, either version 3 of the License, or
 * (at your option) any later version.
 *
 * Grakn is distributed in the hope that it will be useful,
 * but WITHOUT ANY WARRANTY; without even the implied warranty of
 * MERCHANTABILITY or FITNESS FOR A PARTICULAR PURPOSE.  See the
 * GNU General Public License for more details.
 *
 * You should have received a copy of the GNU General Public License
 * along with Grakn. If not, see <http://www.gnu.org/licenses/gpl.txt>.
 */

package ai.grakn.test.graql.reasoner;

import ai.grakn.graql.Graql;
import ai.grakn.graql.MatchQuery;
import ai.grakn.graql.QueryBuilder;
<<<<<<< HEAD
=======
import ai.grakn.graql.Var;
>>>>>>> d4593213
import ai.grakn.graql.admin.Answer;
import ai.grakn.graql.internal.reasoner.query.QueryAnswers;
import ai.grakn.test.GraphContext;
import java.util.List;
import org.junit.Assert;
import org.junit.Before;
import org.junit.ClassRule;
import org.junit.Ignore;
import org.junit.Test;

import static ai.grakn.test.GraknTestEnv.usingTinker;
import static java.util.stream.Collectors.toSet;
import static org.junit.Assert.assertEquals;
import static org.junit.Assert.assertNotEquals;
import static org.junit.Assert.assertTrue;
import static org.junit.Assume.assumeTrue;

/**
 * Suite of tests checking different meanders and aspects of reasoning - full reasoning cycle is being tested.
 */
public class ReasoningTests {

    @ClassRule
    public static final GraphContext testSet1 = GraphContext.preLoad("testSet1.gql").assumeTrue(usingTinker());

    @ClassRule
    public static final GraphContext testSet2 = GraphContext.preLoad("testSet2.gql").assumeTrue(usingTinker());

    @ClassRule
    public static final GraphContext testSet3 = GraphContext.preLoad("testSet3.gql").assumeTrue(usingTinker());

    @ClassRule
    public static final GraphContext testSet4 = GraphContext.preLoad("testSet4.gql").assumeTrue(usingTinker());

    @ClassRule
    public static final GraphContext testSet5 = GraphContext.preLoad("testSet5.gql").assumeTrue(usingTinker());

    @ClassRule
    public static final GraphContext testSet6 = GraphContext.preLoad("testSet6.gql").assumeTrue(usingTinker());

    @ClassRule
    public static final GraphContext testSet7 = GraphContext.preLoad("testSet7.gql").assumeTrue(usingTinker());

    @ClassRule
    public static final GraphContext testSet8 = GraphContext.preLoad("testSet8.gql").assumeTrue(usingTinker());

    @ClassRule
    public static final GraphContext testSet9 = GraphContext.preLoad("testSet9.gql").assumeTrue(usingTinker());

    @ClassRule
    public static final GraphContext testSet10 = GraphContext.preLoad("testSet10.gql").assumeTrue(usingTinker());

    @ClassRule
    public static final GraphContext testSet11 = GraphContext.preLoad("testSet11.gql").assumeTrue(usingTinker());

    @ClassRule
    public static final GraphContext testSet12 = GraphContext.preLoad("testSet12.gql").assumeTrue(usingTinker());

    @ClassRule
    public static final GraphContext testSet13 = GraphContext.preLoad("testSet13.gql").assumeTrue(usingTinker());

    @ClassRule
    public static final GraphContext testSet14 = GraphContext.preLoad("testSet14.gql").assumeTrue(usingTinker());

    @ClassRule
    public static final GraphContext testSet15 = GraphContext.preLoad("testSet15.gql").assumeTrue(usingTinker());

    @ClassRule
    public static final GraphContext testSet16 = GraphContext.preLoad("testSet16.gql").assumeTrue(usingTinker());

    @ClassRule
    public static final GraphContext testSet17 = GraphContext.preLoad("testSet17.gql").assumeTrue(usingTinker());

    @ClassRule
    public static final GraphContext testSet18 = GraphContext.preLoad("testSet18.gql").assumeTrue(usingTinker());

    @ClassRule
    public static final GraphContext testSet19 = GraphContext.preLoad("testSet19.gql").assumeTrue(usingTinker());

    @ClassRule
    public static final GraphContext testSet20 = GraphContext.preLoad("testSet20.gql").assumeTrue(usingTinker());

    @ClassRule
    public static final GraphContext testSet21 = GraphContext.preLoad("testSet21.gql").assumeTrue(usingTinker());

    @ClassRule
    public static final GraphContext testSet22 = GraphContext.preLoad("testSet22.gql").assumeTrue(usingTinker());

    @ClassRule
    public static final GraphContext testSet23 = GraphContext.preLoad("testSet23.gql").assumeTrue(usingTinker());

    @ClassRule
    public static final GraphContext testSet24 = GraphContext.preLoad("testSet24.gql").assumeTrue(usingTinker());

    @ClassRule
    public static final GraphContext testSet25 = GraphContext.preLoad("testSet25.gql").assumeTrue(usingTinker());

    @Before
    public void onStartup() throws Exception {
        assumeTrue(usingTinker());
    }

    //The tests validate the correctness of the rule reasoning implementation w.r.t. the intended semantics of rules.
    //The ignored tests reveal some bugs in the reasoning algorithm, as they don't return the expected results,
    //as specified in the respective comments below.

    @Ignore
    @Test //Expected result: Both queries should return a non-empty result, with $x/$y mapped to a unique entity.
    public void unificationWithVarDuplicates() {
        QueryBuilder qb = testSet1.graph().graql().infer(true);
        String query1String = "match (role1:$x, role2:$x);";
        String query2String = "match (role1:$x, role2:$y);";
        QueryAnswers answers1 = queryAnswers(qb.parse(query1String));
        QueryAnswers answers2 = queryAnswers(qb.parse(query2String));

        assertNotEquals(answers1.size() * answers2.size(), 0);
        answers1.forEach(x -> assertTrue(x.keySet().size() ==1));
        answers2.forEach(x -> answers1.forEach(y -> assertTrue(x.values().containsAll(y.values()))));
        answers2.forEach(x -> assertTrue(x.keySet().size() ==2));

    }

    @Test //Expected result: The query should return a unique match.
    public void generatingMultipleIsaEdges() {
        QueryBuilder qb = testSet2.graph().graql().infer(true);
        String query1String = "match $x isa entity2;";
        QueryAnswers answers1 = queryAnswers(qb.parse(query1String));
        assertEquals(answers1.size(), 1);
    }

    @Test //Expected result: The queries should return different matches, unique per query.
    public void generatingFreshEntity() {
        QueryBuilder qb = testSet3.graph().graql().infer(true);
        String query1String = "match $x isa entity1;";
        String query2String = "match $x isa entity2;";
        QueryAnswers answers1 = queryAnswers(qb.parse(query1String));
        QueryAnswers answers2 = queryAnswers(qb.parse(query2String));
        Assert.assertEquals(answers1.size(), answers2.size());
        assertNotEquals(answers1, answers2);
    }

    @Test //Expected result: The queries should return the same two matches.
    public void generatingIsaEdge() {
        QueryBuilder qb = testSet4.graph().graql().infer(true);
        String query1String = "match $x isa entity1;";
        String query2String = "match $x isa entity2;";
        QueryAnswers answers1 = queryAnswers(qb.parse(query1String));
        QueryAnswers answers2 = queryAnswers(qb.parse(query2String));
        Assert.assertEquals(answers1, answers2);
    }

    @Test //Expected result: The query should return a unique match (or possibly nothing if we enforce range-restriction).
    public void generatingFreshEntity2() {
        QueryBuilder qb = testSet5.graph().graql().infer(false);
        QueryBuilder iqb = testSet5.graph().graql().infer(true);
        String queryString = "match $x isa entity2;";
        String explicitQuery = "match $x isa entity1;";
        QueryAnswers answers = queryAnswers(iqb.parse(queryString));
        QueryAnswers answers2 = queryAnswers(qb.parse(explicitQuery));

        assertTrue(!answers2.containsAll(answers));
        assertTrue(!answers.isEmpty());
        assertEquals(answers2.size(), 3);
    }

    @Test //Expected result: The query should return three different instances of relation1 with unique ids.
    public void generatingFreshRelation() {
        QueryBuilder qb = testSet6.graph().graql().infer(true);
        String queryString = "match $x isa relation1;";
        QueryAnswers answers = queryAnswers(qb.parse(queryString));
        assertEquals(answers.size(), 3);
    }

    @Test //Expected result: The query should return 10 unique matches (no duplicates).
    public void distinctLimitedAnswersOfInfinitelyGeneratingRule() {
        QueryBuilder iqb = testSet7.graph().graql().infer(true);
        QueryBuilder qb = testSet7.graph().graql().infer(true);
        String queryString = "match $x isa relation1; limit 10;";
        QueryAnswers answers = queryAnswers(iqb.parse(queryString));
        assertEquals(answers.size(), 10);
        assertEquals(answers.size(), queryAnswers(qb.parse(queryString)).size());

    }

    @Test //Expected result: The query should not return any matches (or possibly return a single match with $x=$y)
    public void roleUnificationWithRoleHierarchiesInvolved1() {
        QueryBuilder qb = testSet8.graph().graql().infer(true);
        String queryString = "match (role2:$x, role3:$y) isa relation2;";
        QueryAnswers answers = queryAnswers(qb.parse(queryString));
        answers.forEach(y -> assertTrue(y.values().size()<=1));
    }

    @Test //Expected result: The query should not return any matches (or possibly return a single match with $x=$y)
    public void roleUnificationWithRoleHierarchiesInvolved2() {
        QueryBuilder qb = testSet9.graph().graql().infer(true);
        String queryString = "match (role1:$x, role1:$y) isa relation2;";
        QueryAnswers answers = queryAnswers(qb.parse(queryString));
        answers.forEach(y -> assertTrue(y.values().size()<=1));
    }

    @Test //Expected result: The query should return a single match
    public void roleUnificationWithRoleHierarchiesInvolved3() {
        QueryBuilder qb = testSet9.graph().graql().infer(true);
        String queryString = "match (role1:$x) isa relation2;";
        QueryAnswers answers = queryAnswers(qb.parse(queryString));
        assertEquals(answers.size(), 1);
    }

    /**
     * recursive relation having same type for different role players
     * tests for handling recursivity and equivalence of queries and relations
     */
    @Test //Expected result: The query should return a unique match
    public void transRelationWithEntityGuardsAtBothEnds() {
        QueryBuilder iqb = testSet10.graph().graql().infer(true);
        String queryString = "match (role1: $x, role2: $y) isa relation2;";
        QueryAnswers answers = queryAnswers(iqb.parse(queryString));
        assertEquals(answers.size(), 1);
    }

    @Test //Expected result: The query should return a unique match
    public void transRelationWithRelationGuardsAtBothEnds() {
        QueryBuilder qb = testSet11.graph().graql().infer(true);
        String queryString = "match (role1:$x, role2:$y) isa relation3;";
        QueryAnswers answers = queryAnswers(qb.parse(queryString));
        assertEquals(answers.size(), 1);
    }

    @Test //Expected result: The query should return two unique matches
    public void circularRuleDependencies() {
        QueryBuilder qb = testSet12.graph().graql().infer(true);
        String queryString = "match (role1:$x, role2:$y) isa relation3;";
        QueryAnswers answers = queryAnswers(qb.parse(queryString));
        assertEquals(answers.size(), 2);
    }

    @Ignore
    @Test //Expected result: The query should return a unique match
    public void rulesInteractingWithTypeHierarchy() {
        QueryBuilder qb = testSet13.graph().graql().infer(true);
        String queryString = "match (role1:$x, role2:$y) isa relation2;";
        QueryAnswers answers = queryAnswers(qb.parse(queryString));
        assertEquals(answers.size(), 1);
    }

    @Test //Expected result: When the head of a rule contains resource assertions, the respective unique resources should be generated or reused.
    public void reusingResources1() {
        QueryBuilder qb = testSet14.graph().graql().infer(true);
        String queryString1 = "match $x isa entity1, has res1 $y;";
        QueryAnswers answers1 = queryAnswers(qb.parse(queryString1));
        String queryString2 = "match $x isa res1;";
        QueryAnswers answers2 = queryAnswers(qb.parse(queryString2));

        assertEquals(answers2.size(), 1);
        assertEquals(answers1.size(), 2);
    }

    @Test //Expected result: When the head of a rule contains resource assertions, the respective unique resources should be generated or reused.
    public void reusingResources2() {
        QueryBuilder qb = testSet15.graph().graql().infer(true);
        String queryString1 = "match $x isa entity1, has res2 $y;";
        QueryAnswers answers1 = queryAnswers(qb.parse(queryString1));
        assertEquals(answers1.size(), 1);
        String queryString2 = "match $x isa res2;";
        QueryAnswers answers2 = queryAnswers(qb.parse(queryString2));
        assertEquals(answers2.size(), 1);
<<<<<<< HEAD
        assertTrue(answers2.iterator().next().get(Graql.var("x")).isResource());
=======
        assertTrue(answers2.iterator().next().get(Var.of("x")).isResource());
>>>>>>> d4593213
        String queryString3 = "match $x isa res1; $y isa res2;";
        QueryAnswers answers3 = queryAnswers(qb.parse(queryString3));
        assertEquals(answers3.size(), 1);

<<<<<<< HEAD
        assertTrue(answers3.iterator().next().get(Graql.var("x")).isResource());
        assertTrue(answers3.iterator().next().get(Graql.var("y")).isResource());
=======
        assertTrue(answers3.iterator().next().get(Var.of("x")).isResource());
        assertTrue(answers3.iterator().next().get(Var.of("y")).isResource());
>>>>>>> d4593213
    }

    @Test //Expected result: When the head of a rule contains resource assertions, the respective unique resources should be generated or reused.
    public void reusingResources3() {
        QueryBuilder qb = testSet16.graph().graql().infer(true);
        String queryString1 = "match $x isa entity1, has res1 $y; $z isa relation1;";
        QueryAnswers answers1 = queryAnswers(qb.parse(queryString1));
        assertEquals(answers1.size(), 1);
        answers1.forEach(ans ->
                {
<<<<<<< HEAD
                    assertTrue(ans.get(Graql.var("x")).isEntity());
                    assertTrue(ans.get(Graql.var("y")).isResource());
                    assertTrue(ans.get(Graql.var("z")).isRelation());
=======
                    assertTrue(ans.get(Var.of("x")).isEntity());
                    assertTrue(ans.get(Var.of("y")).isResource());
                    assertTrue(ans.get(Var.of("z")).isRelation());
>>>>>>> d4593213
                }
        );
        String queryString2 = "match $x isa relation1, has res1 $y;";
        QueryAnswers answers2 = queryAnswers(qb.parse(queryString2));
        assertEquals(answers2.size(), 1);
        answers2.forEach(ans ->
                {
<<<<<<< HEAD
                    assertTrue(ans.get(Graql.var("x")).isRelation());
                    assertTrue(ans.get(Graql.var("y")).isResource());
=======
                    assertTrue(ans.get(Var.of("x")).isRelation());
                    assertTrue(ans.get(Var.of("y")).isResource());
>>>>>>> d4593213
                }
        );
    }

    @Test //Expected result: When the head of a rule contains resource assertions, the respective unique resources should be generated or reused.
    public void reusingResources4() {
        QueryBuilder qb = testSet17.graph().graql().infer(true);
        String queryString1 = "match $x has res2 $r;";
        QueryAnswers answers = queryAnswers(qb.parse(queryString1));
        assertEquals(answers.size(), 1);
    }

    @Test //Expected result: When the head of a rule contains resource assertions, the respective unique resources should be generated or reused.
    public void inferringSpecificResourceValue() {
        QueryBuilder qb = testSet18.graph().graql().infer(true);
        String queryString = "match $x has res1 'value';";
        String queryString2 = "match $x has res1 $r;";
        MatchQuery query = qb.parse(queryString);
        MatchQuery query2 = qb.parse(queryString2);
        List<Answer> answers = query.execute();
        List<Answer> answers2 = query2.execute();
        List<Answer> requeriedAnswers = query.execute();
        assertEquals(answers.size(), 2);
        assertEquals(answers.size(), answers2.size());
        assertEquals(answers.size(), requeriedAnswers.size());
        assertTrue(answers.containsAll(requeriedAnswers));
    }

    @Test //Expected result: Two answers obtained only if the rule query containing sub type is correctly executed.
    public void instanceTypeHierarchyRespected(){
        QueryBuilder qb = testSet19.graph().graql().infer(true);
        String queryString = "match " +
                "$x isa entity1;" +
                "$y isa entity1;" +
                "(role1: $x, role2: $y) isa relation1;";
        String queryString2 = queryString + "$y has name 'a';";
        QueryAnswers answers = queryAnswers(qb.parse(queryString));
        assertEquals(answers.size(), 2);
        QueryAnswers answers2 = queryAnswers(qb.parse(queryString2));
        assertEquals(answers2.size(), 2);
    }

    @Test //Expected result: Single answer obtained only if the rule query containing super type is correctly executed.
    public void instanceTypeHierarchyRespected2(){
        QueryBuilder qb = testSet19.graph().graql().infer(true);
        String queryString = "match " +
                "$x isa entity1;" +
                "$y isa subEntity1;" +
                "(role1: $x, role2: $y) isa relation1;";
        String queryString2 = queryString + "$y has name 'a';";

        QueryAnswers answers = queryAnswers(qb.parse(queryString));
        assertEquals(answers.size(), 1);
        QueryAnswers answers2 = queryAnswers(qb.parse(queryString2));
        assertEquals(answers2.size(), 1);
    }

    @Test //Expected result: Both queries should return a single equal match as they trigger the same rule.
    public void reasoningOverRelationHierarchy(){
        QueryBuilder qb = testSet20.graph().graql().infer(true);
        String queryString = "match (role1: $x, role2: $y) isa relation1;";
        String queryString2 = "match (role1: $x, role2: $y) isa sub-relation1;";
        QueryAnswers answers = queryAnswers(qb.parse(queryString));
        QueryAnswers answers2 = queryAnswers(qb.parse(queryString2));
        assertEquals(answers.size(), 1);
        assertEquals(answers, answers2);
    }

    @Test //Expected result: Both queries should return a single equal match as they trigger the same rule.
    public void reasoningOverEntityHierarchy(){
        QueryBuilder qb = testSet21.graph().graql().infer(true);
        String queryString = "match $x isa entity1;";
        String queryString2 = "match $x isa sub-entity1;";
        QueryAnswers answers = queryAnswers(qb.parse(queryString));
        QueryAnswers answers2 = queryAnswers(qb.parse(queryString2));
        assertEquals(answers.size(), 1);
        assertEquals(answers, answers2);
    }

    @Test //Expected result: Returns db and inferred relations + their inverses and relations with self for all entities
    public void reasoningWithRepeatingRoles(){
        QueryBuilder qb = testSet22.graph().graql().infer(true);
        String queryString = "match (friend:$x1, friend:$x2) isa knows-trans;";
        QueryAnswers answers = queryAnswers(qb.parse(queryString));
        assertEquals(answers.size(), 16);
    }

    @Test //Expected result: The same set of results is always returned
    public void reasoningWithLimitHigherThanNumberOfResultsReturnsConsistentResults(){
        QueryBuilder qb = testSet23.graph().graql().infer(true);
        String queryString = "match (friend1:$x1, friend2:$x2) isa knows-trans;limit 60;";
        QueryAnswers oldAnswers = queryAnswers(qb.parse(queryString));
        for(int i = 0; i < 5 ; i++) {
            QueryAnswers answers =queryAnswers(qb.parse(queryString));
            assertEquals(answers.size(), 6);
            assertEquals(answers, oldAnswers);
        }
    }

    @Test //Expected result: Relations between all entity instances including relation between each instance and itself
    public void reasoningWithEntityTypes() {
        QueryBuilder qb = testSet24.graph().graql().infer(true);
        QueryBuilder qbm = testSet24.graph().graql().infer(true).materialise(true);
        String queryString = "match (role1:$x1, role2:$x2) isa relation1;";
        QueryAnswers answers = queryAnswers(qb.parse(queryString));
        QueryAnswers answers2 = queryAnswers(qbm.parse(queryString));
        assertEquals(answers.size(), 9);
        assertEquals(answers2.size(), 9);
        assertEquals(answers, answers2);
    }

    @Test //Expected result: Timeline is correctly recognised via applying resource comparisons in the rule body
    public void reasoningWithResourceValueComparison() {
        QueryBuilder qb = testSet25.graph().graql().infer(true);
        String queryString = "match (predecessor:$x1, successor:$x2) isa message-succession;";
        QueryAnswers answers = queryAnswers(qb.parse(queryString));
        assertEquals(answers.size(), 10);
    }

    private QueryAnswers queryAnswers(MatchQuery query) {
        return new QueryAnswers(query.admin().stream().collect(toSet()));
    }
}<|MERGE_RESOLUTION|>--- conflicted
+++ resolved
@@ -21,10 +21,7 @@
 import ai.grakn.graql.Graql;
 import ai.grakn.graql.MatchQuery;
 import ai.grakn.graql.QueryBuilder;
-<<<<<<< HEAD
-=======
 import ai.grakn.graql.Var;
->>>>>>> d4593213
 import ai.grakn.graql.admin.Answer;
 import ai.grakn.graql.internal.reasoner.query.QueryAnswers;
 import ai.grakn.test.GraphContext;
@@ -291,22 +288,13 @@
         String queryString2 = "match $x isa res2;";
         QueryAnswers answers2 = queryAnswers(qb.parse(queryString2));
         assertEquals(answers2.size(), 1);
-<<<<<<< HEAD
         assertTrue(answers2.iterator().next().get(Graql.var("x")).isResource());
-=======
-        assertTrue(answers2.iterator().next().get(Var.of("x")).isResource());
->>>>>>> d4593213
         String queryString3 = "match $x isa res1; $y isa res2;";
         QueryAnswers answers3 = queryAnswers(qb.parse(queryString3));
         assertEquals(answers3.size(), 1);
 
-<<<<<<< HEAD
         assertTrue(answers3.iterator().next().get(Graql.var("x")).isResource());
         assertTrue(answers3.iterator().next().get(Graql.var("y")).isResource());
-=======
-        assertTrue(answers3.iterator().next().get(Var.of("x")).isResource());
-        assertTrue(answers3.iterator().next().get(Var.of("y")).isResource());
->>>>>>> d4593213
     }
 
     @Test //Expected result: When the head of a rule contains resource assertions, the respective unique resources should be generated or reused.
@@ -317,15 +305,9 @@
         assertEquals(answers1.size(), 1);
         answers1.forEach(ans ->
                 {
-<<<<<<< HEAD
                     assertTrue(ans.get(Graql.var("x")).isEntity());
                     assertTrue(ans.get(Graql.var("y")).isResource());
                     assertTrue(ans.get(Graql.var("z")).isRelation());
-=======
-                    assertTrue(ans.get(Var.of("x")).isEntity());
-                    assertTrue(ans.get(Var.of("y")).isResource());
-                    assertTrue(ans.get(Var.of("z")).isRelation());
->>>>>>> d4593213
                 }
         );
         String queryString2 = "match $x isa relation1, has res1 $y;";
@@ -333,13 +315,8 @@
         assertEquals(answers2.size(), 1);
         answers2.forEach(ans ->
                 {
-<<<<<<< HEAD
                     assertTrue(ans.get(Graql.var("x")).isRelation());
                     assertTrue(ans.get(Graql.var("y")).isResource());
-=======
-                    assertTrue(ans.get(Var.of("x")).isRelation());
-                    assertTrue(ans.get(Var.of("y")).isResource());
->>>>>>> d4593213
                 }
         );
     }
