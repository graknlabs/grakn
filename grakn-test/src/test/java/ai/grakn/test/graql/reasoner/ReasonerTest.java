--- conflicted
+++ resolved
@@ -646,9 +646,8 @@
         assertEquals(answers, expAnswers);
     }
 
-<<<<<<< HEAD
-    @Test
-    public void testHasRole(){
+    @Test
+    public void testHasRole() {
         GraknGraph lgraph = GeoGraph.getGraph();
         String queryString = "match ($x, $y) isa $rel-type;$rel-type has-role geo-entity;" +
                 "$y isa country;$y has name 'Poland';";
@@ -657,12 +656,11 @@
         PatternAdmin hR = lgraph.graql().parsePattern("is-located-in has-role $x").admin();
         PatternAdmin hR2 = lgraph.graql().parsePattern("$rel-type has-role geo-entity").admin();
         MatchQuery query = new Query(queryString, lgraph);
-       // MatchQuery query2 = new Query(queryString2, lgraph);
+        // MatchQuery query2 = new Query(queryString2, lgraph);
 
         //Reasoner reasoner = new Reasoner(lgraph);
         //assertEquals(reasoner.resolve(query), reasoner.resolve(query2));
-=======
-
+    }
     //TODO Ignored due to bug in graql leading to no results for $y value > $x
     @Ignore
     @Test
@@ -690,7 +688,6 @@
         Query query = new Query(queryString, lgraph);
         Reasoner reasoner = new Reasoner(lgraph);
         printAnswers(reasoner.resolve(query));
->>>>>>> 566d83c5
     }
 }
 
