--- conflicted
+++ resolved
@@ -298,7 +298,6 @@
             resourceTypeList.add(graph.putResourceType(resourceType6, ResourceType.DataType.DOUBLE));
             resourceTypeList.add(graph.putResourceType(resourceType7, ResourceType.DataType.DOUBLE));
 
-<<<<<<< HEAD
             RoleType resourceOwner1 = graph.putRoleType(Schema.ImplicitType.HAS_RESOURCE_OWNER.getLabel(TypeLabel.of(resourceType1)).getValue());
             RoleType resourceOwner2 = graph.putRoleType(Schema.ImplicitType.HAS_RESOURCE_OWNER.getLabel(TypeLabel.of(resourceType2)).getValue());
             RoleType resourceOwner3 = graph.putRoleType(Schema.ImplicitType.HAS_RESOURCE_OWNER.getLabel(TypeLabel.of(resourceType3)).getValue());
@@ -316,51 +315,19 @@
             RoleType resourceValue7 = graph.putRoleType(Schema.ImplicitType.HAS_RESOURCE_VALUE.getLabel(TypeLabel.of(resourceType7)).getValue());
 
             graph.putRelationType(Schema.ImplicitType.HAS_RESOURCE.getLabel(TypeLabel.of(resourceType1)).getValue())
-                    .hasRole(resourceOwner1).hasRole(resourceValue1);
+                    .relates(resourceOwner1).relates(resourceValue1);
             graph.putRelationType(Schema.ImplicitType.HAS_RESOURCE.getLabel(TypeLabel.of(resourceType2)).getValue())
-                    .hasRole(resourceOwner2).hasRole(resourceValue2);
+                    .relates(resourceOwner2).relates(resourceValue2);
             graph.putRelationType(Schema.ImplicitType.HAS_RESOURCE.getLabel(TypeLabel.of(resourceType3)).getValue())
-                    .hasRole(resourceOwner3).hasRole(resourceValue3);
+                    .relates(resourceOwner3).relates(resourceValue3);
             graph.putRelationType(Schema.ImplicitType.HAS_RESOURCE.getLabel(TypeLabel.of(resourceType4)).getValue())
-                    .hasRole(resourceOwner4).hasRole(resourceValue4);
+                    .relates(resourceOwner4).relates(resourceValue4);
             graph.putRelationType(Schema.ImplicitType.HAS_RESOURCE.getLabel(TypeLabel.of(resourceType5)).getValue())
-                    .hasRole(resourceOwner5).hasRole(resourceValue5);
+                    .relates(resourceOwner5).relates(resourceValue5);
             graph.putRelationType(Schema.ImplicitType.HAS_RESOURCE.getLabel(TypeLabel.of(resourceType6)).getValue())
-                    .hasRole(resourceOwner6).hasRole(resourceValue6);
+                    .relates(resourceOwner6).relates(resourceValue6);
             graph.putRelationType(Schema.ImplicitType.HAS_RESOURCE.getLabel(TypeLabel.of(resourceType7)).getValue())
-                    .hasRole(resourceOwner7).hasRole(resourceValue7);
-=======
-            RoleType resourceOwner1 = graph.putRoleType(Schema.ImplicitType.HAS_RESOURCE_OWNER.getName(TypeName.of(resourceType1)).getValue());
-            RoleType resourceOwner2 = graph.putRoleType(Schema.ImplicitType.HAS_RESOURCE_OWNER.getName(TypeName.of(resourceType2)).getValue());
-            RoleType resourceOwner3 = graph.putRoleType(Schema.ImplicitType.HAS_RESOURCE_OWNER.getName(TypeName.of(resourceType3)).getValue());
-            RoleType resourceOwner4 = graph.putRoleType(Schema.ImplicitType.HAS_RESOURCE_OWNER.getName(TypeName.of(resourceType4)).getValue());
-            RoleType resourceOwner5 = graph.putRoleType(Schema.ImplicitType.HAS_RESOURCE_OWNER.getName(TypeName.of(resourceType5)).getValue());
-            RoleType resourceOwner6 = graph.putRoleType(Schema.ImplicitType.HAS_RESOURCE_OWNER.getName(TypeName.of(resourceType6)).getValue());
-            RoleType resourceOwner7 = graph.putRoleType(Schema.ImplicitType.HAS_RESOURCE_OWNER.getName(TypeName.of(resourceType7)).getValue());
-
-            RoleType resourceValue1 = graph.putRoleType(Schema.ImplicitType.HAS_RESOURCE_VALUE.getName(TypeName.of(resourceType1)).getValue());
-            RoleType resourceValue2 = graph.putRoleType(Schema.ImplicitType.HAS_RESOURCE_VALUE.getName(TypeName.of(resourceType2)).getValue());
-            RoleType resourceValue3 = graph.putRoleType(Schema.ImplicitType.HAS_RESOURCE_VALUE.getName(TypeName.of(resourceType3)).getValue());
-            RoleType resourceValue4 = graph.putRoleType(Schema.ImplicitType.HAS_RESOURCE_VALUE.getName(TypeName.of(resourceType4)).getValue());
-            RoleType resourceValue5 = graph.putRoleType(Schema.ImplicitType.HAS_RESOURCE_VALUE.getName(TypeName.of(resourceType5)).getValue());
-            RoleType resourceValue6 = graph.putRoleType(Schema.ImplicitType.HAS_RESOURCE_VALUE.getName(TypeName.of(resourceType6)).getValue());
-            RoleType resourceValue7 = graph.putRoleType(Schema.ImplicitType.HAS_RESOURCE_VALUE.getName(TypeName.of(resourceType7)).getValue());
-
-            graph.putRelationType(Schema.ImplicitType.HAS_RESOURCE.getName(TypeName.of(resourceType1)).getValue())
-                    .relates(resourceOwner1).relates(resourceValue1);
-            graph.putRelationType(Schema.ImplicitType.HAS_RESOURCE.getName(TypeName.of(resourceType2)).getValue())
-                    .relates(resourceOwner2).relates(resourceValue2);
-            graph.putRelationType(Schema.ImplicitType.HAS_RESOURCE.getName(TypeName.of(resourceType3)).getValue())
-                    .relates(resourceOwner3).relates(resourceValue3);
-            graph.putRelationType(Schema.ImplicitType.HAS_RESOURCE.getName(TypeName.of(resourceType4)).getValue())
-                    .relates(resourceOwner4).relates(resourceValue4);
-            graph.putRelationType(Schema.ImplicitType.HAS_RESOURCE.getName(TypeName.of(resourceType5)).getValue())
-                    .relates(resourceOwner5).relates(resourceValue5);
-            graph.putRelationType(Schema.ImplicitType.HAS_RESOURCE.getName(TypeName.of(resourceType6)).getValue())
-                    .relates(resourceOwner6).relates(resourceValue6);
-            graph.putRelationType(Schema.ImplicitType.HAS_RESOURCE.getName(TypeName.of(resourceType7)).getValue())
                     .relates(resourceOwner7).relates(resourceValue7);
->>>>>>> 8733b615
 
             entityType1.playsRole(resourceOwner1)
                     .playsRole(resourceOwner2)
