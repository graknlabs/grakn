--- conflicted
+++ resolved
@@ -23,11 +23,16 @@
 import ai.grakn.graql.MatchQuery;
 import ai.grakn.graql.QueryBuilder;
 import ai.grakn.graql.Reasoner;
-<<<<<<< HEAD
-=======
+import ai.grakn.test.AbstractGraknTest;
+import ai.grakn.test.graql.reasoner.graphs.AdmissionsGraph;
+import org.junit.BeforeClass;
+import org.junit.Test;
+
+import ai.grakn.graql.MatchQuery;
+import ai.grakn.graql.QueryBuilder;
+import ai.grakn.graql.Reasoner;
 import ai.grakn.graql.VarName;
 import ai.grakn.graql.internal.reasoner.query.Query;
->>>>>>> 20b2f918
 import ai.grakn.test.AbstractGraknTest;
 import ai.grakn.test.graql.reasoner.graphs.AdmissionsGraph;
 import org.junit.BeforeClass;
@@ -126,13 +131,8 @@
         Reasoner reasoner = new Reasoner(graph);
 
         String queryString = "match $x has admissionStatus $y;$x has name $name;";
-<<<<<<< HEAD
         MatchQuery query = qb.parse(queryString);
-        assertQueriesEqual(reasoner.resolve(query, false), qb.<MatchQuery>parse(queryString).stream());
-=======
-        Query query = new Query(queryString, graph);
         assertQueriesEqual(reasoner.resolve(query, false), qb.<MatchQuery>parse(queryString));
->>>>>>> 20b2f918
     }
 
     private void assertQueriesEqual(Stream<Map<VarName, Concept>> s1, MatchQuery s2) {
