--- conflicted
+++ resolved
@@ -556,7 +556,6 @@
             resourceTypeList.add(graph.putResourceType(resourceType6, ResourceType.DataType.DOUBLE));
             resourceTypeList.add(graph.putResourceType(resourceType7, ResourceType.DataType.DOUBLE));
 
-<<<<<<< HEAD
             RoleType resourceOwner1 = graph.putRoleType(Schema.ImplicitType.HAS_RESOURCE_OWNER.getLabel(TypeLabel.of(resourceType1)));
             RoleType resourceOwner2 = graph.putRoleType(Schema.ImplicitType.HAS_RESOURCE_OWNER.getLabel(TypeLabel.of(resourceType2)));
             RoleType resourceOwner3 = graph.putRoleType(Schema.ImplicitType.HAS_RESOURCE_OWNER.getLabel(TypeLabel.of(resourceType3)));
@@ -574,51 +573,19 @@
             RoleType resourceValue7 = graph.putRoleType(Schema.ImplicitType.HAS_RESOURCE_VALUE.getLabel(TypeLabel.of(resourceType7)));
 
             graph.putRelationType(Schema.ImplicitType.HAS_RESOURCE.getLabel(TypeLabel.of(resourceType1)))
-                    .hasRole(resourceOwner1).hasRole(resourceValue1);
+                    .relates(resourceOwner1).relates(resourceValue1);
             graph.putRelationType(Schema.ImplicitType.HAS_RESOURCE.getLabel(TypeLabel.of(resourceType2)))
-                    .hasRole(resourceOwner2).hasRole(resourceValue2);
+                    .relates(resourceOwner2).relates(resourceValue2);
             graph.putRelationType(Schema.ImplicitType.HAS_RESOURCE.getLabel(TypeLabel.of(resourceType3)))
-                    .hasRole(resourceOwner3).hasRole(resourceValue3);
+                    .relates(resourceOwner3).relates(resourceValue3);
             graph.putRelationType(Schema.ImplicitType.HAS_RESOURCE.getLabel(TypeLabel.of(resourceType4)))
-                    .hasRole(resourceOwner4).hasRole(resourceValue4);
+                    .relates(resourceOwner4).relates(resourceValue4);
             graph.putRelationType(Schema.ImplicitType.HAS_RESOURCE.getLabel(TypeLabel.of(resourceType5)))
-                    .hasRole(resourceOwner5).hasRole(resourceValue5);
+                    .relates(resourceOwner5).relates(resourceValue5);
             graph.putRelationType(Schema.ImplicitType.HAS_RESOURCE.getLabel(TypeLabel.of(resourceType6)))
-                    .hasRole(resourceOwner6).hasRole(resourceValue6);
+                    .relates(resourceOwner6).relates(resourceValue6);
             graph.putRelationType(Schema.ImplicitType.HAS_RESOURCE.getLabel(TypeLabel.of(resourceType7)))
-                    .hasRole(resourceOwner7).hasRole(resourceValue7);
-=======
-            RoleType resourceOwner1 = graph.putRoleType(Schema.ImplicitType.HAS_RESOURCE_OWNER.getName(TypeName.of(resourceType1)));
-            RoleType resourceOwner2 = graph.putRoleType(Schema.ImplicitType.HAS_RESOURCE_OWNER.getName(TypeName.of(resourceType2)));
-            RoleType resourceOwner3 = graph.putRoleType(Schema.ImplicitType.HAS_RESOURCE_OWNER.getName(TypeName.of(resourceType3)));
-            RoleType resourceOwner4 = graph.putRoleType(Schema.ImplicitType.HAS_RESOURCE_OWNER.getName(TypeName.of(resourceType4)));
-            RoleType resourceOwner5 = graph.putRoleType(Schema.ImplicitType.HAS_RESOURCE_OWNER.getName(TypeName.of(resourceType5)));
-            RoleType resourceOwner6 = graph.putRoleType(Schema.ImplicitType.HAS_RESOURCE_OWNER.getName(TypeName.of(resourceType6)));
-            RoleType resourceOwner7 = graph.putRoleType(Schema.ImplicitType.HAS_RESOURCE_OWNER.getName(TypeName.of(resourceType7)));
-
-            RoleType resourceValue1 = graph.putRoleType(Schema.ImplicitType.HAS_RESOURCE_VALUE.getName(TypeName.of(resourceType1)));
-            RoleType resourceValue2 = graph.putRoleType(Schema.ImplicitType.HAS_RESOURCE_VALUE.getName(TypeName.of(resourceType2)));
-            RoleType resourceValue3 = graph.putRoleType(Schema.ImplicitType.HAS_RESOURCE_VALUE.getName(TypeName.of(resourceType3)));
-            RoleType resourceValue4 = graph.putRoleType(Schema.ImplicitType.HAS_RESOURCE_VALUE.getName(TypeName.of(resourceType4)));
-            RoleType resourceValue5 = graph.putRoleType(Schema.ImplicitType.HAS_RESOURCE_VALUE.getName(TypeName.of(resourceType5)));
-            RoleType resourceValue6 = graph.putRoleType(Schema.ImplicitType.HAS_RESOURCE_VALUE.getName(TypeName.of(resourceType6)));
-            RoleType resourceValue7 = graph.putRoleType(Schema.ImplicitType.HAS_RESOURCE_VALUE.getName(TypeName.of(resourceType7)));
-
-            graph.putRelationType(Schema.ImplicitType.HAS_RESOURCE.getName(TypeName.of(resourceType1)))
-                    .relates(resourceOwner1).relates(resourceValue1);
-            graph.putRelationType(Schema.ImplicitType.HAS_RESOURCE.getName(TypeName.of(resourceType2)))
-                    .relates(resourceOwner2).relates(resourceValue2);
-            graph.putRelationType(Schema.ImplicitType.HAS_RESOURCE.getName(TypeName.of(resourceType3)))
-                    .relates(resourceOwner3).relates(resourceValue3);
-            graph.putRelationType(Schema.ImplicitType.HAS_RESOURCE.getName(TypeName.of(resourceType4)))
-                    .relates(resourceOwner4).relates(resourceValue4);
-            graph.putRelationType(Schema.ImplicitType.HAS_RESOURCE.getName(TypeName.of(resourceType5)))
-                    .relates(resourceOwner5).relates(resourceValue5);
-            graph.putRelationType(Schema.ImplicitType.HAS_RESOURCE.getName(TypeName.of(resourceType6)))
-                    .relates(resourceOwner6).relates(resourceValue6);
-            graph.putRelationType(Schema.ImplicitType.HAS_RESOURCE.getName(TypeName.of(resourceType7)))
                     .relates(resourceOwner7).relates(resourceValue7);
->>>>>>> 8733b615
 
             entityType1.playsRole(resourceOwner1)
                     .playsRole(resourceOwner2)
