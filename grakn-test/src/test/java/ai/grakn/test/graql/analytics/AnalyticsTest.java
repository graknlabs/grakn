--- conflicted
+++ resolved
@@ -119,13 +119,8 @@
             thing.playsRole(degreeOwner);
 
             Entity thisThing = thing.addEntity();
-<<<<<<< HEAD
-            relationType.addRelation().putRolePlayer(degreeOwner, thisThing);
+            relationType.addRelation().addRolePlayer(degreeOwner, thisThing);
             graph.commit();
-=======
-            relationType.addRelation().addRolePlayer(degreeOwner, thisThing);
-            graph.commitOnClose();
->>>>>>> 5930d9b2
         }
 
         // the null role-player caused analytics to fail at some stage
