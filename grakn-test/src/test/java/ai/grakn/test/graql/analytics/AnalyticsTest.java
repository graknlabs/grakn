--- conflicted
+++ resolved
@@ -120,11 +120,9 @@
 
             Entity thisThing = thing.addEntity();
             relationType.addRelation().addRolePlayer(degreeOwner, thisThing);
-<<<<<<< HEAD
+
             graph.commit();
-=======
-            graph.commitOnClose();
->>>>>>> ae4cf3c4
+
         }
 
         // the null role-player caused analytics to fail at some stage
