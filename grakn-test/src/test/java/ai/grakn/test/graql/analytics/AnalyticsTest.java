--- conflicted
+++ resolved
@@ -111,19 +111,11 @@
             EntityType thing = graph.putEntityType("thing");
 
             graph.putResourceType(resourceTypeId, ResourceType.DataType.LONG);
-<<<<<<< HEAD
             RoleType degreeOwner = graph.putRoleType(Schema.ImplicitType.HAS_RESOURCE_OWNER.getLabel(resourceTypeId));
             RoleType degreeValue = graph.putRoleType(Schema.ImplicitType.HAS_RESOURCE_VALUE.getLabel(resourceTypeId));
             RelationType relationType = graph.putRelationType(Schema.ImplicitType.HAS_RESOURCE.getLabel(resourceTypeId))
-                    .hasRole(degreeOwner)
-                    .hasRole(degreeValue);
-=======
-            RoleType degreeOwner = graph.putRoleType(Schema.ImplicitType.HAS_RESOURCE_OWNER.getName(resourceTypeId));
-            RoleType degreeValue = graph.putRoleType(Schema.ImplicitType.HAS_RESOURCE_VALUE.getName(resourceTypeId));
-            RelationType relationType = graph.putRelationType(Schema.ImplicitType.HAS_RESOURCE.getName(resourceTypeId))
                     .relates(degreeOwner)
                     .relates(degreeValue);
->>>>>>> 8733b615
             thing.playsRole(degreeOwner);
 
             Entity thisThing = thing.addEntity();
