--- conflicted
+++ resolved
@@ -20,12 +20,9 @@
 
 import ai.grakn.GraknGraph;
 import ai.grakn.concept.Concept;
-<<<<<<< HEAD
-import ai.grakn.exception.GraqlQueryException;
-=======
 import ai.grakn.concept.Entity;
 import ai.grakn.concept.EntityType;
->>>>>>> b158b04e
+import ai.grakn.exception.GraqlQueryException;
 import ai.grakn.graphs.MovieGraph;
 import ai.grakn.graql.Graql;
 import ai.grakn.graql.Order;
@@ -209,5 +206,5 @@
 
         assertThat(results, containsInAnyOrder(entity));
     }
-    
+
 }