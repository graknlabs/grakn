--- conflicted
+++ resolved
@@ -18,27 +18,8 @@
 
 package ai.grakn.test.graql.reasoner.inference;
 
-<<<<<<< HEAD
-import ai.grakn.GraknGraph;
 import ai.grakn.graql.MatchQuery;
 import ai.grakn.graql.QueryBuilder;
-import ai.grakn.test.AbstractGraknTest;
-import ai.grakn.test.graql.reasoner.graphs.MatrixGraph;
-import ai.grakn.test.graql.reasoner.graphs.MatrixGraphII;
-import ai.grakn.test.graql.reasoner.graphs.NguyenGraph;
-import ai.grakn.test.graql.reasoner.graphs.PathGraph;
-import ai.grakn.test.graql.reasoner.graphs.PathGraphII;
-import ai.grakn.test.graql.reasoner.graphs.PathGraphSymmetric;
-import ai.grakn.test.graql.reasoner.graphs.TailRecursionGraph;
-import ai.grakn.test.graql.reasoner.graphs.TestGraph;
-import org.junit.BeforeClass;
-=======
-import ai.grakn.concept.Concept;
-import ai.grakn.graql.MatchQuery;
-import ai.grakn.graql.QueryBuilder;
-import ai.grakn.graql.internal.reasoner.Reasoner;
-import ai.grakn.graql.VarName;
-import ai.grakn.graql.internal.util.CommonUtil;
 import ai.grakn.graphs.MatrixGraph;
 import ai.grakn.graphs.MatrixGraphII;
 import ai.grakn.graphs.NguyenGraph;
@@ -49,7 +30,6 @@
 import ai.grakn.test.GraphContext;
 import org.junit.Before;
 import org.junit.ClassRule;
->>>>>>> 1152ac39
 import org.junit.Ignore;
 import org.junit.Rule;
 import org.junit.Test;
@@ -104,15 +84,8 @@
     /**from Vieille - Recursive Axioms in Deductive Databases p. 192*/
     @Test
     public void testTransitivity() {
-<<<<<<< HEAD
-        GraknGraph graph = TestGraph.getGraph("index", "transitivity-test.gql");
-        QueryBuilder qb = graph.graql().infer(false);
-        QueryBuilder iqb = graph.graql().infer(true);
-        
-=======
         QueryBuilder qb = transitivityContext.graph().graql().infer(false);
-
->>>>>>> 1152ac39
+        QueryBuilder iqb = transitivityContext.graph().graql().infer(true);
         String queryString = "match ($x, $y) isa R;$x has index 'i'; select $y;";
         String explicitQuery = "match $y has index $ind;" +
                             "{$ind value 'j';} or {$ind value 's';} or {$ind value 'v';}; select $y;";
@@ -125,13 +98,8 @@
     /**from Bancilhon - An Amateur's Introduction to Recursive Query Processing Strategies p. 25*/
     @Test
     public void testAncestor() {
-<<<<<<< HEAD
-        GraknGraph graph = TestGraph.getGraph("name", "ancestor-test.gql");
-        QueryBuilder qb = graph.graql().infer(false);
-        QueryBuilder iqb = graph.graql().infer(true);
-=======
         QueryBuilder qb = ancestorContext.graph().graql().infer(false);
->>>>>>> 1152ac39
+        QueryBuilder iqb = ancestorContext.graph().graql().infer(true);
 
         String queryString = "match (ancestor: $X, descendant: $Y) isa Ancestor;$X has name 'aa';" +
                             "$Y has name $name;select $Y, $name;";
@@ -145,13 +113,8 @@
     /**as above but both directions*/
     @Test
     public void testAncestorPrime() {
-<<<<<<< HEAD
-        GraknGraph graph = TestGraph.getGraph("name", "ancestor-test.gql");
-        QueryBuilder qb = graph.graql().infer(false);
-        QueryBuilder iqb = graph.graql().infer(true);
-=======
         QueryBuilder qb = ancestorContext.graph().graql().infer(false);
->>>>>>> 1152ac39
+        QueryBuilder iqb = ancestorContext.graph().graql().infer(true);
 
         String queryString = "match ($X, $Y) isa Ancestor;$X has name 'aa'; select $Y;";
         String explicitQuery = "match $Y isa Person, has name $name;" +
@@ -163,13 +126,8 @@
 
     @Test
     public void testAncestor2() {
-<<<<<<< HEAD
-        GraknGraph graph = TestGraph.getGraph("name", "ancestor-test.gql");
-        QueryBuilder qb = graph.graql().infer(false);
-        QueryBuilder iqb = graph.graql().infer(true);
-=======
         QueryBuilder qb = ancestorContext.graph().graql().infer(false);
->>>>>>> 1152ac39
+        QueryBuilder iqb = ancestorContext.graph().graql().infer(true);
 
         String queryString = "match (ancestor: $X, descendant: $Y) isa Ancestor;";
         String explicitQuery = "match $Y isa Person, has name $nameY; $X isa Person, has name $nameX;" +
@@ -185,14 +143,8 @@
 
     @Test
     public void testAncestor2Prime() {
-<<<<<<< HEAD
-        GraknGraph graph = TestGraph.getGraph("name", "ancestor-test.gql");
-        QueryBuilder qb = graph.graql().infer(false);
-        QueryBuilder iqb = graph.graql().infer(true);
-=======
         QueryBuilder qb = ancestorContext.graph().graql().infer(false);
->>>>>>> 1152ac39
-
+        QueryBuilder iqb = ancestorContext.graph().graql().infer(true);
         String queryString = "match ($X, $Y) isa Ancestor;";
         String explicitQuery = "match $Y isa Person, has name $nameY; $X isa Person, has name $nameX;" +
                 "{$nameX value 'a';$nameY value 'aa';} or {$nameX value 'a';$nameY value 'ab';} or" +
@@ -215,13 +167,8 @@
     /**from Vieille - Recursive Axioms in Deductive Databases (QSQ approach) p. 186*/
     @Test
     public void testAncestorFriend() {
-<<<<<<< HEAD
-        GraknGraph graph = TestGraph.getGraph("name", "ancestor-friend-test.gql");
-        QueryBuilder qb = graph.graql().infer(false);
-        QueryBuilder iqb = graph.graql().infer(true);
-=======
         QueryBuilder qb = ancestorFriendContext.graph().graql().infer(false);
->>>>>>> 1152ac39
+        QueryBuilder iqb = ancestorFriendContext.graph().graql().infer(true);
 
         String queryString = "match (person: $X, ancestor-friend: $Y) isa Ancestor-friend;$X has name 'a'; $Y has name $name; select $Y, $name;";
         String explicitQuery = "match $Y has name $name;{$name value 'd';} or {$name value 'g';};";
@@ -233,13 +180,8 @@
     /**from Vieille - Recursive Axioms in Deductive Databases (QSQ approach) p. 186*/
     @Test
     public void testAncestorFriendPrime() {
-<<<<<<< HEAD
-        GraknGraph graph = TestGraph.getGraph("name", "ancestor-friend-test.gql");
-        QueryBuilder qb = graph.graql().infer(false);
-        QueryBuilder iqb = graph.graql().infer(true);
-=======
         QueryBuilder qb = ancestorFriendContext.graph().graql().infer(false);
->>>>>>> 1152ac39
+        QueryBuilder iqb = ancestorFriendContext.graph().graql().infer(true);
 
         String queryString = "match ($X, $Y) isa Ancestor-friend;$X has name 'a'; select $Y;";
         String explicitQuery = "match $Y has name $name;{$name value 'd';} or {$name value 'g';}; select $Y;";
@@ -251,13 +193,8 @@
     /**from Vieille - Recursive Axioms in Deductive Databases (QSQ approach) p. 186*/
     @Test
     public void testAncestorFriend2() {
-<<<<<<< HEAD
-        GraknGraph graph = TestGraph.getGraph("name", "ancestor-friend-test.gql");
-        QueryBuilder qb = graph.graql().infer(false);
-        QueryBuilder iqb = graph.graql().infer(true);
-=======
         QueryBuilder qb = ancestorFriendContext.graph().graql().infer(false);
->>>>>>> 1152ac39
+        QueryBuilder iqb = ancestorFriendContext.graph().graql().infer(true);
 
         String queryString = "match (person: $X, ancestor-friend: $Y) isa Ancestor-friend;$Y has name 'd'; select $X;";
         String explicitQuery = "match $X has name $name;" +
@@ -270,13 +207,8 @@
     /**from Vieille - Recursive Axioms in Deductive Databases (QSQ approach) p. 186*/
     @Test
     public void testAncestorFriend2Prime() {
-<<<<<<< HEAD
-        GraknGraph graph = TestGraph.getGraph("name", "ancestor-friend-test.gql");
-        QueryBuilder qb = graph.graql().infer(false);
-        QueryBuilder iqb = graph.graql().infer(true);
-=======
         QueryBuilder qb = ancestorFriendContext.graph().graql().infer(false);
->>>>>>> 1152ac39
+        QueryBuilder iqb = ancestorFriendContext.graph().graql().infer(true);
 
         String queryString = "match ($X, $Y) isa Ancestor-friend;$Y has name 'd'; select $X;";
         String explicitQuery = "match $X has name $name;" +
@@ -291,13 +223,8 @@
     @Ignore
     @Test
     public void testSameGeneration(){
-<<<<<<< HEAD
-        GraknGraph graph = TestGraph.getGraph("name", "recursivity-sg-test.gql");
-        QueryBuilder qb = graph.graql().infer(false);
-        QueryBuilder iqb = graph.graql().infer(true);
-=======
         QueryBuilder qb = recursivitySGContext.graph().graql().infer(false);
->>>>>>> 1152ac39
+        QueryBuilder iqb = recursivitySGContext.graph().graql().infer(true);
 
         String queryString = "match ($x, $y) isa SameGen; $x has name 'a'; select $y;";
         String explicitQuery = "match $y has name $name;{$name value 'f';} or {$name value 'h';};select $y;";
@@ -309,13 +236,8 @@
     /**from Vieille - Recursive Query Processing: The power of logic p. 18*/
     @Test
     public void testTC() {
-<<<<<<< HEAD
-        GraknGraph graph = TestGraph.getGraph("index", "recursivity-tc-test.gql");
-        QueryBuilder qb = graph.graql().infer(false);
-        QueryBuilder iqb = graph.graql().infer(true);
-=======
         QueryBuilder qb = recursivityTCContext.graph().graql().infer(false);
->>>>>>> 1152ac39
+        QueryBuilder iqb = recursivityTCContext.graph().graql().infer(true);
 
         String queryString = "match ($x, $y) isa N-TC; $y has index 'a'; select $x;";
         String explicitQuery = "match $x has index 'a2';";
@@ -326,13 +248,8 @@
 
     @Test
     public void testReachability(){
-<<<<<<< HEAD
-        GraknGraph graph = TestGraph.getGraph("index", "reachability-test.gql");
-        QueryBuilder qb = graph.graql().infer(false);
-        QueryBuilder iqb = graph.graql().infer(true);
-=======
         QueryBuilder qb = reachabilityContext.graph().graql().infer(false);
->>>>>>> 1152ac39
+        QueryBuilder iqb = reachabilityContext.graph().graql().infer(true);
 
         String queryString = "match (reach-from: $x, reach-to: $y) isa reachable;";
         String explicitQuery = "match $x has index $indX;$y has index $indY;" +
@@ -350,13 +267,8 @@
 
     @Test
     public void testReachabilitySymmetric(){
-<<<<<<< HEAD
-        GraknGraph graph = TestGraph.getGraph("index", "reachability-test-symmetric.gql");
-        QueryBuilder qb = graph.graql().infer(false);
-        QueryBuilder iqb = graph.graql().infer(true);
-=======
         QueryBuilder qb = reachabilitySymmetricContext.graph().graql().infer(false);
->>>>>>> 1152ac39
+        QueryBuilder iqb = reachabilitySymmetricContext.graph().graql().infer(true);
 
         String queryString = "match ($x, $y) isa reachable;$x has index 'a';select $y;";
         String explicitQuery = "match $y has index $indY;" +
@@ -370,15 +282,9 @@
     @Test
     public void testMatrix(){
         final int N = 5;
-<<<<<<< HEAD
-        GraknGraph graph = MatrixGraph.getGraph(N, N);
-        QueryBuilder qb = graph.graql().infer(false);
-        QueryBuilder iqb = graph.graql().infer(true);
-=======
-
         MatrixGraph.get(N, N).accept(graphContext.graph());
         QueryBuilder qb = graphContext.graph().graql().infer(false);
->>>>>>> 1152ac39
+        QueryBuilder iqb = graphContext.graph().graql().infer(true);
 
         String queryString = "match (Q1-from: $x, Q1-to: $y) isa Q1; $x has index 'a0'; select $y;";
         String explicitQuery = "match $y isa a-entity or $y isa end;";
@@ -392,15 +298,9 @@
     public void testTailRecursion(){
         final int N = 10;
         final int M = 5;
-<<<<<<< HEAD
-        GraknGraph graph = TailRecursionGraph.getGraph(N, M);
-        QueryBuilder qb = graph.graql().infer(false);
-        QueryBuilder iqb = graph.graql().infer(true);
-=======
-
         TailRecursionGraph.get(N, M).accept(graphContext.graph());
         QueryBuilder qb = graphContext.graph().graql().infer(false);
->>>>>>> 1152ac39
+        QueryBuilder iqb = graphContext.graph().graql().infer(true);
 
         String queryString = "match (P-from: $x, P-to: $y) isa P; $x has index 'a0'; select $y;";
         String explicitQuery = "match $y isa b-entity;";
@@ -413,15 +313,9 @@
     @Test
     public void testNguyen(){
         final int N = 9;
-<<<<<<< HEAD
-        GraknGraph graph = NguyenGraph.getGraph(N);
-        QueryBuilder qb = graph.graql().infer(false);
-        QueryBuilder iqb = graph.graql().infer(true);
-=======
-
         NguyenGraph.get(N).accept(graphContext.graph());
         QueryBuilder qb = graphContext.graph().graql().infer(false);
->>>>>>> 1152ac39
+        QueryBuilder iqb = graphContext.graph().graql().infer(true);
 
         String queryString = "match (N-rA: $x, N-rB: $y) isa N; $x has index 'c'; select $y;";
         String explicitQuery = "match $y isa a-entity;";
@@ -435,14 +329,9 @@
     @Test
     public void testNguyen2(){
         final int N = 9;
-<<<<<<< HEAD
-        GraknGraph graph = NguyenGraph.getGraph(N);
-        QueryBuilder qb = graph.graql().infer(false);
-        QueryBuilder iqb = graph.graql().infer(true);
-=======
         NguyenGraph.get(N).accept(graphContext.graph());
         QueryBuilder qb = graphContext.graph().graql().infer(false);
->>>>>>> 1152ac39
+        QueryBuilder iqb = graphContext.graph().graql().infer(true);
 
         String queryString = "match $y isa S;";
         String explicitQuery = "match $y isa a-entity;";
@@ -454,13 +343,8 @@
     /**test 6.6 from Cao p.76*/
     @Test
     public void testSameGenerationCao(){
-<<<<<<< HEAD
-        GraknGraph graph = TestGraph.getGraph("name", "same-generation-test.gql");
-        QueryBuilder qb = graph.graql().infer(false);
-        QueryBuilder iqb = graph.graql().infer(true);
-=======
         QueryBuilder qb = sameGenerationContext.graph().graql().infer(false);
->>>>>>> 1152ac39
+        QueryBuilder iqb = sameGenerationContext.graph().graql().infer(true);
 
         String queryString = "match ($x, $y) isa SameGen;$x has name 'ann';select $y;";
         String explicitQuery = "match $y has name $name;" +
@@ -475,14 +359,9 @@
     public void testMatrixII(){
         final int N = 5;
         final int M = 5;
-<<<<<<< HEAD
-        GraknGraph graph = MatrixGraphII.getGraph(N, M);
-        QueryBuilder qb = graph.graql().infer(false);
-        QueryBuilder iqb = graph.graql().infer(true);
-=======
         MatrixGraphII.getGraph(N, M).accept(graphContext.graph());
         QueryBuilder qb = graphContext.graph().graql().infer(false);
->>>>>>> 1152ac39
+        QueryBuilder iqb = graphContext.graph().graql().infer(true);
 
         String queryString = "match (P-from: $x, P-to: $y) isa P;$x has index 'a'; select $y;";
         String explicitQuery = "match $y isa a-entity;";
@@ -495,15 +374,9 @@
     @Test
     public void testPath(){
         final int N = 3;
-<<<<<<< HEAD
-        GraknGraph graph = PathGraph.getGraph(N, 3);
-        QueryBuilder qb = graph.graql().infer(false);
-        QueryBuilder iqb = graph.graql().infer(true);
-=======
-
         PathGraph.get(N, 3).accept(graphContext.graph());
         QueryBuilder qb = graphContext.graph().graql().infer(false);
->>>>>>> 1152ac39
+        QueryBuilder iqb = graphContext.graph().graql().infer(true);
 
         String queryString = "match (path-from: $x, path-to: $y) isa path;$x has index 'a0'; select $y;";
         String explicitQuery = "match $y isa vertex;";
@@ -515,15 +388,9 @@
     @Test
     public void testPathPrime(){
         final int N = 3;
-<<<<<<< HEAD
-        GraknGraph graph = PathGraph.getGraph(N, 3);
-        QueryBuilder qb = graph.graql().infer(false);
-        QueryBuilder iqb = graph.graql().infer(true);
-=======
-
         PathGraph.get(N, 3).accept(graphContext.graph());
         QueryBuilder qb = graphContext.graph().graql().infer(false);
->>>>>>> 1152ac39
+        QueryBuilder iqb = graphContext.graph().graql().infer(true);
 
         String queryString = "match ($x, $y) isa path;$x has index 'a0'; select $y;";
         String explicitQuery = "match $y isa vertex;";
@@ -536,15 +403,9 @@
     @Test
     public void testPathSymmetric(){
         final int N = 3;
-<<<<<<< HEAD
-        GraknGraph graph = PathGraphSymmetric.getGraph(N, 3);
-        QueryBuilder qb = graph.graql().infer(false);
-        QueryBuilder iqb = graph.graql().infer(true);
-=======
-
         PathGraphSymmetric.get(N, 3).accept(graphContext.graph());
         QueryBuilder qb = graphContext.graph().graql().infer(false);
->>>>>>> 1152ac39
+        QueryBuilder iqb = graphContext.graph().graql().infer(true);
 
         String queryString = "match ($x, $y) isa path;$x has index 'a0'; select $y;";
         String explicitQuery = "match $y isa vertex;";
@@ -557,15 +418,9 @@
     /*modified test 6.10 from Cao p. 82*/
     public void testPathII(){
         final int N = 3;
-<<<<<<< HEAD
-        GraknGraph graph = PathGraphII.getGraph(N, N);
-        QueryBuilder qb = graph.graql().infer(false);
-        QueryBuilder iqb = graph.graql().infer(true);
-=======
-
         PathGraphII.get(N, N).accept(graphContext.graph());
         QueryBuilder qb = graphContext.graph().graql().infer(false);
->>>>>>> 1152ac39
+        QueryBuilder iqb = graphContext.graph().graql().infer(true);
 
         String queryString = "match (path-from: $x, path-to: $y) isa path;$x has index 'a0'; select $y;";
         String explicitQuery = "match $y isa vertex;";
@@ -578,15 +433,9 @@
     /*modified test 6.10 from Cao p. 82*/
     public void testPathIIPrime(){
         final int N = 3;
-<<<<<<< HEAD
-        GraknGraph graph = PathGraphII.getGraph(N, N);
-        QueryBuilder qb = graph.graql().infer(false);
-        QueryBuilder iqb = graph.graql().infer(true);
-=======
-
         PathGraphII.get(N, N).accept(graphContext.graph());
         QueryBuilder qb = graphContext.graph().graql().infer(false);
->>>>>>> 1152ac39
+        QueryBuilder iqb = graphContext.graph().graql().infer(true);
 
         String queryString = "match ($x, $y) isa path;$x has index 'a0'; select $y;";
         String explicitQuery = "match $y isa vertex;";
@@ -598,13 +447,8 @@
     /**from Abiteboul - Foundations of databases p. 312/Cao test 6.14 p. 89*/
     @Test
     public void testReverseSameGeneration(){
-<<<<<<< HEAD
-        GraknGraph graph = TestGraph.getGraph("name", "recursivity-rsg-test.gql");
-        QueryBuilder qb = graph.graql().infer(false);
-        QueryBuilder iqb = graph.graql().infer(true);
-=======
         QueryBuilder qb = recursivityRSGContext.graph().graql().infer(false);
->>>>>>> 1152ac39
+        QueryBuilder iqb = recursivityRSGContext.graph().graql().infer(true);
 
         String queryString = "match (RSG-from: $x, RSG-to: $y) isa RevSG;$x has name 'a'; select $y;";
         String explicitQuery = "match $y isa person, has name $name;" +
@@ -615,13 +459,8 @@
     }
     @Test
     public void testReverseSameGeneration2() {
-<<<<<<< HEAD
-        GraknGraph graph = TestGraph.getGraph("name", "recursivity-rsg-test.gql");
-        QueryBuilder qb = graph.graql().infer(false);
-        QueryBuilder iqb = graph.graql().infer(true);
-=======
         QueryBuilder qb = recursivityRSGContext.graph().graql().infer(false);
->>>>>>> 1152ac39
+        QueryBuilder iqb = recursivityRSGContext.graph().graql().infer(true);
 
         String queryString = "match (RSG-from: $x, RSG-to: $y) isa RevSG;";
         String explicitQuery = "match $x has name $nameX;$y has name $nameY;" +
