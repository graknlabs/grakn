--- conflicted
+++ resolved
@@ -219,7 +219,7 @@
 
     @Test
     public void whenQueryingForRole_ResultContainsAllValidRoles() {
-        MatchQuery query = qb.match(var().rel(var(x), var().has("name", "Michael Corleone"))).distinct();
+        MatchQuery query = qb.match(var().rel(x, var().has("name", "Michael Corleone"))).distinct();
 
         assertThat(query, variable("x", containsInAnyOrder(
                 type("concept"), type("role"), type("character-being-played")
@@ -255,13 +255,8 @@
     }
 
     @Test
-<<<<<<< HEAD
-    public void testValueEqualsVarQuery() {
+    public void whenQueryingForResourcesWithEqualValues_ResultsAreCorrect() {
         MatchQuery query = qb.match(x.val(y));
-=======
-    public void whenQueryingForResourcesWithEqualValues_ResultsAreCorrect() {
-        MatchQuery query = qb.match(var("x").val(var("y")));
->>>>>>> 4998f30f
 
         assertThat(query.execute(), hasSize(greaterThan(10)));
 
@@ -614,13 +609,7 @@
     public void testSubRelationType() {
         // This method should work despite subs
         //noinspection ResultOfMethodCallIgnored
-<<<<<<< HEAD
-        qb.match(var().rel(x).rel("shareholder", y).isa("ownership")).stream().count();
-
-        movieGraph.rollback();
-=======
-        qb.match(var().rel("x").rel("director", "y").isa("authored-by")).stream().count();
->>>>>>> 4998f30f
+        qb.match(var().rel(x).rel("director", y).isa("authored-by")).stream().count();
     }
 
     @Test
