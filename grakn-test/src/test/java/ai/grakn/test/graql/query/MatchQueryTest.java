/*
 * Grakn - A Distributed Semantic Database
 * Copyright (C) 2016  Grakn Labs Limited
 *
 * Grakn is free software: you can redistribute it and/or modify
 * it under the terms of the GNU General Public License as published by
 * the Free Software Foundation, either version 3 of the License, or
 * (at your option) any later version.
 *
 * Grakn is distributed in the hope that it will be useful,
 * but WITHOUT ANY WARRANTY; without even the implied warranty of
 * MERCHANTABILITY or FITNESS FOR A PARTICULAR PURPOSE.  See the
 * GNU General Public License for more details.
 *
 * You should have received a copy of the GNU General Public License
 * along with Grakn. If not, see <http://www.gnu.org/licenses/gpl.txt>.
 */

package ai.grakn.test.graql.query;

import ai.grakn.GraknGraph;
import ai.grakn.concept.Concept;
import ai.grakn.concept.ConceptId;
import ai.grakn.concept.Instance;
import ai.grakn.concept.Resource;
import ai.grakn.concept.ResourceType;
import ai.grakn.concept.RoleType;
import ai.grakn.concept.Type;
import ai.grakn.concept.TypeName;
import ai.grakn.factory.EngineGraknGraphFactory;
import ai.grakn.graphs.MovieGraph;
import ai.grakn.graql.MatchQuery;
import ai.grakn.graql.QueryBuilder;
import ai.grakn.graql.internal.pattern.property.LhsProperty;
import ai.grakn.graql.internal.printer.Printers;
import ai.grakn.test.GraphContext;
import ai.grakn.util.Schema;
import com.google.common.collect.Sets;
import org.hamcrest.Matcher;
import org.junit.After;
import org.junit.Before;
import org.junit.ClassRule;
import org.junit.Rule;
import org.junit.Test;
import org.junit.rules.ExpectedException;

import java.text.ParseException;
import java.text.SimpleDateFormat;
import java.util.Collection;
import java.util.HashSet;
import java.util.List;
import java.util.Locale;
import java.util.Map;
import java.util.Set;
import java.util.stream.Collectors;
import java.util.stream.Stream;

import static ai.grakn.graql.Graql.and;
import static ai.grakn.graql.Graql.contains;
import static ai.grakn.graql.Graql.eq;
import static ai.grakn.graql.Graql.gt;
import static ai.grakn.graql.Graql.gte;
import static ai.grakn.graql.Graql.lt;
import static ai.grakn.graql.Graql.lte;
import static ai.grakn.graql.Graql.name;
import static ai.grakn.graql.Graql.neq;
import static ai.grakn.graql.Graql.or;
import static ai.grakn.graql.Graql.regex;
import static ai.grakn.graql.Graql.var;
import static ai.grakn.test.matcher.GraknMatchers.allVariables;
import static ai.grakn.test.matcher.GraknMatchers.concept;
import static ai.grakn.test.matcher.GraknMatchers.constraintRule;
import static ai.grakn.test.matcher.GraknMatchers.entity;
import static ai.grakn.test.matcher.GraknMatchers.hasType;
import static ai.grakn.test.matcher.GraknMatchers.hasValue;
import static ai.grakn.test.matcher.GraknMatchers.inferenceRule;
import static ai.grakn.test.matcher.GraknMatchers.isCasting;
import static ai.grakn.test.matcher.GraknMatchers.isInstance;
import static ai.grakn.test.matcher.GraknMatchers.resource;
import static ai.grakn.test.matcher.GraknMatchers.results;
import static ai.grakn.test.matcher.GraknMatchers.rule;
import static ai.grakn.test.matcher.GraknMatchers.variable;
import static ai.grakn.test.matcher.MovieMatchers.aRuleType;
import static ai.grakn.test.matcher.MovieMatchers.action;
import static ai.grakn.test.matcher.MovieMatchers.alPacino;
import static ai.grakn.test.matcher.MovieMatchers.apocalypseNow;
import static ai.grakn.test.matcher.MovieMatchers.benjaminLWillard;
import static ai.grakn.test.matcher.MovieMatchers.betteMidler;
import static ai.grakn.test.matcher.MovieMatchers.character;
import static ai.grakn.test.matcher.MovieMatchers.chineseCoffee;
import static ai.grakn.test.matcher.MovieMatchers.cluster;
import static ai.grakn.test.matcher.MovieMatchers.comedy;
import static ai.grakn.test.matcher.MovieMatchers.containsAllMovies;
import static ai.grakn.test.matcher.MovieMatchers.crime;
import static ai.grakn.test.matcher.MovieMatchers.drama;
import static ai.grakn.test.matcher.MovieMatchers.family;
import static ai.grakn.test.matcher.MovieMatchers.fantasy;
import static ai.grakn.test.matcher.MovieMatchers.gender;
import static ai.grakn.test.matcher.MovieMatchers.genre;
import static ai.grakn.test.matcher.MovieMatchers.genreOfProduction;
import static ai.grakn.test.matcher.MovieMatchers.godfather;
import static ai.grakn.test.matcher.MovieMatchers.harry;
import static ai.grakn.test.matcher.MovieMatchers.hasTitle;
import static ai.grakn.test.matcher.MovieMatchers.heat;
import static ai.grakn.test.matcher.MovieMatchers.hocusPocus;
import static ai.grakn.test.matcher.MovieMatchers.judeLaw;
import static ai.grakn.test.matcher.MovieMatchers.kermitTheFrog;
import static ai.grakn.test.matcher.MovieMatchers.language;
import static ai.grakn.test.matcher.MovieMatchers.marlonBrando;
import static ai.grakn.test.matcher.MovieMatchers.martinSheen;
import static ai.grakn.test.matcher.MovieMatchers.mirandaHeart;
import static ai.grakn.test.matcher.MovieMatchers.missPiggy;
import static ai.grakn.test.matcher.MovieMatchers.movie;
import static ai.grakn.test.matcher.MovieMatchers.movies;
import static ai.grakn.test.matcher.MovieMatchers.musical;
import static ai.grakn.test.matcher.MovieMatchers.name;
import static ai.grakn.test.matcher.MovieMatchers.neilMcCauley;
import static ai.grakn.test.matcher.MovieMatchers.person;
import static ai.grakn.test.matcher.MovieMatchers.production;
import static ai.grakn.test.matcher.MovieMatchers.realName;
import static ai.grakn.test.matcher.MovieMatchers.releaseDate;
import static ai.grakn.test.matcher.MovieMatchers.robertDeNiro;
import static ai.grakn.test.matcher.MovieMatchers.runtime;
import static ai.grakn.test.matcher.MovieMatchers.sarah;
import static ai.grakn.test.matcher.MovieMatchers.sarahJessicaParker;
import static ai.grakn.test.matcher.MovieMatchers.spy;
import static ai.grakn.test.matcher.MovieMatchers.theMuppets;
import static ai.grakn.test.matcher.MovieMatchers.title;
import static ai.grakn.test.matcher.MovieMatchers.tmdbVoteAverage;
import static ai.grakn.test.matcher.MovieMatchers.tmdbVoteCount;
import static ai.grakn.test.matcher.MovieMatchers.war;
import static ai.grakn.util.ErrorMessage.MATCH_INVALID;
import static ai.grakn.util.Schema.MetaSchema.RULE;
import static java.util.stream.Collectors.toList;
import static java.util.stream.Collectors.toSet;
import static org.hamcrest.CoreMatchers.allOf;
import static org.hamcrest.Matchers.anything;
import static org.hamcrest.Matchers.both;
import static org.hamcrest.Matchers.contains;
import static org.hamcrest.Matchers.containsInAnyOrder;
import static org.hamcrest.Matchers.containsString;
import static org.hamcrest.Matchers.empty;
import static org.hamcrest.Matchers.everyItem;
import static org.hamcrest.Matchers.greaterThan;
import static org.hamcrest.Matchers.hasEntry;
import static org.hamcrest.Matchers.hasItem;
import static org.hamcrest.Matchers.hasItems;
import static org.hamcrest.Matchers.hasKey;
import static org.hamcrest.Matchers.hasSize;
import static org.hamcrest.Matchers.is;
import static org.hamcrest.Matchers.lessThanOrEqualTo;
import static org.hamcrest.Matchers.not;
import static org.junit.Assert.assertEquals;
import static org.junit.Assert.assertNotEquals;
import static org.junit.Assert.assertThat;

@SuppressWarnings({"OptionalGetWithoutIsPresent", "unchecked"})
public class MatchQueryTest {

    private QueryBuilder qb;

    private static final SimpleDateFormat DATE_FORMAT = new SimpleDateFormat("EEE MMM dd HH:mm:ss zzz yyyy", Locale.US);

    @ClassRule
    public static final GraphContext movieGraph = GraphContext.preLoad(MovieGraph.get());

    @Rule
    public final ExpectedException expectedException = ExpectedException.none();

    @Before
    public void setUp() {
        qb = movieGraph.graph().graql();
    }

    @After
    public void tearDown() {
        if (movieGraph.graph() != null) movieGraph.graph().showImplicitConcepts(false);
    }

    @Test
    public void testMovieQuery() {
        MatchQuery query = qb.match(var("x").isa("movie"));
        assertThat(query, variable("x", containsAllMovies));
    }

    @Test
    public void testProductionQuery() {
        MatchQuery query = qb.match(var("x").isa("production"));
        assertThat(query, variable("x", containsAllMovies));
    }

    @Test
    public void testValueQuery() {
        MatchQuery query = qb.match(var("tgf").value("Godfather"));
        assertThat(query, variable("tgf", contains(both(hasValue("Godfather")).and(hasType(title)))));
    }

    @Test
    public void testRoleOnlyQuery() {
        MatchQuery query = qb.match(var().rel("actor", "x")).distinct();

        assertThat(query, variable("x", containsInAnyOrder(
                marlonBrando, alPacino, missPiggy, kermitTheFrog, martinSheen, robertDeNiro, judeLaw, mirandaHeart,
                betteMidler, sarahJessicaParker
        )));
    }

    @Test
    public void testPredicateQuery1() {
        MatchQuery query = qb.match(
                var("x").isa("movie").has("title", var("t")),
                or(
                        var("t").value(eq("Apocalypse Now")),
                        and(var("t").value(lt("Juno")), var("t").value(gt("Godfather"))),
                        var("t").value(eq("Spy"))
                ),
                var("t").value(neq("Apocalypse Now"))
        );

        assertThat(query, variable("x", containsInAnyOrder(hocusPocus, heat, spy)));
    }

    @Test
    public void testPredicateQuery2() {
        MatchQuery query = qb.match(
                var("x").isa("movie").has("title", var("t")),
                or(
                        and(var("t").value(lte("Juno")), var("t").value(gte("Godfather")), var("t").value(neq("Heat"))),
                        var("t").value("The Muppets")
                )
        );

        assertThat(query, variable("x", containsInAnyOrder(hocusPocus, godfather, theMuppets)));
    }

    @Test
    public void testValueEqualsVarQuery() {
        MatchQuery query = qb.match(var("x").value(var("y")));

        assertThat(query.execute(), hasSize(greaterThan(10)));

        query.forEach(result -> {
            Concept x = result.get("x");
            Concept y = result.get("y");
            assertEquals(x.asResource().getValue(), y.asResource().getValue());
        });
    }

    @Test
    public void testRegexQuery() {
        MatchQuery query = qb.match(
                var("x").isa("genre").has("name", regex("^f.*y$"))
        );

        assertThat(query, variable("x", containsInAnyOrder(family, fantasy)));
    }

    @Test
    public void testContainsQuery() {
        MatchQuery query = qb.match(
                var("x").isa("character").has("name", contains("ar"))
        );

        assertThat(query, variable("x", containsInAnyOrder(sarah, benjaminLWillard, harry)));
    }

    @Test
    public void testOntologyQuery() {
        MatchQuery query = qb.match(
                var("type").playsRole("character-being-played")
        );

        assertThat(query, variable("type", containsInAnyOrder(character, person)));
    }

    @Test
    public void testRelationshipQuery() {
        MatchQuery query = qb.match(
                var("x").isa("movie"),
                var("y").isa("person"),
                var("z").isa("character").has("name", "Don Vito Corleone"),
                var().rel("x").rel("y").rel("z")
        ).select("x", "y");

        assertThat(query, allOf(variable("x", contains(godfather)), variable("y", contains(marlonBrando))));
    }

    @Test
    public void testTypeNameQuery() {
        MatchQuery query = qb.match(or(var("x").name("character"), var("x").name("person")));

        assertThat(query, variable("x", containsInAnyOrder(character, person)));
    }

    @Test
    public void testKnowledgeQuery() {
        MatchQuery query = qb.match(
                var("x").isa("person"),
                var().rel("x").rel("y"),
                var("y").isa("movie"),
                var().rel("y").rel("z"),
                var("z").isa("person").has("name", "Marlon Brando")
        ).select("x").distinct();

        assertThat(query, variable("x", containsInAnyOrder(marlonBrando, alPacino, martinSheen)));
    }

    @Test
    public void testRoleQuery() {
        MatchQuery query = qb.match(
                var().rel("actor", "x").rel("y"),
                var("y").has("title", "Apocalypse Now")
        ).select("x");

        assertThat(query, variable("x", containsInAnyOrder(marlonBrando, martinSheen)));
    }

    @Test
    public void testResourceMatchQuery() throws ParseException {
        MatchQuery query = qb.match(
                var("x").has("release-date", DATE_FORMAT.parse("Mon Mar 03 00:00:00 BST 1986").getTime())
        );

        assertThat(query, variable("x", contains(spy)));
    }

    @Test
    public void testNameQuery() {
        MatchQuery query = qb.match(var("x").has("title", "Godfather"));

        assertThat(query, variable("x", contains(godfather)));
    }


    @Test
    public void testIntPredicateQuery() {
        MatchQuery query = qb.match(
                var("x").has("tmdb-vote-count", lte(400))
        );

        assertThat(query, variable("x", containsInAnyOrder(apocalypseNow, theMuppets, chineseCoffee)));
    }

    @Test
    public void testDoublePredicateQuery() {
        MatchQuery query = qb.match(
                var("x").has("tmdb-vote-average", gt(7.8))
        );

        assertThat(query, variable("x", containsInAnyOrder(apocalypseNow, godfather)));
    }

    @Test
    public void testDatePredicateQuery() throws ParseException {
        MatchQuery query = qb.match(
                var("x").has("release-date", gte(DATE_FORMAT.parse("Tue Jun 23 12:34:56 GMT 1984").getTime()))
        );

        assertThat(query, variable("x", containsInAnyOrder(spy, theMuppets, chineseCoffee)));
    }

    @Test
    public void testGlobalPredicateQuery() {
        MatchQuery query = qb.match(
                var("x").value(gt(500L)),
                var("x").value(lt(1000000L))
        );

        assertThat(query, variable("x", contains(both(hasValue(1000L)).and(hasType(tmdbVoteCount)))));
    }

    @Test
    public void testAssertionQuery() {
        MatchQuery query = qb.match(
                var("a").rel("production-with-cast", "x").rel("y"),
                var("y").has("name", "Miss Piggy"),
                var("a").isa("has-cast")
        ).select("x");

        // There are two results because Miss Piggy plays both actor and character roles in 'The Muppets' cast
        assertThat(query, variable("x", contains(theMuppets, theMuppets)));
    }

    @Test
    public void testAndOrPattern() {
        MatchQuery query = qb.match(
                var("x").isa("movie"),
                or(
                        and(var("y").isa("genre").has("name", "drama"), var().rel("x").rel("y")),
                        var("x").has("title", "The Muppets")
                )
        );

        assertThat(query, variable("x", containsInAnyOrder(godfather, apocalypseNow, heat, theMuppets, chineseCoffee)));
    }

    @Test
    public void testTypeAsVariable() {
        MatchQuery query = qb.match(name("genre").playsRole(var("x")));
        assertThat(query, variable("x", contains(genreOfProduction)));
    }

    @Test
    public void testVariableAsRoleType() {
        MatchQuery query = qb.match(var().rel(var().name("genre-of-production"), "y")).distinct();

        assertThat(query, variable("y", containsInAnyOrder(
                crime, drama, war, action, comedy, family, musical, fantasy
        )));
    }

    @Test
    public void testVariableAsRoleplayer() {
        MatchQuery query = qb.match(
                var().rel(var("x").isa("movie")).rel("genre-of-production", var().has("name", "crime"))
        );

        assertThat(query, variable("x", containsInAnyOrder(godfather, heat)));
    }

    @Test
    public void testVariablesEverywhere() {
        MatchQuery query = qb.match(
                var()
                        .rel(name("production-with-genre"), var("x").isa(var("y").sub(name("production"))))
                        .rel(var().has("name", "crime"))
        );

        assertThat(query, results(containsInAnyOrder(
                allOf(hasEntry(is("x"), godfather), hasEntry(is("y"), production)),
                allOf(hasEntry(is("x"), godfather), hasEntry(is("y"), movie)),
                allOf(hasEntry(is("x"), heat),      hasEntry(is("y"), production)),
                allOf(hasEntry(is("x"), heat),      hasEntry(is("y"), movie))
        )));
    }

    @Test
    public void testSubSelf() {
        MatchQuery query = qb.match(name("movie").sub(var("x")));

        assertThat(query, variable("x", containsInAnyOrder(movie, production, entity, concept)));
    }

    @Test
    public void testIsResource() {
        MatchQuery query = qb.match(var("x").isa("resource")).limit(10);

        assertThat(query.execute(), hasSize(10));
        assertThat(query, variable("x", everyItem(hasType(resource))));
    }

    @Test
    public void testHasReleaseDate() {
        MatchQuery query = qb.match(var("x").has("release-date", var("y")));
        assertThat(query, variable("x", containsInAnyOrder(godfather, theMuppets, spy, chineseCoffee)));
    }

    @Test
    public void testAllowedToReferToNonExistentRoleplayer() {
        MatchQuery query = qb.match(var().rel("actor", var().id(ConceptId.of("999999999999999999"))));
        assertThat(query.execute(), empty());
    }

    @Test
    public void testRobertDeNiroNotRelatedToSelf() {
        MatchQuery query = qb.match(
                var().rel("x").rel("y").isa("has-cast"),
                var("y").has("name", "Robert de Niro")
        ).select("x");

        assertThat(query, variable("x", containsInAnyOrder(heat, neilMcCauley)));
    }

    @Test
    public void testKermitIsRelatedToSelf() {
        MatchQuery query = qb.match(
                var().rel("x").rel("y").isa("has-cast"),
                var("y").has("name", "Kermit The Frog")
        ).select("x");

        assertThat(query, variable("x", (Matcher) hasItem(kermitTheFrog)));
    }

    @Test
    public void testMatchDataType() {
        MatchQuery query = qb.match(var("x").datatype(ResourceType.DataType.DOUBLE));
        assertThat(query, variable("x", containsInAnyOrder(tmdbVoteAverage)));

        query = qb.match(var("x").datatype(ResourceType.DataType.LONG));
        assertThat(query, variable("x", containsInAnyOrder(tmdbVoteCount, runtime, releaseDate)));

        query = qb.match(var("x").datatype(ResourceType.DataType.BOOLEAN));
        assertThat(query, variable("x", empty()));

        query = qb.match(var("x").datatype(ResourceType.DataType.STRING));
        assertThat(query, variable("x", containsInAnyOrder(title, gender, realName, name)));
    }

    @Test
    public void testSelectRuleTypes() {
        MatchQuery query = qb.match(var("x").sub(RULE.getName().getValue()));
        assertThat(query, variable("x", containsInAnyOrder(
                rule, aRuleType, inferenceRule, constraintRule
        )));
    }

    @Test
    public void testMatchRuleRightHandSide() {
        MatchQuery query = qb.match(var("x").lhs(qb.parsePattern("$x id 'expect-lhs'")).rhs(qb.parsePattern("$x id 'expect-rhs'")));

        expectedException.expect(UnsupportedOperationException.class);
        expectedException.expectMessage(MATCH_INVALID.getMessage(LhsProperty.class.getName()));

        query.forEach(r -> {});
    }

    @Test
    public void testDisconnectedQuery() {
        MatchQuery query = qb.match(var("x").isa("movie"), var("y").isa("person"));
        int numPeople = 10;
        assertThat(query.execute(), hasSize(movies.size() * numPeople));
    }

    @Test
    public void testSubRelationType() {
        qb.insert(
                name("ownership").sub("relation").hasRole("owner").hasRole("possession"),
                name("organization-with-shares").sub("possession"),
                name("possession").sub("role"),

                name("share-ownership").sub("ownership").hasRole("shareholder").hasRole("organization-with-shares"),
                name("shareholder").sub("owner"),
                name("owner").sub("role"),

                name("person").sub("entity").playsRole("shareholder"),
                name("company").sub("entity").playsRole("organization-with-shares"),

                var("apple").isa("company"),
                var("bob").isa("person"),

                var().rel("organization-with-shares", "apple").rel("shareholder", "bob").isa("share-ownership")
        ).execute();

        // This method should work despite subs
        //noinspection ResultOfMethodCallIgnored
        qb.match(var().rel("x").rel("shareholder", "y").isa("ownership")).stream().count();

        movieGraph.rollback();
    }

    @Test
    public void testHasVariable() {
        MatchQuery query = qb.match(var().has("title", "Godfather").has("tmdb-vote-count", var("x")));
        assertThat(query, variable("x", contains(hasValue(1000L))));
    }

    @Test
    public void testRegexResourceType() {
        MatchQuery query = qb.match(var("x").regex("(fe)?male"));
        assertThat(query, variable("x", contains(gender)));
    }

    @Test
    public void testGraqlPlaysRoleSemanticsMatchGraphAPI() {
        TypeName a = TypeName.of("a");
        TypeName b = TypeName.of("b");
        TypeName c = TypeName.of("c");
        TypeName d = TypeName.of("d");
        TypeName e = TypeName.of("e");
        TypeName f = TypeName.of("f");

        qb.insert(
                name(c).sub(name(b).sub(name(a).sub("entity"))),
                name(f).sub(name(e).sub(name(d).sub("role"))),
                name(b).playsRole(name(e))
        ).execute();

        GraknGraph graph = movieGraph.graph();

        Stream.of(a, b, c, d, e, f).forEach(type -> {
            Set<Concept> graqlPlaysRoles = qb.match(name(type).playsRole(var("x"))).get("x").collect(Collectors.toSet());
            Collection<RoleType> graphAPIPlaysRoles = new HashSet<>(graph.getType(type).playsRoles());

            assertEquals(graqlPlaysRoles, graphAPIPlaysRoles);
        });

        Stream.of(d, e, f).forEach(type -> {
            Set<Concept> graqlPlayedBy = qb.match(var("x").playsRole(name(type))).get("x").collect(toSet());
            Collection<Type> graphAPIPlayedBy = new HashSet<>(graph.<RoleType>getType(type).playedByTypes());

            assertEquals(graqlPlayedBy, graphAPIPlayedBy);
        });

        movieGraph.rollback();
    }

    @Test
    public void testMatchQueryExecuteAndParallelStream() {
        MatchQuery query = qb.match(var("x").isa("movie"));
        List<Map<String, Concept>> list = query.execute();
        assertEquals(list, query.parallelStream().collect(toList()));
    }

    @Test
    public void testDistinctRoleplayers() {
        MatchQuery query = qb.match(var().rel("x").rel("y").rel("z").isa("has-cast"));

        assertNotEquals(0, query.stream().count());

        // Make sure none of the resulting relationships have 3 role-players all the same
        query.forEach(result -> {
            Concept x = result.get("x");
            Concept y = result.get("y");
            Concept z = result.get("z");
            assertThat(x, not(allOf(is(y), is(z))));
        });
    }

    @Test
    public void testRelatedToSelf() {
        MatchQuery query = qb.match(var().rel("x").rel("x").rel("x"));
        assertThat(query.execute(), empty());
    }

    @Test
    public void testMatchAll() {
        MatchQuery query = qb.match(var("x"));

        // Make sure there a reasonable number of results
        assertThat(query.execute(), hasSize(greaterThan(10)));

        // Make sure results never contain castings
        assertThat(query, variable("x", everyItem(not(isCasting()))));
    }

    @Test
    public void testMatchAllInstances() {
        MatchQuery query = qb.match(var("x").isa(Schema.MetaSchema.CONCEPT.getName().getValue()));

        // Make sure there a reasonable number of results
        assertThat(query.execute(), hasSize(greaterThan(10)));

        assertThat(query, variable("x", everyItem(both(isInstance()).and(not(isCasting())))));
    }

    @Test
    public void testMatchAllPairs() {
        int numConcepts = (int) qb.match(var("x")).stream().count();
        MatchQuery pairs = qb.match(var("x"), var("y"));

        // We expect there to be a result for every pair of concepts
        assertThat(pairs.execute(), hasSize(numConcepts * numConcepts));
    }

    @Test
    public void testMatchAllDistinctPairs() {
        int numConcepts = (int) qb.match(var("x")).stream().count();
        MatchQuery pairs = qb.match(var("x").neq("y"));

        // Make sure there are no castings in results
        assertThat(pairs, allVariables(everyItem(not(isCasting()))));

        // We expect there to be a result for every distinct pair of concepts
        assertThat(pairs.execute(), hasSize(numConcepts * (numConcepts - 1)));
    }

    @Test
    public void testAllGreaterThanResources() {
        MatchQuery query = qb.match(var("x").value(gt(var("y"))));

        List<Map<String, Concept>> results = query.execute();

        assertThat(results, hasSize(greaterThan(10)));

        results.forEach(result -> {
            Comparable x = (Comparable) result.get("x").asResource().getValue();
            Comparable y = (Comparable) result.get("y").asResource().getValue();
            assertThat(x, greaterThan(y));
        });
    }

    @Test
    public void testMoviesReleasedBeforeTheMuppets() {
        MatchQuery query = qb.match(
                var("x").has("release-date", lt(var("r"))),
                var().has("title", "The Muppets").has("release-date", var("r"))
        );

        assertThat(query, variable("x", contains(godfather)));
    }

    @Test
    public void testAllLessThanAttachedResource() {
        MatchQuery query = qb.match(
                var("p").has("release-date", var("x")),
                var("x").value(lte(var("y")))
        );

        List<Map<String, Concept>> results = query.execute();

        assertThat(results, hasSize(greaterThan(5)));

        results.forEach(result -> {
            Comparable x = (Comparable) result.get("x").asResource().getValue();
            Comparable y = (Comparable) result.get("y").asResource().getValue();
            assertThat(x, lessThanOrEqualTo(y));
        });
    }

    @Test
    public void testMatchAllResources() {
        MatchQuery query = qb.match(var().has("title", "Godfather").has(var("x")));

        Instance godfather = movieGraph.graph().getResourceType("title").getResource("Godfather").owner();
        Set<Resource<?>> expected = Sets.newHashSet(godfather.resources());

        Set<Resource<?>> results = query.get("x").map(Concept::asResource).collect(toSet());

        assertEquals(expected, results);
    }

    @Test
    public void testMatchAllResourcesUsingResourceName() {
        MatchQuery query = qb.match(var().has("title", "Godfather").has("resource", var("x")));

        Instance godfather = movieGraph.graph().getResourceType("title").getResource("Godfather").owner();
        Set<Resource<?>> expected = Sets.newHashSet(godfather.resources());

        Set<Resource<?>> results = query.get("x").map(Concept::asResource).collect(toSet());

        assertEquals(expected, results);
    }

    @Test
    public void testNoInstancesOfRoleType() {
        MatchQuery query = qb.match(var("x").isa(var("y")), var("y").name("actor"));
        assertThat(query.execute(), empty());
    }

    @Test
    public void testNoInstancesOfRoleTypeUnselectedVariable() {
        MatchQuery query = qb.match(var().isa(var("y")), var("y").name("actor"));
        assertThat(query.execute(), empty());
    }

    @Test
    public void testNoInstancesOfRoleTypeStartingFromCasting() {
        MatchQuery query = qb.match(var("x").isa(var("y")));
        assertThat(query, variable("y", everyItem(not(isCasting()))));
    }

    @Test
    public void testCannotLookUpCastingById() {
        String castingId = movieGraph.graph().admin().getTinkerTraversal()
                .hasLabel(Schema.BaseType.CASTING.name()).id().next().toString();

        MatchQuery query = qb.match(var("x").id(ConceptId.of(castingId)));
        assertThat(query.execute(), empty());
    }

    @Test
    public void testLookupResourcesOnId() {
        Instance godfather = movieGraph.graph().getResourceType("title").getResource("Godfather").owner();
        ConceptId id = godfather.getId();
        MatchQuery query = qb.match(var().id(id).has("title", var("x")));

        assertThat(query, variable("x", contains(hasValue("Godfather"))));
    }

    @Test
    public void testResultsString() {
        MatchQuery query = qb.match(var("x").isa("movie"));
        List<String> resultsString = query.resultsString(Printers.graql()).collect(toList());
        assertThat(resultsString, everyItem(allOf(containsString("$x"), containsString("movie"), containsString(";"))));
    }

    @Test
    public void testQueryDoesNotCrash() {
        qb.parse("match $m isa movie; (actor: $a1, $m); (actor: $a2, $m); select $a1, $a2;").execute();
    }

    @Test
    public void testPlaysQuery() {
        List<Map<String, Concept>> queryWithRelation = qb.match(var().rel("actor", "x")).distinct().execute();
        List<Map<String, Concept>> queryWithPlays = qb.match(var("x").plays("actor")).execute();

        assertEquals(queryWithRelation, queryWithPlays);
    }

    @Test
    public void testPlaysQueryVariable() {
        MatchQuery query = qb.match(var().has("title", "Godfather").plays(var("x")));
        Set<String> roles = query.get("x").map(concept -> concept.asType().getName().getValue()).collect(toSet());

        assertEquals(
                Sets.newHashSet("production-with-cast", "production-with-genre", "production-with-cluster", "concept", "role"),
                roles
        );
    }

    @Test
    public void testMatchHasResource() {
        MatchQuery query = qb.match(var("x").hasResource("name"));
        assertThat(query, variable("x", containsInAnyOrder(
                person, language, genre, aRuleType, cluster, character
        )));
    }

    @Test
    public void testMatchKey() {
        MatchQuery query = qb.match(var("x").hasKey("name"));
        assertThat(query, variable("x", contains(genre)));
    }

    @Test
    public void testHideImplicitTypes() {
        MatchQuery query = qb.match(var("x").sub("concept"));
        assertThat(query, variable("x", allOf((Matcher) hasItem(movie), not((Matcher) hasItem(hasTitle)))));
    }

    @Test
    public void testDontHideImplicitTypesIfExplicitlyMentioned() {
        MatchQuery query = qb.match(var("x").sub("concept").name("has-title"));
        assertThat(query, variable("x", (Matcher) hasItem(hasTitle)));
    }

    @Test
    public void testDontHideImplicitTypesIfImplicitTypesOn() {
        movieGraph.graph().showImplicitConcepts(true);
        MatchQuery query = qb.match(var("x").sub("concept"));
        assertThat(query, variable("x", hasItems(movie, hasTitle)));
    }

    @Test
    public void testHideImplicitTypesTwice() {
        MatchQuery query1 = qb.match(var("x").sub("concept"));
        assertThat(query1, variable("x", allOf((Matcher) hasItem(movie), not((Matcher) hasItem(hasTitle)))));

        GraknGraph graph2 = (GraknGraph) EngineGraknGraphFactory.getInstance().getGraph(movieGraph.graph().getKeyspace());

        MatchQuery query2 = graph2.graql().match(var("x").sub("concept"));
        assertEquals(query1.execute(), query2.execute());
    }

    @Test
    public void testQueryNoVariables() {
        MatchQuery query = qb.match(var().isa("movie"));
        List<Map<String, Concept>> results = query.execute();
        assertThat(results, allOf(
                (Matcher) everyItem(not(hasKey(anything()))),
                hasSize(movies.size())
        ));
    }

    @Test(expected = IllegalArgumentException.class)
    public void testMatchEmpty() {
        qb.match().execute();
    }

    @Test
<<<<<<< HEAD
    public void whenQueryingForSameRoleTwice_ReturnResultsWithMultipleRolePlayers() {
        MatchQuery query = qb.match(
                var().rel("production-with-cluster", "x").rel("production-with-cluster", "y").rel("z"),
                var("z").has("name", "1")
        );

        assertThat(query, results(containsInAnyOrder(
                allOf(hasEntry(is("x"), hocusPocus), hasEntry(is("y"), theMuppets)),
                allOf(hasEntry(is("x"), theMuppets), hasEntry(is("y"), hocusPocus))
        )));
    }

    @Test
    public void whenQueryingForSameRoleTwiceWhenItIsPlayedOnce_ReturnNoResults() {
        MatchQuery query = qb.match(var().rel("actor", "x").rel("actor", "y"));

        assertThat(query.execute(), empty());
    }

    @Test
    public void whenQueryingForSameRoleTwice_DoNotReturnDuplicateRolePlayers() {
        MatchQuery query = qb.match(var().rel("cluster-of-production", "x").rel("cluster-of-production", "y"));

        query.forEach(result -> {
            assertNotEquals(result.get("x"), result.get("y"));
        });
=======
    public void whenQueryDoesNotSpecifyRole_ResultIsTheSameAsSpecifyingMetaRole() {
        Set<Map<String, Concept>> withoutRole = qb.match(var().rel("x").isa("has-cast")).stream().collect(toSet());
        Set<Map<String, Concept>> withRole = qb.match(var().rel("role", "x").isa("has-cast")).stream().collect(toSet());

        assertEquals(withoutRole, withRole);
>>>>>>> 6e0885af
    }
}<|MERGE_RESOLUTION|>--- conflicted
+++ resolved
@@ -858,7 +858,14 @@
     }
 
     @Test
-<<<<<<< HEAD
+    public void whenQueryDoesNotSpecifyRole_ResultIsTheSameAsSpecifyingMetaRole() {
+        Set<Map<String, Concept>> withoutRole = qb.match(var().rel("x").isa("has-cast")).stream().collect(toSet());
+        Set<Map<String, Concept>> withRole = qb.match(var().rel("role", "x").isa("has-cast")).stream().collect(toSet());
+
+        assertEquals(withoutRole, withRole);
+    }
+
+    @Test
     public void whenQueryingForSameRoleTwice_ReturnResultsWithMultipleRolePlayers() {
         MatchQuery query = qb.match(
                 var().rel("production-with-cluster", "x").rel("production-with-cluster", "y").rel("z"),
@@ -885,12 +892,5 @@
         query.forEach(result -> {
             assertNotEquals(result.get("x"), result.get("y"));
         });
-=======
-    public void whenQueryDoesNotSpecifyRole_ResultIsTheSameAsSpecifyingMetaRole() {
-        Set<Map<String, Concept>> withoutRole = qb.match(var().rel("x").isa("has-cast")).stream().collect(toSet());
-        Set<Map<String, Concept>> withRole = qb.match(var().rel("role", "x").isa("has-cast")).stream().collect(toSet());
-
-        assertEquals(withoutRole, withRole);
->>>>>>> 6e0885af
     }
 }