--- conflicted
+++ resolved
@@ -372,17 +372,13 @@
     public void fuzzTest() throws Exception {
         int repeats = 100;
         for (int i = 0; i < repeats; i ++) {
-<<<<<<< HEAD
             String input = randomString(i);
             try {
-                testShell(input);
+                testShellAllowErrors(input);
             } catch (Throwable e) {
                 // We catch all exceptions so we can report exactly what input caused the error
                 throw new RuntimeException("Error when providing the following input to shell: [" + input + "]", e);
             }
-=======
-            testShellAllowErrors(randomString(i));
->>>>>>> 0de170bb
         }
     }
 
