/*
 * Grakn - A Distributed Semantic Database
 * Copyright (C) 2016  Grakn Labs Limited
 *
 * Grakn is free software: you can redistribute it and/or modify
 * it under the terms of the GNU General Public License as published by
 * the Free Software Foundation, either version 3 of the License, or
 * (at your option) any later version.
 *
 * Grakn is distributed in the hope that it will be useful,
 * but WITHOUT ANY WARRANTY; without even the implied warranty of
 * MERCHANTABILITY or FITNESS FOR A PARTICULAR PURPOSE.  See the
 * GNU General Public License for more details.
 *
 * You should have received a copy of the GNU General Public License
 * along with Grakn. If not, see <http://www.gnu.org/licenses/gpl.txt>.
 */

package ai.grakn.test.graql.query;

import ai.grakn.concept.Concept;
import ai.grakn.concept.ConceptId;
import ai.grakn.concept.Entity;
import ai.grakn.concept.EntityType;
import ai.grakn.concept.Instance;
import ai.grakn.concept.Relation;
import ai.grakn.concept.ResourceType;
import ai.grakn.concept.RoleType;
import ai.grakn.concept.RuleType;
import ai.grakn.exception.GraknValidationException;
import ai.grakn.graphs.MovieGraph;
import ai.grakn.graql.AskQuery;
import ai.grakn.graql.Graql;
import ai.grakn.graql.InsertQuery;
import ai.grakn.graql.MatchQuery;
import ai.grakn.graql.Pattern;
import ai.grakn.graql.QueryBuilder;
import ai.grakn.graql.Var;
import ai.grakn.test.GraphContext;
import ai.grakn.util.ErrorMessage;
import ai.grakn.util.Schema;
import com.google.common.collect.ImmutableSet;
import com.google.common.collect.Sets;
import org.hamcrest.Matchers;
import org.junit.After;
import org.junit.Assert;
import org.junit.Before;
import org.junit.ClassRule;
import org.junit.Ignore;
import org.junit.Rule;
import org.junit.Test;
import org.junit.rules.ExpectedException;

import java.util.Iterator;
import java.util.List;
import java.util.Map;
import java.util.Set;
import java.util.stream.Collectors;

import static ai.grakn.graql.Graql.gt;
import static ai.grakn.graql.Graql.label;
import static ai.grakn.graql.Graql.var;
import static ai.grakn.test.GraknTestEnv.usingTinker;
import static ai.grakn.util.ErrorMessage.INSERT_UNSUPPORTED_PROPERTY;
import static ai.grakn.util.Schema.ImplicitType.HAS_KEY;
import static ai.grakn.util.Schema.ImplicitType.HAS_KEY_OWNER;
import static ai.grakn.util.Schema.ImplicitType.HAS_KEY_VALUE;
import static ai.grakn.util.Schema.ImplicitType.HAS_RESOURCE;
import static ai.grakn.util.Schema.ImplicitType.HAS_RESOURCE_OWNER;
import static ai.grakn.util.Schema.ImplicitType.HAS_RESOURCE_VALUE;
import static ai.grakn.util.Schema.MetaSchema.RULE;
import static org.hamcrest.CoreMatchers.allOf;
import static org.hamcrest.CoreMatchers.containsString;
import static org.hamcrest.Matchers.notNullValue;
import static org.junit.Assert.assertEquals;
import static org.junit.Assert.assertFalse;
import static org.junit.Assert.assertNotEquals;
import static org.junit.Assert.assertThat;
import static org.junit.Assert.assertTrue;
import static org.junit.Assume.assumeTrue;

@SuppressWarnings("OptionalGetWithoutIsPresent")
public class InsertQueryTest {

    private QueryBuilder qb;

    @Rule
    public final ExpectedException exception = ExpectedException.none();

    @ClassRule
    public static final GraphContext movieGraph = GraphContext.preLoad(MovieGraph.get());

    @Before
    public void setUp() {
        movieGraph.graph().showImplicitConcepts(true);
        qb = movieGraph.graph().graql();
    }

    @After
    public void clear(){
        movieGraph.rollback();
    }

    @After
    public void tearDown() {
        if (movieGraph.graph() != null) movieGraph.graph().showImplicitConcepts(false);
    }

    @Test
    public void testInsertId() {
        assertInsert(var("x").has("name", "abc").isa("genre"));
    }

    @Test
    public void testInsertValue() {
        assertInsert(var("x").val(12109038210380L).isa("release-date"));
    }

    @Test
    public void testInsertIsa() {
        assertInsert(var("x").has("title", "Titanic").isa("movie"));
    }

    @Test
    public void testInsertSub() {
        assertInsert(var("x").label("cool-movie").sub("movie"));
    }

    @Test
    public void testInsertMultiple() {
        assertInsert(
                var("x").has("name", "123").isa("person"),
                var("y").val(123L).isa("runtime"),
                var("z").isa("language")
        );
    }

    @Test
    public void testInsertResource() {
        assertInsert(var("x").isa("movie").has("title", "Gladiator").has("runtime", 100L));
    }

    @Test
    public void testInsertName() {
        assertInsert(var("x").isa("movie").has("title", "Hello"));
    }

    @Test
    public void testInsertRelation() {
        Var rel = var("r").isa("has-genre").rel("genre-of-production", "x").rel("production-with-genre", "y");
        Var x = var("x").has("title", "Godfather").isa("movie");
        Var y = var("y").has("name", "comedy").isa("genre");
        Var[] vars = new Var[] {rel, x, y};
        Pattern[] patterns = new Pattern[] {rel, x, y};

        assertFalse(qb.match(patterns).ask().execute());

        qb.insert(vars).execute();
        assertTrue(qb.match(patterns).ask().execute());

        qb.match(patterns).delete("r").execute();
        assertFalse(qb.match(patterns).ask().execute());
    }

    @Test
    public void testInsertSameVarName() {
        qb.insert(var("x").has("title", "SW"), var("x").has("title", "Star Wars").isa("movie")).execute();

        assertTrue(qb.match(var().isa("movie").has("title", "SW")).ask().execute());
        assertTrue(qb.match(var().isa("movie").has("title", "Star Wars")).ask().execute());
        assertTrue(qb.match(var().isa("movie").has("title", "SW").has("title", "Star Wars")).ask().execute());
    }

    @Test
    public void testInsertRepeat() {
        Var language = var("x").has("name", "123").isa("language");
        InsertQuery query = qb.insert(language);

        assertEquals(0, qb.match(language).stream().count());
        query.execute();
        assertEquals(1, qb.match(language).stream().count());
        query.execute();
        assertEquals(2, qb.match(language).stream().count());
        query.execute();
        assertEquals(3, qb.match(language).stream().count());

        qb.match(language).delete("x").execute();
        assertEquals(0, qb.match(language).stream().count());
    }

    @Test
    public void testMatchInsertQuery() {
        Var language1 = var().isa("language").has("name", "123");
        Var language2 = var().isa("language").has("name", "456");

        qb.insert(language1, language2).execute();
        assertTrue(qb.match(language1).ask().execute());
        assertTrue(qb.match(language2).ask().execute());

        qb.match(var("x").isa("language")).insert(var("x").has("name", "HELLO")).execute();
        assertTrue(qb.match(var().isa("language").has("name", "123").has("name", "HELLO")).ask().execute());
        assertTrue(qb.match(var().isa("language").has("name", "456").has("name", "HELLO")).ask().execute());

        qb.match(var("x").isa("language")).delete("x").execute();
        assertFalse(qb.match(language1).ask().execute());
        assertFalse(qb.match(language2).ask().execute());
    }

    @Test
    public void testInsertOntology() {
        qb.insert(
<<<<<<< HEAD
                label("pokemon").sub(Schema.MetaSchema.ENTITY.getLabel().getValue()),
                label("evolution").sub(Schema.MetaSchema.RELATION.getLabel().getValue()),
                label("evolves-from").sub(Schema.MetaSchema.ROLE.getLabel().getValue()),
                label("evolves-to").sub(Schema.MetaSchema.ROLE.getLabel().getValue()),
                label("evolution").relates("evolves-from").relates("evolves-to"),
                label("pokemon").playsRole("evolves-from").playsRole("evolves-to").hasResource("name"),
=======
                name("pokemon").sub(Schema.MetaSchema.ENTITY.getName().getValue()),
                name("evolution").sub(Schema.MetaSchema.RELATION.getName().getValue()),
                name("evolves-from").sub(Schema.MetaSchema.ROLE.getName().getValue()),
                name("evolves-to").sub(Schema.MetaSchema.ROLE.getName().getValue()),
                name("evolution").relates("evolves-from").relates("evolves-to"),
                name("pokemon").plays("evolves-from").plays("evolves-to").hasResource("name"),
>>>>>>> b8e2aa68

                var("x").has("name", "Pichu").isa("pokemon"),
                var("y").has("name", "Pikachu").isa("pokemon"),
                var("z").has("name", "Raichu").isa("pokemon"),
                var().rel("evolves-from", "x").rel("evolves-to", "y").isa("evolution"),
                var().rel("evolves-from", "y").rel("evolves-to", "z").isa("evolution")
        ).execute();

<<<<<<< HEAD
        assertTrue(qb.match(label("pokemon").sub(Schema.MetaSchema.ENTITY.getLabel().getValue())).ask().execute());
        assertTrue(qb.match(label("evolution").sub(Schema.MetaSchema.RELATION.getLabel().getValue())).ask().execute());
        assertTrue(qb.match(label("evolves-from").sub(Schema.MetaSchema.ROLE.getLabel().getValue())).ask().execute());
        assertTrue(qb.match(label("evolves-to").sub(Schema.MetaSchema.ROLE.getLabel().getValue())).ask().execute());
        assertTrue(qb.match(label("evolution").relates("evolves-from").relates("evolves-to")).ask().execute());
        assertTrue(qb.match(label("pokemon").playsRole("evolves-from").playsRole("evolves-to")).ask().execute());
=======
        assertTrue(qb.match(name("pokemon").sub(Schema.MetaSchema.ENTITY.getName().getValue())).ask().execute());
        assertTrue(qb.match(name("evolution").sub(Schema.MetaSchema.RELATION.getName().getValue())).ask().execute());
        assertTrue(qb.match(name("evolves-from").sub(Schema.MetaSchema.ROLE.getName().getValue())).ask().execute());
        assertTrue(qb.match(name("evolves-to").sub(Schema.MetaSchema.ROLE.getName().getValue())).ask().execute());
        assertTrue(qb.match(name("evolution").relates("evolves-from").relates("evolves-to")).ask().execute());
        assertTrue(qb.match(name("pokemon").plays("evolves-from").plays("evolves-to")).ask().execute());
>>>>>>> b8e2aa68

        assertTrue(qb.match(
                var("x").has("name", "Pichu").isa("pokemon"),
                var("y").has("name", "Pikachu").isa("pokemon"),
                var("z").has("name", "Raichu").isa("pokemon")
        ).ask().execute());

        assertTrue(qb.match(
                var("x").has("name", "Pichu").isa("pokemon"),
                var("y").has("name", "Pikachu").isa("pokemon"),
                var().rel("evolves-from", "x").rel("evolves-to", "y").isa("evolution")
        ).ask().execute());

        assertTrue(qb.match(
                var("y").has("name", "Pikachu").isa("pokemon"),
                var("z").has("name", "Raichu").isa("pokemon"),
                var().rel("evolves-from", "y").rel("evolves-to", "z").isa("evolution")
        ).ask().execute());
    }

    @Test
    public void testInsertIsAbstract() {
        qb.insert(
                label("concrete-type").sub(Schema.MetaSchema.ENTITY.getLabel().getValue()),
                label("abstract-type").isAbstract().sub(Schema.MetaSchema.ENTITY.getLabel().getValue())
        ).execute();

        assertFalse(qb.match(label("concrete-type").isAbstract()).ask().execute());
        assertTrue(qb.match(label("abstract-type").isAbstract()).ask().execute());
    }

    @Test
    public void testInsertDatatype() {
        qb.insert(
                label("my-type").sub(Schema.MetaSchema.RESOURCE.getLabel().getValue()).datatype(ResourceType.DataType.LONG)
        ).execute();

        MatchQuery query = qb.match(var("x").label("my-type"));
        ResourceType.DataType datatype = query.iterator().next().get("x").asResourceType().getDataType();

        Assert.assertEquals(ResourceType.DataType.LONG, datatype);
    }

    @Test
    public void testInsertSubResourceType() {
        qb.insert(
                label("my-type").sub(Schema.MetaSchema.RESOURCE.getLabel().getValue()).datatype(ResourceType.DataType.STRING),
                label("sub-type").sub("my-type")
        ).execute();

        MatchQuery query = qb.match(var("x").label("sub-type"));
        ResourceType.DataType datatype = query.iterator().next().get("x").asResourceType().getDataType();

        Assert.assertEquals(ResourceType.DataType.STRING, datatype);
    }

    @Test
    public void testInsertSubRoleType() {
        qb.insert(
                label("marriage").sub(Schema.MetaSchema.RELATION.getLabel().getValue()).relates("spouse1").relates("spouse2"),
                label("spouse").sub(Schema.MetaSchema.ROLE.getLabel().getValue()).isAbstract(),
                label("spouse1").sub("spouse"),
                label("spouse2").sub("spouse")
        ).execute();

        assertTrue(qb.match(label("spouse1")).ask().execute());
    }

    @Test
    public void testReferenceByVariableNameAndTypeLabel() {
        qb.insert(
                var("abc").sub("entity"),
<<<<<<< HEAD
                var("abc").label("123"),
                label("123").playsRole("actor"),
                var("abc").playsRole("director")
        ).execute();

        assertTrue(qb.match(label("123").sub("entity")).ask().execute());
        assertTrue(qb.match(label("123").playsRole("actor")).ask().execute());
        assertTrue(qb.match(label("123").playsRole("director")).ask().execute());
=======
                var("abc").name("123"),
                name("123").plays("actor"),
                var("abc").plays("director")
        ).execute();

        assertTrue(qb.match(name("123").sub("entity")).ask().execute());
        assertTrue(qb.match(name("123").plays("actor")).ask().execute());
        assertTrue(qb.match(name("123").plays("director")).ask().execute());
>>>>>>> b8e2aa68
    }

    @Test
    public void testIterateInsertResults() {
        InsertQuery insert = qb.insert(
                var("x").has("name", "123").isa("person"),
                var("z").has("name", "xyz").isa("language")
        );

        Set<Map<String, Concept>> results = insert.stream().collect(Collectors.toSet());
        assertEquals(1, results.size());
        Map<String, Concept> result = results.iterator().next();
        assertEquals(ImmutableSet.of("x", "z"), result.keySet());
        assertThat(result.values(), Matchers.everyItem(notNullValue(Concept.class)));
    }

    @Test
    public void testIterateMatchInsertResults() {
        Var language1 = var().isa("language").has("name", "123");
        Var language2 = var().isa("language").has("name", "456");

        qb.insert(language1, language2).execute();
        assertTrue(qb.match(language1).ask().execute());
        assertTrue(qb.match(language2).ask().execute());

        InsertQuery query = qb.match(var("x").isa("language")).insert(var("x").has("name", "HELLO"));
        Iterator<Map<String, Concept>> results = query.iterator();

        assertFalse(qb.match(var().isa("language").has("name", "123").has("name", "HELLO")).ask().execute());
        assertFalse(qb.match(var().isa("language").has("name", "456").has("name", "HELLO")).ask().execute());

        Map<String, Concept> result1 = results.next();
        assertEquals(ImmutableSet.of("x"), result1.keySet());

        AskQuery query123 = qb.match(var().isa("language").has("name", "123").has("name", "HELLO")).ask();
        AskQuery query456 = qb.match(var().isa("language").has("name", "456").has("name", "HELLO")).ask();

        //Check if one of the matches have had the insert executed correctly
        boolean oneExists;
        if(query123.execute()){
            oneExists = !query456.execute();
        } else {
            oneExists = query456.execute();
        }
        assertTrue("A match insert was not executed correctly for only one match", oneExists);

        //Check that both are inserted correctly
        Map<String, Concept> result2 = results.next();
        assertEquals(ImmutableSet.of("x"), result1.keySet());
        assertTrue(qb.match(var().isa("language").has("name", "123").has("name", "HELLO")).ask().execute());
        assertTrue(qb.match(var().isa("language").has("name", "456").has("name", "HELLO")).ask().execute());
        assertFalse(results.hasNext());

        assertNotEquals(result1.get("x"), result2.get("x"));
    }

    @Test
    public void testErrorWhenInsertWithPredicate() {
        exception.expect(IllegalStateException.class);
        exception.expectMessage("predicate");
        qb.insert(var().id(ConceptId.of("123")).val(gt(3))).execute();
    }

    @Test
    public void testErrorWhenInsertWithMultipleIds() {
        exception.expect(IllegalStateException.class);
        exception.expectMessage(allOf(containsString("id"), containsString("123"), containsString("456")));
        qb.insert(var().id(ConceptId.of("123")).id(ConceptId.of("456")).isa("movie")).execute();
    }

    @Test
    public void testErrorWhenInsertWithMultipleValues() {
        exception.expect(IllegalStateException.class);
        exception.expectMessage(allOf(containsString("value"), containsString("123"), containsString("456")));
        qb.insert(var().val("123").val("456").isa("title")).execute();
    }

    @Test
    public void testErrorWhenSubRelation() {
        exception.expect(IllegalStateException.class);
        exception.expectMessage(allOf(containsString("isa"), containsString("relation")));
        qb.insert(
                var().sub("has-genre").rel("genre-of-production", "x").rel("production-with-genre", "y"),
                var("x").id(ConceptId.of("Godfather")).isa("movie"),
                var("y").id(ConceptId.of("comedy")).isa("genre")
        ).execute();
    }

    @Test
    public void testInsertReferenceByName() {
        String roleTypeLabel = HAS_RESOURCE_OWNER.getLabel("title").getValue();
        qb.insert(
<<<<<<< HEAD
                label("new-type").sub(Schema.MetaSchema.ENTITY.getLabel().getValue()),
                label("new-type").isAbstract(),
                label("new-type").playsRole(roleTypeLabel),
=======
                name("new-type").sub(Schema.MetaSchema.ENTITY.getName().getValue()),
                name("new-type").isAbstract(),
                name("new-type").plays(roleTypeName),
>>>>>>> b8e2aa68
                var("x").isa("new-type")
        ).execute();

        MatchQuery typeQuery = qb.match(var("n").label("new-type"));

        assertEquals(1, typeQuery.stream().count());

        // We checked count ahead of time
        //noinspection OptionalGetWithoutIsPresent
        EntityType newType = typeQuery.get("n").findFirst().get().asEntityType();

        assertTrue(newType.asEntityType().isAbstract());
<<<<<<< HEAD
        assertTrue(newType.playsRoles().contains(movieGraph.graph().getRoleType(roleTypeLabel)));
=======
        assertTrue(newType.plays().contains(movieGraph.graph().getRoleType(roleTypeName)));
>>>>>>> b8e2aa68

        assertTrue(qb.match(var().isa("new-type")).ask().execute());
    }

    @Test
    public void testInsertRuleType() {
        assertInsert(var("x").label("my-inference-rule").sub(RULE.getLabel().getValue()));
    }

    @Test
    public void testInsertRule() {
        String ruleTypeId = "a-rule-type";
        Pattern lhsPattern = qb.parsePattern("$x sub entity");
        Pattern rhsPattern = qb.parsePattern("$x sub entity");
        Var vars = var("x").isa(ruleTypeId).lhs(lhsPattern).rhs(rhsPattern);
        qb.insert(vars).execute();

        RuleType ruleType = movieGraph.graph().getRuleType(ruleTypeId);
        boolean found = false;
        for (ai.grakn.concept.Rule rule : ruleType.instances()) {
            if(lhsPattern.equals(rule.getLHS()) && rhsPattern.equals(rule.getRHS())){
                found = true;
                break;
            }
        }
        assertTrue("Unable to find rule with lhs [" + lhsPattern + "] and rhs [" + rhsPattern + "]", found);
    }

    @Test
    public void testInsertRuleSub() {
        assertInsert(var("x").label("an-sub-rule-type").sub("a-rule-type"));
    }

    @Test
    public void testInsertRepeatType() {
        assertInsert(var("x").has("title", "WOW A TITLE").isa("movie").isa("movie"));
    }

    @Test
    public void testInsertResourceTypeAndInstance() {
        qb.insert(
                label("movie").hasResource("my-resource"),
                label("my-resource").sub("resource").datatype(ResourceType.DataType.STRING),
                var("x").isa("movie").has("my-resource", "look a string")
        ).execute();
    }

    @Test
    public void testHasResource() {
        String resourceType = "a-new-resource-type";

        qb.insert(
                label("a-new-type").sub("entity").hasResource(resourceType),
                label(resourceType).sub("resource").datatype(ResourceType.DataType.STRING),
                label("an-unconnected-resource-type").sub("resource").datatype(ResourceType.DataType.LONG)
        ).execute();

        movieGraph.graph().showImplicitConcepts(true);

        // Make sure a-new-type can have the given resource type, but not other resource types
        assertTrue(qb.match(label("a-new-type").sub("entity").hasResource(resourceType)).ask().execute());
        assertFalse(qb.match(label("a-new-type").hasResource("title")).ask().execute());
        assertFalse(qb.match(label("movie").hasResource(resourceType)).ask().execute());
        assertFalse(qb.match(label("a-new-type").hasResource("an-unconnected-resource-type")).ask().execute());

        Var hasResource = Graql.label(HAS_RESOURCE.getLabel(resourceType));
        Var hasResourceOwner = Graql.label(HAS_RESOURCE_OWNER.getLabel(resourceType));
        Var hasResourceValue = Graql.label(HAS_RESOURCE_VALUE.getLabel(resourceType));

        // Make sure the expected ontology elements are created
        assertTrue(qb.match(hasResource.sub("relation")).ask().execute());
        assertTrue(qb.match(hasResourceOwner.sub("role")).ask().execute());
        assertTrue(qb.match(hasResourceValue.sub("role")).ask().execute());
        assertTrue(qb.match(hasResource.relates(hasResourceOwner)).ask().execute());
        assertTrue(qb.match(hasResource.relates(hasResourceValue)).ask().execute());
<<<<<<< HEAD
        assertTrue(qb.match(label("a-new-type").playsRole(hasResourceOwner)).ask().execute());
        assertTrue(qb.match(label(resourceType).playsRole(hasResourceValue)).ask().execute());
=======
        assertTrue(qb.match(name("a-new-type").plays(hasResourceOwner)).ask().execute());
        assertTrue(qb.match(name(resourceType).plays(hasResourceValue)).ask().execute());
>>>>>>> b8e2aa68
    }

    @Test
    public void testKey() {
        String resourceType = "a-new-resource-type";

        qb.insert(
                label("a-new-type").sub("entity").hasKey(resourceType),
                label(resourceType).sub("resource").datatype(ResourceType.DataType.STRING)
        ).execute();

        // Make sure a-new-type can have the given resource type as a key or otherwise
        assertTrue(qb.match(label("a-new-type").sub("entity").hasKey(resourceType)).ask().execute());
        assertTrue(qb.match(label("a-new-type").sub("entity").hasResource(resourceType)).ask().execute());
        assertFalse(qb.match(label("a-new-type").sub("entity").hasKey("title")).ask().execute());
        assertFalse(qb.match(label("movie").sub("entity").hasKey(resourceType)).ask().execute());

        Var hasKey = Graql.label(HAS_KEY.getLabel(resourceType));
        Var hasKeyOwner = Graql.label(HAS_KEY_OWNER.getLabel(resourceType));
        Var hasKeyValue = Graql.label(HAS_KEY_VALUE.getLabel(resourceType));

        // Make sure the expected ontology elements are created
        assertTrue(qb.match(hasKey.sub("relation")).ask().execute());
        assertTrue(qb.match(hasKeyOwner.sub("role")).ask().execute());
        assertTrue(qb.match(hasKeyValue.sub("role")).ask().execute());
        assertTrue(qb.match(hasKey.relates(hasKeyOwner)).ask().execute());
        assertTrue(qb.match(hasKey.relates(hasKeyValue)).ask().execute());
<<<<<<< HEAD
        assertTrue(qb.match(label("a-new-type").playsRole(hasKeyOwner)).ask().execute());
        assertTrue(qb.match(label(resourceType).playsRole(hasKeyValue)).ask().execute());
=======
        assertTrue(qb.match(name("a-new-type").plays(hasKeyOwner)).ask().execute());
        assertTrue(qb.match(name(resourceType).plays(hasKeyValue)).ask().execute());
>>>>>>> b8e2aa68
    }

    @Test
    public void testKeyCorrectUsage() throws GraknValidationException {
        // This should only run on tinker because it commits
        assumeTrue(usingTinker());

        qb.insert(
                label("a-new-type").sub("entity").hasKey("a-new-resource-type"),
                label("a-new-resource-type").sub("resource").datatype(ResourceType.DataType.STRING),
                var().isa("a-new-type").has("a-new-resource-type", "hello")
        ).execute();
    }

    @Test
    public void testKeyUniqueOwner() throws GraknValidationException {
        assumeTrue(usingTinker()); // This should only run on tinker because it commits

        qb.insert(
                label("a-new-type").sub("entity").hasKey("a-new-resource-type"),
                label("a-new-resource-type").sub("resource").datatype(ResourceType.DataType.STRING),
                var().isa("a-new-type").has("a-new-resource-type", "hello").has("a-new-resource-type", "goodbye")
        ).execute();

        exception.expect(GraknValidationException.class);
        movieGraph.graph().commit();
    }

    @Ignore // TODO: Un-ignore this when constraints are designed and implemented
    @Test
    public void testKeyUniqueValue() throws GraknValidationException {
        assumeTrue(usingTinker()); // This should only run on tinker because it commits

        qb.insert(
                label("a-new-type").sub("entity").hasKey("a-new-resource-type"),
                label("a-new-resource-type").sub("resource").datatype(ResourceType.DataType.STRING),
                var("x").isa("a-new-type").has("a-new-resource-type", "hello"),
                var("y").isa("a-new-type").has("a-new-resource-type", "hello")
        ).execute();

        exception.expect(GraknValidationException.class);
        movieGraph.graph().commit();
    }

    @Test
    public void testKeyRequiredOwner() throws GraknValidationException {
        assumeTrue(usingTinker()); // This should only run on tinker because it commits

        qb.insert(
                label("a-new-type").sub("entity").hasKey("a-new-resource-type"),
                label("a-new-resource-type").sub("resource").datatype(ResourceType.DataType.STRING),
                var().isa("a-new-type")
        ).execute();

        exception.expect(GraknValidationException.class);
        movieGraph.graph().commit();
    }

    @Test
    public void testResourceTypeRegex() {
        qb.insert(label("greeting").sub("resource").datatype(ResourceType.DataType.STRING).regex("hello|good day")).execute();

        MatchQuery match = qb.match(var("x").label("greeting"));
        assertEquals("hello|good day", match.get("x").findFirst().get().asResourceType().getRegex());
    }

    @Test
    public void testInsertExecuteResult() {
        InsertQuery query = qb.insert(var("x").isa("movie"));

        List<Map<String, Concept>> results = query.execute();
        assertEquals(1, results.size());
        Map<String, Concept> result = results.get(0);
        assertEquals(Sets.newHashSet("x"), result.keySet());
        Entity x = result.get("x").asEntity();
        assertEquals("movie", x.type().getLabel().getValue());
    }

    @Test
    public void testErrorWhenInsertRelationWithEmptyRolePlayer() {
        exception.expect(IllegalStateException.class);
        exception.expectMessage(
                allOf(containsString("$y"), containsString("id"), containsString("isa"), containsString("sub"))
        );
        qb.insert(
                var().rel("genre-of-production", "x").rel("production-with-genre", "y").isa("has-genre"),
                var("x").isa("genre").has("name", "drama")
        ).execute();
    }

    @Test
    public void testErrorResourceTypeWithoutDataType() {
        exception.expect(IllegalStateException.class);
        exception.expectMessage(
                allOf(containsString("my-resource"), containsString("datatype"), containsString("resource"))
        );
        qb.insert(label("my-resource").sub(Schema.MetaSchema.RESOURCE.getLabel().getValue())).execute();
    }

    @Test
    public void testErrorWhenAddingInstanceOfConcept() {
        exception.expect(IllegalStateException.class);
        exception.expectMessage(
                allOf(containsString("meta-type"), containsString("my-thing"), containsString(Schema.MetaSchema.CONCEPT.getLabel().getValue()))
        );
        qb.insert(var("my-thing").isa(Schema.MetaSchema.CONCEPT.getLabel().getValue())).execute();
    }

    @Test
    public void testErrorRecursiveType() {
        exception.expect(IllegalStateException.class);
        exception.expectMessage(allOf(containsString("thingy"), containsString("itself")));
        qb.insert(label("thingy").sub("thingy")).execute();
    }

    @Test
    public void testErrorTypeWithoutLabel() {
        exception.expect(IllegalStateException.class);
        exception.expectMessage(allOf(containsString("type"), containsString("label")));
        qb.insert(var().sub("entity")).execute();
    }

    @Test
    public void testErrorInsertResourceWithoutValue() {
        exception.expect(IllegalStateException.class);
        exception.expectMessage(allOf(containsString("resource"), containsString("value")));
        qb.insert(var("x").isa("name")).execute();
    }

    @Test
    public void testErrorInsertInstanceWithName() {
        exception.expect(IllegalStateException.class);
        exception.expectMessage(allOf(containsString("instance"), containsString("name"), containsString("abc")));
        qb.insert(label("abc").isa("movie")).execute();
    }

    @Test
    public void testErrorInsertResourceWithName() {
        exception.expect(IllegalStateException.class);
        exception.expectMessage(allOf(containsString("instance"), containsString("name"), containsString("bobby")));
        qb.insert(label("bobby").val("bob").isa("name")).execute();
    }

    @Test
    public void testInsertDuplicatePattern() {
        qb.insert(var().isa("person").has("name", "a name"), var().isa("person").has("name", "a name")).execute();
        assertEquals(2, qb.match(var().has("name", "a name")).stream().count());
    }

    @Test
    public void testInsertResourceOnExistingId() {
        ConceptId apocalypseNow = qb.match(var("x").has("title", "Apocalypse Now")).get("x").findAny().get().getId();

        assertFalse(qb.match(var().id(apocalypseNow).has("title", "Apocalypse Maybe Tomorrow")).ask().execute());
        qb.insert(var().id(apocalypseNow).has("title", "Apocalypse Maybe Tomorrow")).execute();
        assertTrue(qb.match(var().id(apocalypseNow).has("title", "Apocalypse Maybe Tomorrow")).ask().execute());
    }

    @Test
    public void testInsertResourceOnExistingIdWithType() {
        ConceptId apocalypseNow = qb.match(var("x").has("title", "Apocalypse Now")).get("x").findAny().get().getId();

        assertFalse(qb.match(var().id(apocalypseNow).has("title", "Apocalypse Maybe Tomorrow")).ask().execute());
        qb.insert(var().id(apocalypseNow).isa("movie").has("title", "Apocalypse Maybe Tomorrow")).execute();
        assertTrue(qb.match(var().id(apocalypseNow).has("title", "Apocalypse Maybe Tomorrow")).ask().execute());
    }

    @Test
    public void testInsertResourceOnExistingResourceId() {
        ConceptId apocalypseNow = qb.match(var("x").val("Apocalypse Now")).get("x").findAny().get().getId();

        assertFalse(qb.match(var().id(apocalypseNow).has("title", "Apocalypse Maybe Tomorrow")).ask().execute());
        qb.insert(var().id(apocalypseNow).has("title", "Apocalypse Maybe Tomorrow")).execute();
        assertTrue(qb.match(var().id(apocalypseNow).has("title", "Apocalypse Maybe Tomorrow")).ask().execute());
    }

    @Test
    public void testInsertResourceOnExistingResourceIdWithType() {
        ConceptId apocalypseNow = qb.match(var("x").val("Apocalypse Now")).get("x").findAny().get().getId();

        assertFalse(qb.match(var().id(apocalypseNow).has("title", "Apocalypse Maybe Tomorrow")).ask().execute());
        qb.insert(var().id(apocalypseNow).isa("title").has("title", "Apocalypse Maybe Tomorrow")).execute();
        assertTrue(qb.match(var().id(apocalypseNow).has("title", "Apocalypse Maybe Tomorrow")).ask().execute());
    }

    @Test
    public void testInsertInstanceWithoutType() {
        exception.expect(IllegalStateException.class);
        exception.expectMessage(allOf(containsString("123"), containsString("isa")));
        qb.insert(var().id(ConceptId.of("123")).has("name", "Bob")).execute();
    }

    @Test
    public void testInsertRuleWithoutLhs() {
        exception.expect(IllegalStateException.class);
        exception.expectMessage(allOf(containsString("rule"), containsString("movie"), containsString("lhs")));
        qb.insert(var().isa("inference-rule").rhs(var("x").isa("movie"))).execute();
    }

    @Test
    public void testInsertRuleWithoutRhs() {
        exception.expect(IllegalStateException.class);
        exception.expectMessage(allOf(containsString("rule"), containsString("movie"), containsString("rhs")));
        qb.insert(var().isa("inference-rule").lhs(var("x").isa("movie"))).execute();
    }

    @Test
    public void testInsertNonRuleWithLhs() {
        exception.expect(IllegalStateException.class);
        exception.expectMessage(INSERT_UNSUPPORTED_PROPERTY.getMessage("lhs", RULE.getLabel()));
        qb.insert(var().isa("movie").lhs(var("x"))).execute();
    }

    @Test
    public void testInsertNonRuleWithRHS() {
        exception.expect(IllegalStateException.class);
        exception.expectMessage(INSERT_UNSUPPORTED_PROPERTY.getMessage("rhs", RULE.getLabel()));
        qb.insert(label("thing").sub("movie").rhs(var("x"))).execute();
    }

    @Test
    public void testErrorWhenNonExistentResource() {
        exception.expect(IllegalStateException.class);
        exception.expectMessage("nothing");
        qb.insert(label("blah this").sub("entity").hasResource("nothing")).execute();
    }

    @Test
    public void whenInsertingMetaType_Throw() {
        exception.expect(IllegalStateException.class);
        exception.expectMessage(ErrorMessage.INSERT_METATYPE.getMessage("my-metatype", "concept"));
        qb.insert(label("my-metatype").sub("concept")).execute();
    }

    @Test
    public void whenInsertingMultipleRolePlayers_BothRolePlayersAreAdded() {
        List<Map<String, Concept>> results = qb.match(
                var("g").has("title", "Godfather"),
                var("m").has("title", "The Muppets")
        ).insert(
                var("c").isa("cluster").has("name", "2"),
                var("r").rel("cluster-of-production", "c").rel("production-with-cluster", "g").rel("production-with-cluster", "m").isa("has-cluster")
        ).execute();

        Instance cluster = results.get(0).get("c").asInstance();
        Instance godfather = results.get(0).get("g").asInstance();
        Instance muppets = results.get(0).get("m").asInstance();
        Relation relation = results.get(0).get("r").asRelation();

        RoleType clusterOfProduction = movieGraph.graph().getRoleType("cluster-of-production");
        RoleType productionWithCluster = movieGraph.graph().getRoleType("production-with-cluster");

        assertEquals(relation.rolePlayers(), ImmutableSet.of(cluster, godfather, muppets));
        assertEquals(relation.rolePlayers(clusterOfProduction), ImmutableSet.of(cluster));
        assertEquals(relation.rolePlayers(productionWithCluster), ImmutableSet.of(godfather, muppets));
    }

    private void assertInsert(Var... vars) {
        // Make sure vars don't exist
        for (Var var : vars) {
            assertFalse(qb.match(var).ask().execute());
        }

        // Insert all vars
        qb.insert(vars).execute();

        // Make sure all vars exist
        for (Var var : vars) {
            assertTrue(qb.match(var).ask().execute());
        }

        // Delete all vars
        for (Var var : vars) {
            qb.match(var).delete(var(var.admin().getVarName())).execute();
        }

        // Make sure vars don't exist
        for (Var var : vars) {
            assertFalse(qb.match(var).ask().execute());
        }
    }
}<|MERGE_RESOLUTION|>--- conflicted
+++ resolved
@@ -209,21 +209,12 @@
     @Test
     public void testInsertOntology() {
         qb.insert(
-<<<<<<< HEAD
                 label("pokemon").sub(Schema.MetaSchema.ENTITY.getLabel().getValue()),
                 label("evolution").sub(Schema.MetaSchema.RELATION.getLabel().getValue()),
                 label("evolves-from").sub(Schema.MetaSchema.ROLE.getLabel().getValue()),
                 label("evolves-to").sub(Schema.MetaSchema.ROLE.getLabel().getValue()),
                 label("evolution").relates("evolves-from").relates("evolves-to"),
-                label("pokemon").playsRole("evolves-from").playsRole("evolves-to").hasResource("name"),
-=======
-                name("pokemon").sub(Schema.MetaSchema.ENTITY.getName().getValue()),
-                name("evolution").sub(Schema.MetaSchema.RELATION.getName().getValue()),
-                name("evolves-from").sub(Schema.MetaSchema.ROLE.getName().getValue()),
-                name("evolves-to").sub(Schema.MetaSchema.ROLE.getName().getValue()),
-                name("evolution").relates("evolves-from").relates("evolves-to"),
-                name("pokemon").plays("evolves-from").plays("evolves-to").hasResource("name"),
->>>>>>> b8e2aa68
+                label("pokemon").plays("evolves-from").plays("evolves-to").hasResource("name"),
 
                 var("x").has("name", "Pichu").isa("pokemon"),
                 var("y").has("name", "Pikachu").isa("pokemon"),
@@ -232,21 +223,12 @@
                 var().rel("evolves-from", "y").rel("evolves-to", "z").isa("evolution")
         ).execute();
 
-<<<<<<< HEAD
         assertTrue(qb.match(label("pokemon").sub(Schema.MetaSchema.ENTITY.getLabel().getValue())).ask().execute());
         assertTrue(qb.match(label("evolution").sub(Schema.MetaSchema.RELATION.getLabel().getValue())).ask().execute());
         assertTrue(qb.match(label("evolves-from").sub(Schema.MetaSchema.ROLE.getLabel().getValue())).ask().execute());
         assertTrue(qb.match(label("evolves-to").sub(Schema.MetaSchema.ROLE.getLabel().getValue())).ask().execute());
         assertTrue(qb.match(label("evolution").relates("evolves-from").relates("evolves-to")).ask().execute());
-        assertTrue(qb.match(label("pokemon").playsRole("evolves-from").playsRole("evolves-to")).ask().execute());
-=======
-        assertTrue(qb.match(name("pokemon").sub(Schema.MetaSchema.ENTITY.getName().getValue())).ask().execute());
-        assertTrue(qb.match(name("evolution").sub(Schema.MetaSchema.RELATION.getName().getValue())).ask().execute());
-        assertTrue(qb.match(name("evolves-from").sub(Schema.MetaSchema.ROLE.getName().getValue())).ask().execute());
-        assertTrue(qb.match(name("evolves-to").sub(Schema.MetaSchema.ROLE.getName().getValue())).ask().execute());
-        assertTrue(qb.match(name("evolution").relates("evolves-from").relates("evolves-to")).ask().execute());
-        assertTrue(qb.match(name("pokemon").plays("evolves-from").plays("evolves-to")).ask().execute());
->>>>>>> b8e2aa68
+        assertTrue(qb.match(label("pokemon").plays("evolves-from").plays("evolves-to")).ask().execute());
 
         assertTrue(qb.match(
                 var("x").has("name", "Pichu").isa("pokemon"),
@@ -319,25 +301,14 @@
     public void testReferenceByVariableNameAndTypeLabel() {
         qb.insert(
                 var("abc").sub("entity"),
-<<<<<<< HEAD
                 var("abc").label("123"),
-                label("123").playsRole("actor"),
-                var("abc").playsRole("director")
+                label("123").plays("actor"),
+                var("abc").plays("director")
         ).execute();
 
         assertTrue(qb.match(label("123").sub("entity")).ask().execute());
-        assertTrue(qb.match(label("123").playsRole("actor")).ask().execute());
-        assertTrue(qb.match(label("123").playsRole("director")).ask().execute());
-=======
-                var("abc").name("123"),
-                name("123").plays("actor"),
-                var("abc").plays("director")
-        ).execute();
-
-        assertTrue(qb.match(name("123").sub("entity")).ask().execute());
-        assertTrue(qb.match(name("123").plays("actor")).ask().execute());
-        assertTrue(qb.match(name("123").plays("director")).ask().execute());
->>>>>>> b8e2aa68
+        assertTrue(qb.match(label("123").plays("actor")).ask().execute());
+        assertTrue(qb.match(label("123").plays("director")).ask().execute());
     }
 
     @Test
@@ -430,15 +401,9 @@
     public void testInsertReferenceByName() {
         String roleTypeLabel = HAS_RESOURCE_OWNER.getLabel("title").getValue();
         qb.insert(
-<<<<<<< HEAD
                 label("new-type").sub(Schema.MetaSchema.ENTITY.getLabel().getValue()),
                 label("new-type").isAbstract(),
-                label("new-type").playsRole(roleTypeLabel),
-=======
-                name("new-type").sub(Schema.MetaSchema.ENTITY.getName().getValue()),
-                name("new-type").isAbstract(),
-                name("new-type").plays(roleTypeName),
->>>>>>> b8e2aa68
+                label("new-type").plays(roleTypeLabel),
                 var("x").isa("new-type")
         ).execute();
 
@@ -451,11 +416,7 @@
         EntityType newType = typeQuery.get("n").findFirst().get().asEntityType();
 
         assertTrue(newType.asEntityType().isAbstract());
-<<<<<<< HEAD
-        assertTrue(newType.playsRoles().contains(movieGraph.graph().getRoleType(roleTypeLabel)));
-=======
-        assertTrue(newType.plays().contains(movieGraph.graph().getRoleType(roleTypeName)));
->>>>>>> b8e2aa68
+        assertTrue(newType.plays().contains(movieGraph.graph().getRoleType(roleTypeLabel)));
 
         assertTrue(qb.match(var().isa("new-type")).ask().execute());
     }
@@ -531,13 +492,8 @@
         assertTrue(qb.match(hasResourceValue.sub("role")).ask().execute());
         assertTrue(qb.match(hasResource.relates(hasResourceOwner)).ask().execute());
         assertTrue(qb.match(hasResource.relates(hasResourceValue)).ask().execute());
-<<<<<<< HEAD
-        assertTrue(qb.match(label("a-new-type").playsRole(hasResourceOwner)).ask().execute());
-        assertTrue(qb.match(label(resourceType).playsRole(hasResourceValue)).ask().execute());
-=======
-        assertTrue(qb.match(name("a-new-type").plays(hasResourceOwner)).ask().execute());
-        assertTrue(qb.match(name(resourceType).plays(hasResourceValue)).ask().execute());
->>>>>>> b8e2aa68
+        assertTrue(qb.match(label("a-new-type").plays(hasResourceOwner)).ask().execute());
+        assertTrue(qb.match(label(resourceType).plays(hasResourceValue)).ask().execute());
     }
 
     @Test
@@ -565,13 +521,8 @@
         assertTrue(qb.match(hasKeyValue.sub("role")).ask().execute());
         assertTrue(qb.match(hasKey.relates(hasKeyOwner)).ask().execute());
         assertTrue(qb.match(hasKey.relates(hasKeyValue)).ask().execute());
-<<<<<<< HEAD
-        assertTrue(qb.match(label("a-new-type").playsRole(hasKeyOwner)).ask().execute());
-        assertTrue(qb.match(label(resourceType).playsRole(hasKeyValue)).ask().execute());
-=======
-        assertTrue(qb.match(name("a-new-type").plays(hasKeyOwner)).ask().execute());
-        assertTrue(qb.match(name(resourceType).plays(hasKeyValue)).ask().execute());
->>>>>>> b8e2aa68
+        assertTrue(qb.match(label("a-new-type").plays(hasKeyOwner)).ask().execute());
+        assertTrue(qb.match(label(resourceType).plays(hasKeyValue)).ask().execute());
     }
 
     @Test
