--- conflicted
+++ resolved
@@ -213,11 +213,7 @@
                 name("evolves-from").sub(Schema.MetaSchema.ROLE.getName().getValue()),
                 name("evolves-to").sub(Schema.MetaSchema.ROLE.getName().getValue()),
                 name("evolution").relates("evolves-from").relates("evolves-to"),
-<<<<<<< HEAD
-                name("pokemon").playsRole("evolves-from").playsRole("evolves-to").has("name"),
-=======
-                name("pokemon").plays("evolves-from").plays("evolves-to").hasResource("name"),
->>>>>>> b8e2aa68
+                name("pokemon").plays("evolves-from").plays("evolves-to").has("name"),
 
                 var("x").has("name", "Pichu").isa("pokemon"),
                 var("y").has("name", "Pikachu").isa("pokemon"),
@@ -519,23 +515,13 @@
         Var keyValue = name(KEY_VALUE.getName(resourceType));
 
         // Make sure the expected ontology elements are created
-<<<<<<< HEAD
         assertTrue(qb.match(key.sub("relation")).ask().execute());
         assertTrue(qb.match(keyOwner.sub("role")).ask().execute());
         assertTrue(qb.match(keyValue.sub("role")).ask().execute());
         assertTrue(qb.match(key.relates(keyOwner)).ask().execute());
         assertTrue(qb.match(key.relates(keyValue)).ask().execute());
-        assertTrue(qb.match(name("a-new-type").playsRole(keyOwner)).ask().execute());
-        assertTrue(qb.match(name(resourceType).playsRole(keyValue)).ask().execute());
-=======
-        assertTrue(qb.match(hasKey.sub("relation")).ask().execute());
-        assertTrue(qb.match(hasKeyOwner.sub("role")).ask().execute());
-        assertTrue(qb.match(hasKeyValue.sub("role")).ask().execute());
-        assertTrue(qb.match(hasKey.relates(hasKeyOwner)).ask().execute());
-        assertTrue(qb.match(hasKey.relates(hasKeyValue)).ask().execute());
-        assertTrue(qb.match(name("a-new-type").plays(hasKeyOwner)).ask().execute());
-        assertTrue(qb.match(name(resourceType).plays(hasKeyValue)).ask().execute());
->>>>>>> b8e2aa68
+        assertTrue(qb.match(name("a-new-type").plays(keyOwner)).ask().execute());
+        assertTrue(qb.match(name(resourceType).plays(keyValue)).ask().execute());
     }
 
     @Test
