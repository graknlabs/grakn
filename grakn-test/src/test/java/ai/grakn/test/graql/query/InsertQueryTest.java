--- conflicted
+++ resolved
@@ -212,13 +212,8 @@
                 name("evolution").sub(Schema.MetaSchema.RELATION.getName().getValue()),
                 name("evolves-from").sub(Schema.MetaSchema.ROLE.getName().getValue()),
                 name("evolves-to").sub(Schema.MetaSchema.ROLE.getName().getValue()),
-<<<<<<< HEAD
-                name("evolution").hasRole("evolves-from").hasRole("evolves-to"),
+                name("evolution").relates("evolves-from").relates("evolves-to"),
                 name("pokemon").plays("evolves-from").plays("evolves-to").hasResource("name"),
-=======
-                name("evolution").relates("evolves-from").relates("evolves-to"),
-                name("pokemon").playsRole("evolves-from").playsRole("evolves-to").hasResource("name"),
->>>>>>> 2054a42c
 
                 var("x").has("name", "Pichu").isa("pokemon"),
                 var("y").has("name", "Pikachu").isa("pokemon"),
@@ -231,13 +226,8 @@
         assertTrue(qb.match(name("evolution").sub(Schema.MetaSchema.RELATION.getName().getValue())).ask().execute());
         assertTrue(qb.match(name("evolves-from").sub(Schema.MetaSchema.ROLE.getName().getValue())).ask().execute());
         assertTrue(qb.match(name("evolves-to").sub(Schema.MetaSchema.ROLE.getName().getValue())).ask().execute());
-<<<<<<< HEAD
-        assertTrue(qb.match(name("evolution").hasRole("evolves-from").hasRole("evolves-to")).ask().execute());
+        assertTrue(qb.match(name("evolution").relates("evolves-from").relates("evolves-to")).ask().execute());
         assertTrue(qb.match(name("pokemon").plays("evolves-from").plays("evolves-to")).ask().execute());
-=======
-        assertTrue(qb.match(name("evolution").relates("evolves-from").relates("evolves-to")).ask().execute());
-        assertTrue(qb.match(name("pokemon").playsRole("evolves-from").playsRole("evolves-to")).ask().execute());
->>>>>>> 2054a42c
 
         assertTrue(qb.match(
                 var("x").has("name", "Pichu").isa("pokemon"),
@@ -499,17 +489,10 @@
         assertTrue(qb.match(hasResource.sub("relation")).ask().execute());
         assertTrue(qb.match(hasResourceOwner.sub("role")).ask().execute());
         assertTrue(qb.match(hasResourceValue.sub("role")).ask().execute());
-<<<<<<< HEAD
-        assertTrue(qb.match(hasResource.hasRole(hasResourceOwner)).ask().execute());
-        assertTrue(qb.match(hasResource.hasRole(hasResourceValue)).ask().execute());
+        assertTrue(qb.match(hasResource.relates(hasResourceOwner)).ask().execute());
+        assertTrue(qb.match(hasResource.relates(hasResourceValue)).ask().execute());
         assertTrue(qb.match(name("a-new-type").plays(hasResourceOwner)).ask().execute());
         assertTrue(qb.match(name(resourceType).plays(hasResourceValue)).ask().execute());
-=======
-        assertTrue(qb.match(hasResource.relates(hasResourceOwner)).ask().execute());
-        assertTrue(qb.match(hasResource.relates(hasResourceValue)).ask().execute());
-        assertTrue(qb.match(name("a-new-type").playsRole(hasResourceOwner)).ask().execute());
-        assertTrue(qb.match(name(resourceType).playsRole(hasResourceValue)).ask().execute());
->>>>>>> 2054a42c
     }
 
     @Test
@@ -535,17 +518,10 @@
         assertTrue(qb.match(hasKey.sub("relation")).ask().execute());
         assertTrue(qb.match(hasKeyOwner.sub("role")).ask().execute());
         assertTrue(qb.match(hasKeyValue.sub("role")).ask().execute());
-<<<<<<< HEAD
-        assertTrue(qb.match(hasKey.hasRole(hasKeyOwner)).ask().execute());
-        assertTrue(qb.match(hasKey.hasRole(hasKeyValue)).ask().execute());
+        assertTrue(qb.match(hasKey.relates(hasKeyOwner)).ask().execute());
+        assertTrue(qb.match(hasKey.relates(hasKeyValue)).ask().execute());
         assertTrue(qb.match(name("a-new-type").plays(hasKeyOwner)).ask().execute());
         assertTrue(qb.match(name(resourceType).plays(hasKeyValue)).ask().execute());
-=======
-        assertTrue(qb.match(hasKey.relates(hasKeyOwner)).ask().execute());
-        assertTrue(qb.match(hasKey.relates(hasKeyValue)).ask().execute());
-        assertTrue(qb.match(name("a-new-type").playsRole(hasKeyOwner)).ask().execute());
-        assertTrue(qb.match(name(resourceType).playsRole(hasKeyValue)).ask().execute());
->>>>>>> 2054a42c
     }
 
     @Test
