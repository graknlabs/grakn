/*
 * Grakn - A Distributed Semantic Database
 * Copyright (C) 2016  Grakn Labs Limited
 *
 * Grakn is free software: you can redistribute it and/or modify
 * it under the terms of the GNU General Public License as published by
 * the Free Software Foundation, either version 3 of the License, or
 * (at your option) any later version.
 *
 * Grakn is distributed in the hope that it will be useful,
 * but WITHOUT ANY WARRANTY; without even the implied warranty of
 * MERCHANTABILITY or FITNESS FOR A PARTICULAR PURPOSE.  See the
 * GNU General Public License for more details.
 *
 * You should have received a copy of the GNU General Public License
 * along with Grakn. If not, see <http://www.gnu.org/licenses/gpl.txt>.
 */

package ai.grakn.test.graql.query;

import ai.grakn.concept.Concept;
import ai.grakn.concept.Instance;
import ai.grakn.graphs.MovieGraph;
import ai.grakn.graql.AggregateQuery;
import ai.grakn.graql.Graql;
import ai.grakn.graql.QueryBuilder;
<<<<<<< HEAD
=======
import ai.grakn.graql.Var;
>>>>>>> d4593213
import ai.grakn.graql.admin.Answer;
import ai.grakn.test.GraphContext;
import ai.grakn.test.matcher.MovieMatchers;
import org.junit.Assert;
import org.junit.Before;
import org.junit.ClassRule;
import org.junit.Test;

import java.util.List;
import java.util.Map;
import java.util.Optional;

import static ai.grakn.graql.Graql.count;
import static ai.grakn.graql.Graql.group;
import static ai.grakn.graql.Graql.max;
import static ai.grakn.graql.Graql.mean;
import static ai.grakn.graql.Graql.median;
import static ai.grakn.graql.Graql.min;
import static ai.grakn.graql.Graql.select;
import static ai.grakn.graql.Graql.std;
import static ai.grakn.graql.Graql.sum;
import static ai.grakn.graql.Graql.var;
import static java.lang.Math.pow;
import static java.lang.Math.sqrt;
import static org.junit.Assert.assertEquals;

public class AggregateTest {

    @ClassRule
    public static final GraphContext rule = GraphContext.preLoad(MovieGraph.get());

    private QueryBuilder qb;

    @Before
    public void setUp() {
        qb = rule.graph().graql();
    }

    @Test
    public void testCount() {
        AggregateQuery<Long> countQuery = qb.match(var("x").isa("movie")).aggregate(count());

        long count = countQuery.execute();

        Assert.assertEquals(MovieMatchers.movies.size(), count);
    }

    @Test
    public void testGroup() {
        AggregateQuery<Map<Concept, List<Answer>>> groupQuery =
                qb.match(var("x").isa("movie"), var("y").isa("person"), var().rel("x").rel("y")).aggregate(group("x"));

        Map<Concept, List<Answer>> groups = groupQuery.execute();

        Assert.assertEquals(MovieMatchers.movies.size(), groups.size());

        groups.forEach((movie, results) -> {
            results.forEach(result -> {
<<<<<<< HEAD
                assertEquals(movie, result.get(Graql.var("x")));
                assertEquals(rule.graph().getEntityType("person"), result.get(Graql.var("y")).asInstance().type());
=======
                assertEquals(movie, result.get(Var.of("x")));
                assertEquals(rule.graph().getEntityType("person"), result.get(Var.of("y")).asInstance().type());
>>>>>>> d4593213
            });
        });
    }

    @Test
    public void testGroupCount() {
        AggregateQuery<Map<Concept, Long>> groupCountQuery =
                qb.match(var("x").isa("movie"), var().rel("x")).aggregate(group("x", count()));

        Map<Concept, Long> groupCount = groupCountQuery.execute();

        Instance godfather = rule.graph().getResourceType("title").getResource("Godfather").owner();

        assertEquals(new Long(9), groupCount.get(godfather));
    }

    @Test
    public void testCountAndGroup() {
        AggregateQuery<Map<String, Object>> query = qb.match(var("x").isa("movie"), var().rel("x").rel("y"))
                        .aggregate(select(count().as("c"), group("x").as("g")));

        Map<String, Object> results = query.execute();

        long count = (long) results.get("c");

        // We can't guarantee the generic type is correct here
        @SuppressWarnings("unchecked") Map<Concept, List<Map<String, Concept>>> groups = (Map) results.get("g");

        Assert.assertEquals(MovieMatchers.movies.size(), groups.size());

        long groupedResults = groups.values().stream().mapToInt(List::size).sum();

        assertEquals(groupedResults, count);
    }

    @Test
    public void testSumLong() {
        AggregateQuery<Number> query = qb
                .match(var("x").isa("movie"), var().rel("x").rel("y"), var("y").isa("tmdb-vote-count"))
                .aggregate(sum("y"));

        assertEquals(1940L, query.execute());
    }

    @Test
    public void testSumDouble() {
        AggregateQuery<Number> query = qb
                .match(var("x").isa("movie"), var().rel("x").rel("y"), var("y").isa("tmdb-vote-average"))
                .aggregate(sum("y"));

        assertEquals(27.7d, query.execute().doubleValue(), 0.01d);
    }

    @Test
    public void testMaxLong() {
        AggregateQuery<Optional<Long>> query = qb
                .match(var("x").isa("movie"), var().rel("x").rel("y"), var("y").isa("tmdb-vote-count"))
                .aggregate(max("y"));

        assertEquals(Optional.of(1000L), query.execute());
    }

    @Test
    public void testMaxDouble() {
        AggregateQuery<Optional<Double>> query = qb
                .match(var("x").isa("movie"), var().rel("x").rel("y"), var("y").isa("tmdb-vote-average"))
                .aggregate(max("y"));

        assertEquals(Optional.of(8.6d), query.execute());
    }

    @Test
    public void testMaxString() {
        AggregateQuery<Optional<String>> query = qb.match(var("x").isa("title")).aggregate(max("x"));
        assertEquals(Optional.of("The Muppets"), query.execute());
    }

    @Test
    public void testMinLong() {
        AggregateQuery<Optional<Long>> query = qb
                .match(var("x").isa("movie"), var().rel("x").rel("y"), var("y").isa("tmdb-vote-count"))
                .aggregate(min("y"));

        assertEquals(Optional.of(5L), query.execute());
    }

    @Test
    public void testAverageDouble() {
        AggregateQuery<Optional<Double>> query = qb
                .match(var("x").isa("movie"), var().rel("x").rel("y"), var("y").isa("tmdb-vote-average"))
                .aggregate(mean("y"));

        //noinspection OptionalGetWithoutIsPresent
        assertEquals((8.6d + 7.6d + 8.4d + 3.1d) / 4d, query.execute().get(), 0.01d);
    }

    @Test
    public void testMedianLong() {
        AggregateQuery<Optional<Number>> query = qb
                .match(var("x").isa("movie"), var().rel("x").rel("y"), var("y").isa("tmdb-vote-count"))
                .aggregate(median("y"));

        assertEquals(Optional.of(400L), query.execute());
    }

    @Test
    public void testMedianDouble() {
        AggregateQuery<Optional<Number>> query = qb
                .match(var("x").isa("movie"), var().rel("x").rel("y"), var("y").isa("tmdb-vote-average"))
                .aggregate(median("y"));

        //noinspection OptionalGetWithoutIsPresent
        assertEquals(8.0d, query.execute().get().doubleValue(), 0.01d);
    }

    @Test
    public void testStdevLong() {
        AggregateQuery<Optional<Double>> query = qb
                .match(var("x").isa("movie").has("tmdb-vote-count", var("y")))
                .aggregate(std("y"));

        double mean = (1000d + 100d + 400d + 435d + 5d) / 5d;
        double variance = (pow(1000d - mean, 2d) + pow(100d - mean, 2d)
                + pow(400d - mean, 2d) + pow(435d - mean, 2d) + pow(5d - mean, 2d)) / 4d;
        double expected = sqrt(variance);

        assertEquals(expected, query.execute().get().doubleValue(), 0.01d);
    }

    @Test
    public void testStdevDouble() {
        AggregateQuery<Optional<Double>> query = qb
                .match(var("x").isa("movie").has("tmdb-vote-average", var("y")))
                .aggregate(std("y"));

        double mean = (8.6d + 8.4d + 7.6d + 3.1d) / 4d;
        double variance =
                (pow(8.6d - mean, 2d) + pow(8.4d - mean, 2d) + pow(7.6d - mean, 2d) + pow(3.1d - mean, 2d)) / 3d;
        double expected = sqrt(variance);

        assertEquals(expected, query.execute().get().doubleValue(), 0.01d);
    }
}<|MERGE_RESOLUTION|>--- conflicted
+++ resolved
@@ -24,10 +24,7 @@
 import ai.grakn.graql.AggregateQuery;
 import ai.grakn.graql.Graql;
 import ai.grakn.graql.QueryBuilder;
-<<<<<<< HEAD
-=======
 import ai.grakn.graql.Var;
->>>>>>> d4593213
 import ai.grakn.graql.admin.Answer;
 import ai.grakn.test.GraphContext;
 import ai.grakn.test.matcher.MovieMatchers;
@@ -86,13 +83,8 @@
 
         groups.forEach((movie, results) -> {
             results.forEach(result -> {
-<<<<<<< HEAD
                 assertEquals(movie, result.get(Graql.var("x")));
                 assertEquals(rule.graph().getEntityType("person"), result.get(Graql.var("y")).asInstance().type());
-=======
-                assertEquals(movie, result.get(Var.of("x")));
-                assertEquals(rule.graph().getEntityType("person"), result.get(Var.of("y")).asInstance().type());
->>>>>>> d4593213
             });
         });
     }
