--- conflicted
+++ resolved
@@ -747,17 +747,10 @@
         PatternAdmin head = graph.graql().parsePattern("(recommended-customer: $z, recommended-product: $b) isa recommendation").admin();
         InferenceRule rule = new InferenceRule(graph.admin().getMetaRuleInference().putRule(body, head), graph);
 
-<<<<<<< HEAD
-        rule.unify(parent);
+        Unifier unifier = rule.getUnifier(parent);
         Set<Var> vars = rule.getHead().getAtom().getVarNames();
         Set<Var> correctVars = Sets.newHashSet(Var.of("r"), Var.of("a"), Var.of("x"));
         assertTrue(!vars.contains(Var.of("")));
-=======
-        Unifier unifier = rule.getUnifier(parent);
-        Set<VarName> vars = rule.getHead().getAtom().getVarNames();
-        Set<VarName> correctVars = Sets.newHashSet(VarName.of("r"), VarName.of("a"), VarName.of("x"));
-        assertTrue(!vars.contains(VarName.of("")));
->>>>>>> 66280ff8
         assertTrue(
                 "Variables not in subset relation:\n" + correctVars.toString() + "\n" + vars.toString(),
                 unifier.values().containsAll(correctVars)
