/*
 * Grakn - A Distributed Semantic Database
 * Copyright (C) 2016  Grakn Labs Limited
 *
 * Grakn is free software: you can redistribute it and/or modify
 * it under the terms of the GNU General Public License as published by
 * the Free Software Foundation, either version 3 of the License, or
 * (at your option) any later version.
 *
 * Grakn is distributed in the hope that it will be useful,
 * but WITHOUT ANY WARRANTY; without even the implied warranty of
 * MERCHANTABILITY or FITNESS FOR A PARTICULAR PURPOSE.  See the
 * GNU General Public License for more details.
 *
 * You should have received a copy of the GNU General Public License
 * along with Grakn. If not, see <http://www.gnu.org/licenses/gpl.txt>.
 */

package ai.grakn.test.graql.reasoner;

import ai.grakn.GraknGraph;
import ai.grakn.concept.RoleType;
import ai.grakn.concept.Type;
import ai.grakn.concept.TypeName;
import ai.grakn.graql.VarName;
import ai.grakn.graql.admin.Conjunction;
import ai.grakn.graql.admin.PatternAdmin;
import ai.grakn.graql.admin.VarAdmin;
import ai.grakn.graql.internal.pattern.Patterns;
import ai.grakn.graql.internal.reasoner.atom.Atom;
import ai.grakn.graql.admin.Atomic;
import ai.grakn.graql.internal.reasoner.atom.binary.Relation;
import ai.grakn.graql.internal.reasoner.query.ReasonerAtomicQuery;
import ai.grakn.graql.internal.reasoner.query.ReasonerQueryImpl;
import ai.grakn.graql.internal.reasoner.rule.InferenceRule;
import ai.grakn.graphs.CWGraph;
import ai.grakn.graphs.SNBGraph;
import ai.grakn.test.GraphContext;
import com.google.common.collect.ImmutableMap;
import com.google.common.collect.Sets;
import java.util.stream.Collectors;
import javafx.util.Pair;
import org.junit.BeforeClass;
import org.junit.ClassRule;
import org.junit.Test;
import org.junit.rules.ExpectedException;

import java.util.HashMap;
import java.util.HashSet;
import java.util.Map;
import java.util.Set;

import static ai.grakn.test.GraknTestEnv.usingTinker;
import static java.util.stream.Collectors.toSet;
import static org.junit.Assert.assertEquals;
import static org.junit.Assert.assertTrue;
import static org.junit.Assume.assumeTrue;

public class AtomicTest {

    @ClassRule
    public static final GraphContext snbGraph = GraphContext.preLoad(SNBGraph.get());

    @ClassRule
    public static final GraphContext cwGraph = GraphContext.preLoad(CWGraph.get());

    @ClassRule
    public static final GraphContext genealogyOntology = GraphContext.preLoad("genealogy/ontology.gql");

    @ClassRule
    public static final GraphContext ruleApplicabilitySet = GraphContext.preLoad("ruleApplicabilityTest.gql");

    @BeforeClass
    public static void onStartup() throws Exception {
        assumeTrue(usingTinker());
    }

    @org.junit.Rule
    public final ExpectedException exception = ExpectedException.none();

    @Test
    public void testAtomRecursive(){
        GraknGraph graph = snbGraph.graph();
        String recRelString = "{($x, $y) isa resides;}";
        String nrecRelString = "{($x, $y) isa recommendation;}";
        ReasonerAtomicQuery recQuery = new ReasonerAtomicQuery(conjunction(recRelString, graph), graph);
        ReasonerAtomicQuery nrecQuery = new ReasonerAtomicQuery(conjunction(nrecRelString, graph), graph);
        assertTrue(recQuery.getAtom().isRecursive());
        assertTrue(!nrecQuery.getAtom().isRecursive());
    }

    @Test
    public void testAtomFactory(){
        GraknGraph graph = snbGraph.graph();
        String atomString = "{$x isa person;}";
        String relString = "{($x, $y) isa recommendation;}";
        String resString = "{$x has gender 'male';}";

        Atom atom = new ReasonerAtomicQuery(conjunction(atomString, graph), graph).getAtom();
        Atom relation = new ReasonerAtomicQuery(conjunction(relString, graph), graph).getAtom();
        Atom res = new ReasonerAtomicQuery(conjunction(resString, graph), graph).getAtom();

        assertTrue(atom.isType());
        assertTrue(relation.isRelation());
        assertTrue(res.isResource());
    }

    @Test
    public void testRoleInference(){
        GraknGraph graph = cwGraph.graph();
        String patternString = "{($z, $y) isa owns; $z isa country; $y isa rocket;}";
        ReasonerAtomicQuery query = new ReasonerAtomicQuery(conjunction(patternString, graph), graph);
        Atom atom = query.getAtom();
        Map<RoleType, VarName> roleMap = roleMap(atom.getRoleVarTypeMap());

        String patternString2 = "{isa owns, ($z, $y); $z isa country;}";
        ReasonerAtomicQuery query2 = new ReasonerAtomicQuery(conjunction(patternString2, graph), graph);
        Atom atom2 = query2.getAtom();

        Map<RoleType, VarName> roleMap2 = roleMap(atom2.getRoleVarTypeMap());
        ImmutableMap<RoleType, VarName> correctRoleMap = ImmutableMap.of(
                graph.getRoleType("item-owner"), VarName.of("z"),
                graph.getRoleType("owned-item"), VarName.of("y"));
        assertEquals(correctRoleMap, roleMap);
        assertEquals(correctRoleMap, roleMap2);
    }

    @Test
    public void testRoleInferenceWithWildcard(){
        GraknGraph graph = cwGraph.graph();
        String patternString = "{($z, $y, $x), isa transaction;$z isa country;$x isa person;}";
        ReasonerAtomicQuery query = new ReasonerAtomicQuery(conjunction(patternString, graph), graph);
        Atom atom = query.getAtom();
        Map<RoleType, VarName> roleMap = roleMap(atom.getRoleVarTypeMap());

        String patternString2 = "{($z, $y, seller: $x), isa transaction;$z isa country;$y isa rocket;}";
        ReasonerAtomicQuery query2 = new ReasonerAtomicQuery(conjunction(patternString2, graph), graph);
        Atom atom2 = query2.getAtom();
        Map<RoleType, VarName> roleMap2 = roleMap(atom2.getRoleVarTypeMap());

        ImmutableMap<RoleType, VarName> correctRoleMap = ImmutableMap.of(
                graph.getRoleType("seller"), VarName.of("x"),
                graph.getRoleType("transaction-item"), VarName.of("y"),
                graph.getRoleType("buyer"), VarName.of("z"));
        assertEquals(correctRoleMap, roleMap);
        assertEquals(correctRoleMap, roleMap2);
    }

    @Test
    public void testRoleInferenceWithSingleRoleAbsent(){
        GraknGraph graph = cwGraph.graph();
        String patternString = "{(buyer: $y, seller: $y, transaction-item: $x), isa transaction;}";
        ReasonerAtomicQuery query = new ReasonerAtomicQuery(conjunction(patternString, graph), graph);
        Map<RoleType, VarName> roleMap = roleMap(query.getAtom().getRoleVarTypeMap());

        String patternString2 = "{(buyer: $y, seller: $y, $x), isa transaction;}";
        ReasonerAtomicQuery query2 = new ReasonerAtomicQuery(conjunction(patternString2, graph), graph);
        Map<RoleType, VarName> roleMap2 = roleMap(query2.getAtom().getRoleVarTypeMap());

        String patternString3 = "{(buyer: $y, $y, transaction-item: $x), isa transaction;}";
        ReasonerAtomicQuery query3 = new ReasonerAtomicQuery(conjunction(patternString3, graph), graph);
        Map<RoleType, VarName> roleMap3 = roleMap(query3.getAtom().getRoleVarTypeMap());

        ImmutableMap<RoleType, VarName> correctRoleMap = ImmutableMap.of(
                graph.getRoleType("transaction-item"), VarName.of("x"),
                graph.getRoleType("seller"), VarName.of("y"),
                graph.getRoleType("buyer"), VarName.of("y"));
        assertEquals(correctRoleMap, roleMap);
        assertEquals(correctRoleMap, roleMap2);
        assertEquals(correctRoleMap, roleMap3);
    }

    @Test
    public void testRoleInferenceWithRoleHierarchy(){
        GraknGraph graph = genealogyOntology.graph();
        String relationString = "{($p, son: $gc) isa parentship;}";
        String fullRelationString = "{(parent: $p, son: $gc) isa parentship;}";
        String relationString2 = "{(father: $gp, $p) isa parentship;}";
        String fullRelationString2 = "{(father: $gp, child: $p) isa parentship;}";
        Relation relation = (Relation) new ReasonerAtomicQuery(conjunction(relationString, graph), graph).getAtom();
        Relation correctFullRelation = (Relation) new ReasonerAtomicQuery(conjunction(fullRelationString, graph), graph).getAtom();
        Relation relation2 = (Relation) new ReasonerAtomicQuery(conjunction(relationString2, graph), graph).getAtom();
        Relation correctFullRelation2 = (Relation) new ReasonerAtomicQuery(conjunction(fullRelationString2, graph), graph).getAtom();

        assertTrue(relation.getRoleVarTypeMap().equals(correctFullRelation.getRoleVarTypeMap()));
        assertTrue(relation2.getRoleVarTypeMap().equals(correctFullRelation2.getRoleVarTypeMap()));
    }

    //tests unambiguous role mapping
    @Test
    public void testRoleInferenceWithUnambiguousRoleMapping(){
        GraknGraph graph = ruleApplicabilitySet.graph();
        String relationString = "{($x, $y, $z) isa relation1;$x isa entity1; $y isa entity2; $z isa entity3;}";
        Relation relation = (Relation) new ReasonerAtomicQuery(conjunction(relationString, graph), graph).getAtom();
        ImmutableMap<RoleType, VarName> roleMap = ImmutableMap.of(
                graph.getRoleType("role1"), VarName.of("x"),
                graph.getRoleType("role2"), VarName.of("y"),
                graph.getRoleType("role3"), VarName.of("z"));
        assertEquals(roleMap, roleMap(relation.getRoleVarTypeMap()));
    }

    //test ambiguous role mapping
    @Test
    public void testRoleInferenceWithAmbiguousRoleMapping(){
        GraknGraph graph = ruleApplicabilitySet.graph();
        String relationString = "{($x, $y, $z) isa relation1;$x isa entity2; $y isa entity3; $z isa entity4;}";
        Relation relation = (Relation) new ReasonerAtomicQuery(conjunction(relationString, graph), graph).getAtom();
        Map<RoleType, Pair<VarName, Type>> roleVarTypeMap = relation.getRoleVarTypeMap();
        assertTrue(roleVarTypeMap.toString(), relation.getRoleVarTypeMap().isEmpty());
    }

    //test ambiguous role mapping
    @Test
    public void testRoleInferenceWithAmbiguousRoleMapping2(){
        GraknGraph graph = ruleApplicabilitySet.graph();
        String relationString = "{($x, $y) isa relation1;}";
        Relation relation = (Relation) new ReasonerAtomicQuery(conjunction(relationString, graph), graph).getAtom();
        Map<RoleType, Pair<VarName, Type>> roleVarTypeMap = relation.getRoleVarTypeMap();
        assertTrue(roleVarTypeMap.toString(), relation.getRoleVarTypeMap().isEmpty());
    }

    //test rule applicability for atom with unspecified roles but with possible unambiguous role mapping
    @Test
    public void testRuleApplicabilityViaTypeWithUnambiguousRoleMapping(){
        GraknGraph graph = ruleApplicabilitySet.graph();
        String relationString = "{($x, $y, $z);$x isa entity1; $y isa entity2; $z isa entity3;}";
        Relation relation = (Relation) new ReasonerAtomicQuery(conjunction(relationString, graph), graph).getAtom();
        assertEquals(1, relation.getApplicableRules().size());
    }

    //test rule applicability for atom with unspecified roles but with possible unambiguous role mapping
    @Test
    public void testRuleApplicabilityViaTypeWithUnambiguousRoleMapping2(){
        GraknGraph graph = ruleApplicabilitySet.graph();
        String relationString = "{($x, $y, $z);$x isa entity1; $y isa entity2; $z isa entity4;}";
        Relation relation = (Relation) new ReasonerAtomicQuery(conjunction(relationString, graph), graph).getAtom();
        assertEquals(1, relation.getApplicableRules().size());
    }

    //test rule applicability for atom with unspecified roles but with possible ambiguous role mapping
    @Test
    public void testRuleApplicabilityViaTypeWithAmbiguousRoleMapping(){
        GraknGraph graph = ruleApplicabilitySet.graph();
        String relationString = "{($x, $y, $z);$x isa entity2; $y isa entity3; $z isa entity4;}";
        Relation relation = (Relation) new ReasonerAtomicQuery(conjunction(relationString, graph), graph).getAtom();
        assertEquals(1, relation.getApplicableRules().size());
    }

    //test rule applicability for match-all atom
    @Test
    public void testRuleApplicabilityViaTypeMatchAll(){
        GraknGraph graph = ruleApplicabilitySet.graph();
        String relationString = "{($x, $y);}";
        Relation relation = (Relation) new ReasonerAtomicQuery(conjunction(relationString, graph), graph).getAtom();
        assertEquals(1, relation.getApplicableRules().size());
    }

    //test rule applicability for atom with unspecified roles with missing relation players but with possible ambiguous role mapping
    @Test
    public void testRuleApplicabilityViaTypeMissingRelationPlayers(){
        GraknGraph graph = ruleApplicabilitySet.graph();
        String relationString = "{($x, $y);$x isa entity2; $y isa entity4;}";
        Relation relation = (Relation) new ReasonerAtomicQuery(conjunction(relationString, graph), graph).getAtom();
        assertEquals(1, relation.getApplicableRules().size());
    }

    //test rule applicability for atom with unspecified roles with missing relation players without possible role mapping
    @Test
    public void testRuleApplicabilityViaTypeMissingRelationPlayers2(){
        GraknGraph graph = ruleApplicabilitySet.graph();
        String relationString = "{($x, $y);$x isa entity1; $y isa entity5;}";
        Relation relation = (Relation) new ReasonerAtomicQuery(conjunction(relationString, graph), graph).getAtom();
        assertEquals(0, relation.getApplicableRules().size());
    }

    //test rule applicability for atom with unspecified roles with conflicting roles inferred from types with a wildcard
    @Test
    public void testRuleApplicabilityViaTypeWithWildcard(){
        GraknGraph graph = ruleApplicabilitySet.graph();
        String relationString = "{($x, $y, $z);$y isa entity1; $z isa entity2;}";
        Relation relation = (Relation) new ReasonerAtomicQuery(conjunction(relationString, graph), graph).getAtom();
        assertEquals(1, relation.getApplicableRules().size());
    }

    //test rule applicability for atom with unspecified roles with conflicting roles inferred from types with a wildcard
    @Test
    public void testRuleApplicabilityViaTypeWithWildcardMissingMappings(){
        GraknGraph graph = ruleApplicabilitySet.graph();
        String relationString = "{($x, $y, $z);$y isa entity1; $z isa entity5;}";
        Relation relation = (Relation) new ReasonerAtomicQuery(conjunction(relationString, graph), graph).getAtom();
        assertEquals(0, relation.getApplicableRules().size());
    }

    @Test
    public void testTypeInference(){
        String typeId = snbGraph.graph().getType(TypeName.of("recommendation")).getId().getValue();
        String patternString = "{($x, $y); $x isa person; $y isa product;}";
        ReasonerAtomicQuery query = new ReasonerAtomicQuery(conjunction(patternString, snbGraph.graph()), snbGraph.graph());
        Atom atom = query.getAtom();
        assertTrue(atom.getTypeId().getValue().equals(typeId));
    }

    @Test
    public void testTypeInference2(){
        String typeId = cwGraph.graph().getType(TypeName.of("transaction")).getId().getValue();
        String patternString = "{($z, $y, $x);$z isa country;$x isa rocket;$y isa person;}";
        ReasonerAtomicQuery query = new ReasonerAtomicQuery(conjunction(patternString, cwGraph.graph()), cwGraph.graph());
        Atom atom = query.getAtom();
        assertTrue(atom.getTypeId().getValue().equals(typeId));
    }

    @Test
    public void testUnification(){
        GraknGraph graph = genealogyOntology.graph();
        String relation = "{(parent: $y, child: $x);}";
        String specialisedRelation = "{(father: $p, daughter: $c);}";
        String specialisedRelation2 = "{(daughter: $p, father: $c);}";

        Atomic atom = new ReasonerAtomicQuery(conjunction(relation, graph), graph).getAtom();
        Atomic specialisedAtom = new ReasonerAtomicQuery(conjunction(specialisedRelation, graph), graph).getAtom();
        Atomic specialisedAtom2 = new ReasonerAtomicQuery(conjunction(specialisedRelation2, graph), graph).getAtom();

        Map<VarName, VarName> unifiers = specialisedAtom.getUnifiers(atom);
        Map<VarName, VarName> unifiers2 = specialisedAtom2.getUnifiers(atom);
        Map<VarName, VarName> correctUnifiers = new HashMap<>();
        correctUnifiers.put(VarName.of("p"), VarName.of("y"));
        correctUnifiers.put(VarName.of("c"), VarName.of("x"));
        Map<VarName, VarName> correctUnifiers2 = new HashMap<>();
        correctUnifiers2.put(VarName.of("p"), VarName.of("x"));
        correctUnifiers2.put(VarName.of("c"), VarName.of("y"));
        assertTrue(unifiers.toString(), unifiers.entrySet().containsAll(correctUnifiers.entrySet()));
        assertTrue(unifiers2.toString(), unifiers2.entrySet().containsAll(correctUnifiers2.entrySet()));
    }

    @Test
    public void testUnification2() {
        GraknGraph graph = genealogyOntology.graph();
        String childString = "{(wife: $5b7a70db-2256-4d03-8fa4-2621a354899e, husband: $0f93f968-873a-43fa-b42f-f674c224ac04) isa marriage;}";
        String parentString = "{(wife: $x) isa marriage;}";
        Atom childAtom = new ReasonerAtomicQuery(conjunction(childString, graph), graph).getAtom();
        Atom parentAtom = new ReasonerAtomicQuery(conjunction(parentString, graph), graph).getAtom();

        Map<VarName, VarName> unifiers = childAtom.getUnifiers(parentAtom);
        Map<VarName, VarName> correctUnifiers = new HashMap<>();
        correctUnifiers.put(VarName.of("5b7a70db-2256-4d03-8fa4-2621a354899e"), VarName.of("x"));
        assertTrue(unifiers.entrySet().containsAll(correctUnifiers.entrySet()));

        Map<VarName, VarName> reverseUnifiers = parentAtom.getUnifiers(childAtom);
        Map<VarName, VarName> correctReverseUnifiers = new HashMap<>();
        correctReverseUnifiers.put(VarName.of("x"), VarName.of("5b7a70db-2256-4d03-8fa4-2621a354899e"));
        assertTrue(
                "Unifiers not in subset relation:\n" + correctReverseUnifiers.toString() + "\n" + reverseUnifiers.toString(),
                reverseUnifiers.entrySet().containsAll(correctReverseUnifiers.entrySet())
        );
    }

    @Test
    public void testRewriteAndUnification(){
        GraknGraph graph = genealogyOntology.graph();
        String parentString = "{$r (wife: $x) isa marriage;}";
        Atom parentAtom = new ReasonerAtomicQuery(conjunction(parentString, graph), graph).getAtom();

        String childPatternString = "(wife: $x, husband: $y) isa marriage";
        InferenceRule testRule = new InferenceRule(graph.admin().getMetaRuleInference().putRule(
                graph.graql().parsePattern(childPatternString),
                graph.graql().parsePattern(childPatternString)),
                graph);
        testRule.unify(parentAtom);
        Atom headAtom = testRule.getHead().getAtom();
        Map<RoleType, VarName> roleMap = headAtom.getRoleVarTypeMap().entrySet().stream()
                .collect(Collectors.toMap(Map.Entry::getKey, e -> e.getValue().getKey()));
        assertTrue(roleMap.get(graph.getRoleType("wife")).equals(VarName.of("x")));
    }

    @Test
    public void testRewrite(){
        GraknGraph graph = genealogyOntology.graph();
        String childRelation = "{(father: $x1, daughter: $x2) isa parentship;}";
        ReasonerAtomicQuery childQuery = new ReasonerAtomicQuery(conjunction(childRelation, graph), graph);
        Atom childAtom = childQuery.getAtom();

        Pair<Atom, Map<VarName, VarName>> rewrite = childAtom.rewriteToUserDefinedWithUnifiers();
        Atom rewrittenAtom = rewrite.getKey();
        Map<VarName, VarName> unifiers = rewrite.getValue();
        Set<VarName> unifiedVariables = Sets.newHashSet(VarName.of("x1"), VarName.of("x2"));
        assertTrue(rewrittenAtom.isUserDefinedName());
        assertTrue(
                "Variables not in subset relation:\n" + unifiers.keySet().toString() + "\n" + unifiedVariables.toString(),
                unifiedVariables.containsAll(unifiers.keySet())
        );
    }

    @Test
    public void testIndirectRoleUnification(){
        GraknGraph graph = genealogyOntology.graph();
        String childRelation = "{($r1: $x1, $r2: $x2) isa parentship;$r1 type-name 'father';$r2 type-name 'daughter';}";
        String parentRelation = "{($R1: $x, $R2: $y) isa parentship;$R1 type-name 'father';$R2 type-name 'daughter';}";
        Atom childAtom = new ReasonerAtomicQuery(conjunction(childRelation, graph), graph).getAtom();
        Atom parentAtom = new ReasonerAtomicQuery(conjunction(parentRelation, graph), graph).getAtom();

        Map<VarName, VarName> unifiers = childAtom.getUnifiers(parentAtom);
        Map<VarName, VarName> correctUnifiers = new HashMap<>();
        correctUnifiers.put(VarName.of("x1"), VarName.of("x"));
        correctUnifiers.put(VarName.of("x2"), VarName.of("y"));
        correctUnifiers.put(VarName.of("r1"), VarName.of("R1"));
        correctUnifiers.put(VarName.of("r2"), VarName.of("R2"));
        assertTrue(
                "Unifiers not in subset relation:\n" + correctUnifiers.toString() + "\n" + unifiers.toString(),
                unifiers.entrySet().containsAll(correctUnifiers.entrySet())
        );
    }

    @Test
    public void testIndirectRoleUnification2(){
        GraknGraph graph = genealogyOntology.graph();
        String childRelation = "{($r1: $x1, $r2: $x2);$r1 type-name 'father';$r2 type-name 'daughter';}";
        String parentRelation = "{($R1: $x, $R2: $y);$R1 type-name 'father';$R2 type-name 'daughter';}";

        Atom childAtom = new ReasonerAtomicQuery(conjunction(childRelation, graph), graph).getAtom();
        Atom parentAtom = new ReasonerAtomicQuery(conjunction(parentRelation, graph), graph).getAtom();
        Map<VarName, VarName> unifiers = childAtom.getUnifiers(parentAtom);
        Map<VarName, VarName> correctUnifiers = new HashMap<>();
        correctUnifiers.put(VarName.of("x1"), VarName.of("x"));
        correctUnifiers.put(VarName.of("x2"), VarName.of("y"));
        correctUnifiers.put(VarName.of("r1"), VarName.of("R1"));
        correctUnifiers.put(VarName.of("r2"), VarName.of("R2"));
        assertTrue(
                "Unifiers not in subset relation:\n" + correctUnifiers.toString() + "\n" + unifiers.toString(),
                unifiers.entrySet().containsAll(correctUnifiers.entrySet())
        );
    }

    @Test
    public void testMatchAllUnification(){
        GraknGraph graph = snbGraph.graph();
        String childString = "{($z, $b) isa recommendation;}";
        String parentString = "{($a, $x);}";
        Relation relation = (Relation) new ReasonerAtomicQuery(conjunction(childString, graph), graph).getAtom();
        Relation parentRelation = (Relation) new ReasonerAtomicQuery(conjunction(parentString, graph), graph).getAtom();
        Map<VarName, VarName> unifiers = relation.getUnifiers(parentRelation);
        relation.unify(unifiers);
        assertEquals(unifiers.size(), 2);
        Set<VarName> vars = relation.getVarNames();
        Set<VarName> correctVars = new HashSet<>();
        correctVars.add(VarName.of("a"));
        correctVars.add(VarName.of("x"));
        assertTrue(!vars.contains(VarName.of("")));
        assertTrue(vars.containsAll(correctVars));
    }

    @Test
    public void testMatchAllUnification2(){
        GraknGraph graph = snbGraph.graph();
        String parentString = "{$r($a, $x);}";
        Relation parent = (Relation) new ReasonerAtomicQuery(conjunction(parentString, graph), graph).getAtom();
<<<<<<< HEAD
        PatternAdmin body = graph.graql().parsePattern("(recommended-customer: $z, recommended-product: $b) isa recommendation").admin();
        PatternAdmin head = graph.graql().parsePattern("(recommended-customer: $z, recommended-product: $b) isa recommendation").admin();
        InferenceRule rule = new InferenceRule(graph.admin().getMetaRuleInference().addRule(body, head), graph);
=======
        PatternAdmin body = graph.graql().parsePattern("($z, $b) isa recommendation").admin();
        PatternAdmin head = graph.graql().parsePattern("($z, $b) isa recommendation").admin();
        InferenceRule rule = new InferenceRule(graph.admin().getMetaRuleInference().putRule(body, head), graph);
>>>>>>> d72e63a3

        rule.unify(parent);
        Set<VarName> vars = rule.getHead().getAtom().getVarNames();
        Set<VarName> correctVars = new HashSet<>();
        correctVars.add(VarName.of("r"));
        correctVars.add(VarName.of("a"));
        correctVars.add(VarName.of("x"));
        assertTrue(!vars.contains(VarName.of("")));
        assertTrue(
                "Variables not in subset relation:\n" + correctVars.toString() + "\n" + vars.toString(),
                vars.containsAll(correctVars)
        );
    }

    @Test
    public void testValuePredicateComparison(){
        GraknGraph graph = snbGraph.graph();
        String valueString = "{$x value '0';}";
        String valueString2 = "{$x value != 0;}";
        Atomic atom = new ReasonerQueryImpl(conjunction(valueString, graph), graph).getAtoms().iterator().next();
        Atomic atom2 =new ReasonerQueryImpl(conjunction(valueString2, graph), graph).getAtoms().iterator().next();
        assertTrue(!atom.isEquivalent(atom2));
    }

    @Test
    public void testMultiPredResourceEquivalence(){
        GraknGraph graph = snbGraph.graph();
        String patternString = "{$x has age $a;$a value >23; $a value <27;}";
        String patternString2 = "{$p has age $a;$a value >23;}";
        ReasonerAtomicQuery query = new ReasonerAtomicQuery(conjunction(patternString, graph), graph);
        ReasonerAtomicQuery query2 = new ReasonerAtomicQuery(conjunction(patternString2, graph), graph);
        assertTrue(!query.getAtom().isEquivalent(query2.getAtom()));
    }

    @Test
    public void testNonexistentType(){
        GraknGraph graph = snbGraph.graph();
        String patternString = "{$x isa someType;}";
        exception.expect(IllegalArgumentException.class);
        ReasonerAtomicQuery query = new ReasonerAtomicQuery(conjunction(patternString, graph), graph);
    }

    private Map<RoleType, VarName> roleMap(Map<RoleType, Pair<VarName, Type>> roleVarTypeMap) {
        return roleVarTypeMap.entrySet().stream().collect(Collectors.toMap(Map.Entry::getKey, e -> e.getValue().getKey()));
    }

    private Conjunction<VarAdmin> conjunction(String patternString, GraknGraph graph){
        Set<VarAdmin> vars = graph.graql().parsePattern(patternString).admin()
                .getDisjunctiveNormalForm().getPatterns()
                .stream().flatMap(p -> p.getPatterns().stream()).collect(toSet());
        return Patterns.conjunction(vars);
    }
}
<|MERGE_RESOLUTION|>--- conflicted
+++ resolved
@@ -453,15 +453,10 @@
         GraknGraph graph = snbGraph.graph();
         String parentString = "{$r($a, $x);}";
         Relation parent = (Relation) new ReasonerAtomicQuery(conjunction(parentString, graph), graph).getAtom();
-<<<<<<< HEAD
+
         PatternAdmin body = graph.graql().parsePattern("(recommended-customer: $z, recommended-product: $b) isa recommendation").admin();
         PatternAdmin head = graph.graql().parsePattern("(recommended-customer: $z, recommended-product: $b) isa recommendation").admin();
-        InferenceRule rule = new InferenceRule(graph.admin().getMetaRuleInference().addRule(body, head), graph);
-=======
-        PatternAdmin body = graph.graql().parsePattern("($z, $b) isa recommendation").admin();
-        PatternAdmin head = graph.graql().parsePattern("($z, $b) isa recommendation").admin();
         InferenceRule rule = new InferenceRule(graph.admin().getMetaRuleInference().putRule(body, head), graph);
->>>>>>> d72e63a3
 
         rule.unify(parent);
         Set<VarName> vars = rule.getHead().getAtom().getVarNames();
