--- conflicted
+++ resolved
@@ -27,10 +27,7 @@
 import ai.grakn.graql.Graql;
 import ai.grakn.graql.MatchQuery;
 import ai.grakn.graql.QueryBuilder;
-<<<<<<< HEAD
-=======
 import ai.grakn.graql.Var;
->>>>>>> d4593213
 import ai.grakn.graql.admin.Answer;
 import ai.grakn.graql.admin.Conjunction;
 import ai.grakn.graql.admin.PatternAdmin;
@@ -126,13 +123,8 @@
 
         answers.add(new QueryAnswer(
                 ImmutableMap.of(
-<<<<<<< HEAD
                         Graql.var("x"), getConcept("Bob"),
                         Graql.var("y"), getConcept("Colour of Magic")))
-=======
-                        Var.of("x"), getConcept("Bob"),
-                        Var.of("y"), getConcept("Colour of Magic")))
->>>>>>> d4593213
         );
         ReasonerAtomicQuery atomicQuery = ReasonerQueries.atomic(pattern, graph);
 
@@ -199,11 +191,7 @@
         ReasonerAtomicQuery parentQuery = ReasonerQueries.atomic(pattern, graph);
         ReasonerAtomicQuery childQuery = ReasonerQueries.atomic(pattern, graph);
         Unifier unifier = childQuery.getUnifier(parentQuery);
-<<<<<<< HEAD
         assertTrue(Sets.intersection(unifier.keySet(), Sets.newHashSet(Graql.var("x"), Graql.var("y"))).isEmpty());
-=======
-        assertTrue(Sets.intersection(unifier.keySet(), Sets.newHashSet(Var.of("x"), Var.of("y"))).isEmpty());
->>>>>>> d4593213
     }
 
     @Test
@@ -217,13 +205,8 @@
         ReasonerAtomicQuery childQuery = ReasonerQueries.atomic(pattern2, graph);
         Unifier unifier = childQuery.getUnifier(parentQuery);
         Unifier correctUnifier = new UnifierImpl(ImmutableMap.of(
-<<<<<<< HEAD
                 Graql.var("y1"), Graql.var("x1"),
                 Graql.var("y2"), Graql.var("x2")
-=======
-                Var.of("y1"), Var.of("x1"),
-                Var.of("y2"), Var.of("x2")
->>>>>>> d4593213
         ));
         assertTrue(unifier.containsAll(correctUnifier));
     }
@@ -239,13 +222,8 @@
         ReasonerAtomicQuery childQuery = ReasonerQueries.atomic(pattern2, graph);
         Unifier unifier = childQuery.getUnifier(parentQuery);
         Unifier correctUnifier = new UnifierImpl(ImmutableMap.of(
-<<<<<<< HEAD
                 Graql.var("y1"), Graql.var("x1"),
                 Graql.var("y2"), Graql.var("x2")
-=======
-                Var.of("y1"), Var.of("x1"),
-                Var.of("y2"), Var.of("x2")
->>>>>>> d4593213
         ));
         assertTrue(unifier.containsAll(correctUnifier));
     }
@@ -265,15 +243,9 @@
         Unifier unifier = childQuery.getUnifier(parentQuery);
         Unifier unifier2 = childQuery2.getUnifier(parentQuery);
         Unifier correctUnifier = new UnifierImpl(ImmutableMap.of(
-<<<<<<< HEAD
                 Graql.var("y1"), Graql.var("x1"),
                 Graql.var("y2"), Graql.var("x2"),
                 Graql.var("y3"), Graql.var("x3")
-=======
-                Var.of("y1"), Var.of("x1"),
-                Var.of("y2"), Var.of("x2"),
-                Var.of("y3"), Var.of("x3")
->>>>>>> d4593213
         ));
         assertTrue(unifier.containsAll(correctUnifier));
         assertTrue(unifier2.containsAll(correctUnifier));
@@ -294,15 +266,9 @@
         Unifier unifier = childQuery.getUnifier(parentQuery);
         Unifier unifier2 = childQuery2.getUnifier(parentQuery);
         Unifier correctUnifier = new UnifierImpl(ImmutableMap.of(
-<<<<<<< HEAD
                 Graql.var("y1"), Graql.var("x1"),
                 Graql.var("y2"), Graql.var("x2"),
                 Graql.var("y3"), Graql.var("x3")
-=======
-                Var.of("y1"), Var.of("x1"),
-                Var.of("y2"), Var.of("x2"),
-                Var.of("y3"), Var.of("x3")
->>>>>>> d4593213
         ));
         assertTrue(unifier.containsAll(correctUnifier));
         assertTrue(unifier2.containsAll(correctUnifier));
@@ -323,15 +289,9 @@
         Unifier unifier = childQuery.getUnifier(parentQuery);
         Unifier unifier2 = childQuery2.getUnifier(parentQuery);
         Unifier correctUnifier = new UnifierImpl(ImmutableMap.of(
-<<<<<<< HEAD
                 Graql.var("y1"), Graql.var("x1"),
                 Graql.var("y2"), Graql.var("x2"),
                 Graql.var("y3"), Graql.var("x3")
-=======
-                Var.of("y1"), Var.of("x1"),
-                Var.of("y2"), Var.of("x2"),
-                Var.of("y3"), Var.of("x3")
->>>>>>> d4593213
         ));
         assertTrue(unifier.containsAll(correctUnifier));
         assertTrue(unifier2.containsAll(correctUnifier));
