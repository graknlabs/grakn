/*
 * Grakn - A Distributed Semantic Database
 * Copyright (C) 2016  Grakn Labs Limited
 *
 * Grakn is free software: you can redistribute it and/or modify
 * it under the terms of the GNU General Public License as published by
 * the Free Software Foundation, either version 3 of the License, or
 * (at your option) any later version.
 *
 * Grakn is distributed in the hope that it will be useful,
 * but WITHOUT ANY WARRANTY; without even the implied warranty of
 * MERCHANTABILITY or FITNESS FOR A PARTICULAR PURPOSE.  See the
 * GNU General Public License for more details.
 *
 * You should have received a copy of the GNU General Public License
 * along with Grakn. If not, see <http://www.gnu.org/licenses/gpl.txt>.
 *
 */

package ai.grakn.property;

import ai.grakn.GraknGraph;
import ai.grakn.concept.OntologyConcept;
import ai.grakn.concept.ResourceType;
import ai.grakn.concept.Role;
import ai.grakn.concept.Thing;
import ai.grakn.concept.Type;
import ai.grakn.exception.GraphOperationException;
import ai.grakn.generator.AbstractOntologyConceptGenerator.Meta;
import ai.grakn.generator.AbstractOntologyConceptGenerator.NonMeta;
import ai.grakn.generator.FromGraphGenerator.FromGraph;
import ai.grakn.generator.GraknGraphs.Open;
import com.google.common.collect.ImmutableSet;
import com.google.common.collect.Sets;
import com.pholser.junit.quickcheck.Property;
import com.pholser.junit.quickcheck.runner.JUnitQuickcheck;
import org.junit.Ignore;
import org.junit.Rule;
import org.junit.rules.ExpectedException;
import org.junit.runner.RunWith;

import java.util.Collection;
import java.util.Set;
import java.util.stream.Stream;

import static ai.grakn.property.PropertyUtil.choose;
import static ai.grakn.property.PropertyUtil.directInstances;
import static ai.grakn.property.PropertyUtil.directSubs;
<<<<<<< HEAD
import static ai.grakn.property.PropertyUtil.indirectSupers;
import static ai.grakn.util.ErrorMessage.CANNOT_DELETE;
=======
import static ai.grakn.property.PropertyUtil.indirectSuperTypes;
>>>>>>> 6f2552eb
import static ai.grakn.util.ErrorMessage.IS_ABSTRACT;
import static ai.grakn.util.ErrorMessage.META_TYPE_IMMUTABLE;
import static ai.grakn.util.Schema.MetaSchema.isMetaLabel;
import static org.hamcrest.Matchers.containsInAnyOrder;
import static org.hamcrest.Matchers.empty;
import static org.hamcrest.Matchers.hasItem;
import static org.hamcrest.Matchers.not;
import static org.junit.Assert.assertEquals;
import static org.junit.Assert.assertThat;
import static org.junit.Assert.assertTrue;
import static org.junit.Assume.assumeFalse;
import static org.junit.Assume.assumeNotNull;
import static org.junit.Assume.assumeThat;
import static org.junit.Assume.assumeTrue;

@RunWith(JUnitQuickcheck.class)
public class TypePropertyTest {

    @Rule
    public ExpectedException exception = ExpectedException.none();

    @Property
    public void whenSettingAMetaTypeAsAbstract_Throw(@Meta Type type, boolean isAbstract) {
        exception.expect(GraphOperationException.class);
        exception.expectMessage(META_TYPE_IMMUTABLE.getMessage(type.getLabel()));
        type.setAbstract(isAbstract);
    }

    @Property
    public void whenMakingAMetaTypePlayRole_Throw(@Meta Type type, Role role) {
        exception.expect(GraphOperationException.class);
        exception.expectMessage(META_TYPE_IMMUTABLE.getMessage(type.getLabel()));
        type.plays(role);
    }

    @Property
    public void whenGivingAMetaTypeAKey_Throw(@Meta Type type, ResourceType resourceType) {
        exception.expect(GraphOperationException.class);
        exception.expectMessage(META_TYPE_IMMUTABLE.getMessage(type.getLabel()));
        type.key(resourceType);
    }

    @Property
    public void whenGivingAMetaTypeAResource_Throw(@Meta Type type, ResourceType resourceType) {
        exception.expect(GraphOperationException.class);
        exception.expectMessage(META_TYPE_IMMUTABLE.getMessage(type.getLabel()));
        type.resource(resourceType);
    }

<<<<<<< HEAD
=======
    @Property
    public void whenDeletingAMetaType_Throw(@Meta Type type) {
        exception.expect(GraphOperationException.class);
        exception.expectMessage(isOneOf(
                META_TYPE_IMMUTABLE.getMessage(type.getLabel()),
                GraphOperationException.cannotBeDeleted(type).getMessage()
        ));
        type.delete();
    }

    @Property
    public void whenDeletingATypeWithDirectSubTypes_Throw(@Meta(false) Type type) {
        Type superType = type.sup();
        assumeFalse(isMetaLabel(superType.getLabel()));

        exception.expect(GraphOperationException.class);
        exception.expectMessage(GraphOperationException.cannotBeDeleted(superType).getMessage());
        superType.delete();
    }

>>>>>>> 6f2552eb
    @Ignore // TODO: Fails very rarely and only remotely
    @Property
    public void whenDeletingATypeWithIndirectInstances_Throw(@NonMeta Type type) {
        assumeThat(type.instances(), not(empty()));

        exception.expect(GraphOperationException.class);
        exception.expectMessage(GraphOperationException.cannotBeDeleted(type).getMessage());
        type.delete();
    }

<<<<<<< HEAD
    @Ignore // TODO: Fix this (Bug #16191)
=======
    @Ignore // TODO: Find a way to generate linked rules
    @Property
    public void whenDeletingATypeWithHypothesisRules_Throw(Type type) {
        assumeThat(type.getRulesOfHypothesis(), not(empty()));

        exception.expect(GraphOperationException.class);
        exception.expectMessage(GraphOperationException.cannotBeDeleted(type).getMessage());
        type.delete();
    }

    @Ignore // TODO: Find a way to generate linked rules
    @Property
    public void whenDeletingATypeWithConclusionRules_Throw(Type type) {
        assumeThat(type.getRulesOfConclusion(), not(empty()));

        exception.expect(GraphOperationException.class);
        exception.expectMessage(GraphOperationException.cannotBeDeleted(type).getMessage());
        type.delete();
    }

    @Property
    public void whenCallingGetName_TheResultIsUnique(Type type1, @FromGraph Type type2) {
        assumeThat(type1, not(is(type2)));
        assertNotEquals(type1.getLabel(), type2.getLabel());
    }

    @Property
    public void whenCallingGetLabel_TheResultCanBeUsedToRetrieveTheSameType(
            @Open GraknGraph graph, @FromGraph Type type) {
        Label label = type.getLabel();
        assertEquals(type, graph.getOntologyConcept(label));
    }

>>>>>>> 6f2552eb
    @Property
    public void whenATypeWithDirectInstancesIsSetToAbstract_Throw(Type type) {
        assumeThat(directInstances(type), not(empty()));

        exception.expect(GraphOperationException.class);
        exception.expectMessage(IS_ABSTRACT.getMessage(type.getLabel()));

        type.setAbstract(true);
    }

    @Property
    public void whenSettingATypeAbstractFlag_TheTypesAbstractFlagIsSet(@NonMeta Type type, boolean isAbstract) {
        assumeThat(directInstances(type), empty());

        type.setAbstract(isAbstract);
        assertEquals(isAbstract, type.isAbstract());
    }

    @Property
<<<<<<< HEAD
=======
    public void whenAnOntologyElementHasADirectSuper_ItIsADirectSubOfThatSuper(
            @Open GraknGraph graph, @FromGraph OntologyConcept ontologyConcept) {
        assumeFalse(Schema.MetaSchema.ROLE.getLabel().equals(ontologyConcept.getLabel()));
        OntologyConcept superType = ontologyConcept.sup();
        assertThat(directSubs(superType), hasItem(ontologyConcept));
    }

    @Property
    public void whenGettingSuperType_TheResultIsNeverItself(Type type) {
        assertNotEquals(type, type.sup());
    }

    @Property
    public void whenATypeHasAnIndirectSuperType_ItIsAnIndirectSubTypeOfThatSuperType(Type subType, long seed) {
        Type superType = choose(indirectSuperTypes(subType), seed);
        assertThat((Collection<Type>) superType.subs(), hasItem(subType));
    }

    @Property
    public void whenATypeHasAnIndirectSubType_ItIsAnIndirectSuperTypeOfThatSubType(Type superType, long seed) {
        Type subType = choose(superType.subs(), seed);
        assertThat(indirectSuperTypes(subType), hasItem(superType));
    }

    @Property
    public void whenGettingIndirectSubTypes_ReturnSelfAndIndirectSubTypesOfDirectSubTypes(
            @Open GraknGraph graph, @FromGraph Type type) {
        Collection<Type> directSubTypes = directSubs(type);
        Type[] expected = Stream.concat(
                Stream.of(type),
                directSubTypes.stream().flatMap(subType -> subType.subs().stream())
        ).toArray(Type[]::new);

        assertThat(type.subs(), containsInAnyOrder(expected));
    }

    @Property
    public void whenGettingTheIndirectSubTypes_TheyContainTheType(Type type) {
        assertThat((Collection<Type>) type.subs(), hasItem(type));
    }

    @Property
    public void whenSettingTheDirectSuperTypeOfAMetaType_Throw(
            @Meta Type subType, @FromGraph Type superType) {
        assumeTrue(sameType(subType, superType));

        exception.expect(GraphOperationException.class);
        exception.expectMessage(META_TYPE_IMMUTABLE.getMessage(subType.getLabel()));
        setDirectSuperType(subType, superType);
    }

    @Property
    public void whenSettingTheDirectSuperTypeToAnIndirectSubType_Throw(
            @Meta(false) Type type, long seed) {
        Type newSuperType = choose(type.subs(), seed);

        exception.expect(GraphOperationException.class);
        exception.expectMessage(GraphOperationException.loopCreated(type, newSuperType).getMessage());
        setDirectSuperType(type, newSuperType);
    }

    @Property
    public void whenSettingTheDirectSuperType_TheDirectSuperTypeIsSet(
            @Meta(false) Type subType, @FromGraph Type superType) {
        assumeTrue(sameType(subType, superType));
        assumeThat((Collection<Type>) subType.subs(), not(hasItem(superType)));

        setDirectSuperType(subType, superType);

        assertEquals(superType, subType.sup());
    }

    @Property
    public void whenAddingADirectSubTypeThatIsAMetaType_Throw(
            Type superType, @Meta @FromGraph Type subType) {
        assumeTrue(sameType(subType, superType));

        exception.expect(GraphOperationException.class);
        exception.expectMessage(META_TYPE_IMMUTABLE.getMessage(subType.getLabel()));
        addDirectSubType(superType, subType);
    }

    @Property
    public void whenAddingADirectSubTypeWhichIsAnIndirectSuperType_Throw(
            @Meta(false) Type newSubType, long seed) {
        Type type = choose(newSubType.subs(), seed);

        exception.expect(GraphOperationException.class);
        exception.expectMessage(GraphOperationException.loopCreated(newSubType, type).getMessage());
        addDirectSubType(type, newSubType);
    }

    @Property
    public void whenAddingADirectSubType_TheDirectSubTypeIsAdded(
            @Open GraknGraph graph, @FromGraph Type superType, @Meta(false) @FromGraph Type subType) {
        assumeTrue(sameType(subType, superType));
        assumeThat((Collection<Type>) subType.subs(), not(hasItem(superType)));

        addDirectSubType(superType, subType);

        assertThat(directSubs(superType), hasItem(subType));
    }

    @Property
>>>>>>> 6f2552eb
    public void whenGettingIndirectInstances_ReturnDirectInstancesAndIndirectInstancesOfDirectSubTypes(
            @Open GraknGraph graph, @FromGraph Type type) {
        Collection<Type> directSubTypes = directSubs(type);
        Thing[] expected = Stream.concat(
            directInstances(type).stream(),
            directSubTypes.stream().flatMap(subType -> subType.instances().stream())
        ).toArray(Thing[]::new);

        assertThat(type.instances(), containsInAnyOrder(expected));
    }

    @Property
    public void whenGettingPlays_ResultIsASupersetOfDirectSuperTypePlays(Type type) {
        assumeNotNull(type.sup());
        assertTrue(type.plays().containsAll(type.sup().plays()));
    }

    @Property
    public void ATypePlayingARoleIsEquivalentToARoleBeingPlayed(Type type, @FromGraph Role role) {
        assertEquals(type.plays().contains(role), role.playedByTypes().contains(type));
    }

    @Property
    public void whenAddingAPlays_TheTypePlaysThatRoleAndNoOtherNewRoles(
            @NonMeta Type type, @FromGraph Role role) {
        Set<Role> previousPlays = Sets.newHashSet(type.plays());
        type.plays(role);
        Set<Role> newPlays = Sets.newHashSet(type.plays());

        assertEquals(newPlays, Sets.union(previousPlays, ImmutableSet.of(role)));
    }

    @Property
    public void whenAddingAPlaysToATypesIndirectSuperType_TheTypePlaysThatRole(
            Type type, @FromGraph Role role, long seed) {
        OntologyConcept superConcept = choose(indirectSupers(type), seed);
        assumeTrue(superConcept.isType());
        assumeFalse(isMetaLabel(superConcept.getLabel()));

        Type superType = superConcept.asType();

        Set<Role> previousPlays = Sets.newHashSet(type.plays());
        superType.plays(role);
        Set<Role> newPlays = Sets.newHashSet(type.plays());

        assertEquals(newPlays, Sets.union(previousPlays, ImmutableSet.of(role)));
    }

    @Property
    public void whenDeletingAPlaysAndTheDirectSuperTypeDoesNotPlaysThatRole_TheTypeNoLongerPlaysThatRole(
            @NonMeta Type type, @FromGraph Role role) {
        assumeThat(type.sup().plays(), not(hasItem(role)));
        type.deletePlays(role);
        assertThat(type.plays(), not(hasItem(role)));
    }

    @Property
    public void whenDeletingAPlaysAndTheDirectSuperTypePlaysThatRole_TheTypeStillPlaysThatRole(
            @NonMeta Type type, long seed) {
        Role role = choose(type.sup() + " plays no roles", type.sup().plays(), seed);
        type.deletePlays(role);
        assertThat(type.plays(), hasItem(role));
    }

    // TODO: Tests for `resource` and `key`
    // TODO: Tests for scope methods and inheritance
}<|MERGE_RESOLUTION|>--- conflicted
+++ resolved
@@ -46,12 +46,7 @@
 import static ai.grakn.property.PropertyUtil.choose;
 import static ai.grakn.property.PropertyUtil.directInstances;
 import static ai.grakn.property.PropertyUtil.directSubs;
-<<<<<<< HEAD
 import static ai.grakn.property.PropertyUtil.indirectSupers;
-import static ai.grakn.util.ErrorMessage.CANNOT_DELETE;
-=======
-import static ai.grakn.property.PropertyUtil.indirectSuperTypes;
->>>>>>> 6f2552eb
 import static ai.grakn.util.ErrorMessage.IS_ABSTRACT;
 import static ai.grakn.util.ErrorMessage.META_TYPE_IMMUTABLE;
 import static ai.grakn.util.Schema.MetaSchema.isMetaLabel;
@@ -101,29 +96,6 @@
         type.resource(resourceType);
     }
 
-<<<<<<< HEAD
-=======
-    @Property
-    public void whenDeletingAMetaType_Throw(@Meta Type type) {
-        exception.expect(GraphOperationException.class);
-        exception.expectMessage(isOneOf(
-                META_TYPE_IMMUTABLE.getMessage(type.getLabel()),
-                GraphOperationException.cannotBeDeleted(type).getMessage()
-        ));
-        type.delete();
-    }
-
-    @Property
-    public void whenDeletingATypeWithDirectSubTypes_Throw(@Meta(false) Type type) {
-        Type superType = type.sup();
-        assumeFalse(isMetaLabel(superType.getLabel()));
-
-        exception.expect(GraphOperationException.class);
-        exception.expectMessage(GraphOperationException.cannotBeDeleted(superType).getMessage());
-        superType.delete();
-    }
-
->>>>>>> 6f2552eb
     @Ignore // TODO: Fails very rarely and only remotely
     @Property
     public void whenDeletingATypeWithIndirectInstances_Throw(@NonMeta Type type) {
@@ -134,43 +106,7 @@
         type.delete();
     }
 
-<<<<<<< HEAD
     @Ignore // TODO: Fix this (Bug #16191)
-=======
-    @Ignore // TODO: Find a way to generate linked rules
-    @Property
-    public void whenDeletingATypeWithHypothesisRules_Throw(Type type) {
-        assumeThat(type.getRulesOfHypothesis(), not(empty()));
-
-        exception.expect(GraphOperationException.class);
-        exception.expectMessage(GraphOperationException.cannotBeDeleted(type).getMessage());
-        type.delete();
-    }
-
-    @Ignore // TODO: Find a way to generate linked rules
-    @Property
-    public void whenDeletingATypeWithConclusionRules_Throw(Type type) {
-        assumeThat(type.getRulesOfConclusion(), not(empty()));
-
-        exception.expect(GraphOperationException.class);
-        exception.expectMessage(GraphOperationException.cannotBeDeleted(type).getMessage());
-        type.delete();
-    }
-
-    @Property
-    public void whenCallingGetName_TheResultIsUnique(Type type1, @FromGraph Type type2) {
-        assumeThat(type1, not(is(type2)));
-        assertNotEquals(type1.getLabel(), type2.getLabel());
-    }
-
-    @Property
-    public void whenCallingGetLabel_TheResultCanBeUsedToRetrieveTheSameType(
-            @Open GraknGraph graph, @FromGraph Type type) {
-        Label label = type.getLabel();
-        assertEquals(type, graph.getOntologyConcept(label));
-    }
-
->>>>>>> 6f2552eb
     @Property
     public void whenATypeWithDirectInstancesIsSetToAbstract_Throw(Type type) {
         assumeThat(directInstances(type), not(empty()));
@@ -190,113 +126,6 @@
     }
 
     @Property
-<<<<<<< HEAD
-=======
-    public void whenAnOntologyElementHasADirectSuper_ItIsADirectSubOfThatSuper(
-            @Open GraknGraph graph, @FromGraph OntologyConcept ontologyConcept) {
-        assumeFalse(Schema.MetaSchema.ROLE.getLabel().equals(ontologyConcept.getLabel()));
-        OntologyConcept superType = ontologyConcept.sup();
-        assertThat(directSubs(superType), hasItem(ontologyConcept));
-    }
-
-    @Property
-    public void whenGettingSuperType_TheResultIsNeverItself(Type type) {
-        assertNotEquals(type, type.sup());
-    }
-
-    @Property
-    public void whenATypeHasAnIndirectSuperType_ItIsAnIndirectSubTypeOfThatSuperType(Type subType, long seed) {
-        Type superType = choose(indirectSuperTypes(subType), seed);
-        assertThat((Collection<Type>) superType.subs(), hasItem(subType));
-    }
-
-    @Property
-    public void whenATypeHasAnIndirectSubType_ItIsAnIndirectSuperTypeOfThatSubType(Type superType, long seed) {
-        Type subType = choose(superType.subs(), seed);
-        assertThat(indirectSuperTypes(subType), hasItem(superType));
-    }
-
-    @Property
-    public void whenGettingIndirectSubTypes_ReturnSelfAndIndirectSubTypesOfDirectSubTypes(
-            @Open GraknGraph graph, @FromGraph Type type) {
-        Collection<Type> directSubTypes = directSubs(type);
-        Type[] expected = Stream.concat(
-                Stream.of(type),
-                directSubTypes.stream().flatMap(subType -> subType.subs().stream())
-        ).toArray(Type[]::new);
-
-        assertThat(type.subs(), containsInAnyOrder(expected));
-    }
-
-    @Property
-    public void whenGettingTheIndirectSubTypes_TheyContainTheType(Type type) {
-        assertThat((Collection<Type>) type.subs(), hasItem(type));
-    }
-
-    @Property
-    public void whenSettingTheDirectSuperTypeOfAMetaType_Throw(
-            @Meta Type subType, @FromGraph Type superType) {
-        assumeTrue(sameType(subType, superType));
-
-        exception.expect(GraphOperationException.class);
-        exception.expectMessage(META_TYPE_IMMUTABLE.getMessage(subType.getLabel()));
-        setDirectSuperType(subType, superType);
-    }
-
-    @Property
-    public void whenSettingTheDirectSuperTypeToAnIndirectSubType_Throw(
-            @Meta(false) Type type, long seed) {
-        Type newSuperType = choose(type.subs(), seed);
-
-        exception.expect(GraphOperationException.class);
-        exception.expectMessage(GraphOperationException.loopCreated(type, newSuperType).getMessage());
-        setDirectSuperType(type, newSuperType);
-    }
-
-    @Property
-    public void whenSettingTheDirectSuperType_TheDirectSuperTypeIsSet(
-            @Meta(false) Type subType, @FromGraph Type superType) {
-        assumeTrue(sameType(subType, superType));
-        assumeThat((Collection<Type>) subType.subs(), not(hasItem(superType)));
-
-        setDirectSuperType(subType, superType);
-
-        assertEquals(superType, subType.sup());
-    }
-
-    @Property
-    public void whenAddingADirectSubTypeThatIsAMetaType_Throw(
-            Type superType, @Meta @FromGraph Type subType) {
-        assumeTrue(sameType(subType, superType));
-
-        exception.expect(GraphOperationException.class);
-        exception.expectMessage(META_TYPE_IMMUTABLE.getMessage(subType.getLabel()));
-        addDirectSubType(superType, subType);
-    }
-
-    @Property
-    public void whenAddingADirectSubTypeWhichIsAnIndirectSuperType_Throw(
-            @Meta(false) Type newSubType, long seed) {
-        Type type = choose(newSubType.subs(), seed);
-
-        exception.expect(GraphOperationException.class);
-        exception.expectMessage(GraphOperationException.loopCreated(newSubType, type).getMessage());
-        addDirectSubType(type, newSubType);
-    }
-
-    @Property
-    public void whenAddingADirectSubType_TheDirectSubTypeIsAdded(
-            @Open GraknGraph graph, @FromGraph Type superType, @Meta(false) @FromGraph Type subType) {
-        assumeTrue(sameType(subType, superType));
-        assumeThat((Collection<Type>) subType.subs(), not(hasItem(superType)));
-
-        addDirectSubType(superType, subType);
-
-        assertThat(directSubs(superType), hasItem(subType));
-    }
-
-    @Property
->>>>>>> 6f2552eb
     public void whenGettingIndirectInstances_ReturnDirectInstancesAndIndirectInstancesOfDirectSubTypes(
             @Open GraknGraph graph, @FromGraph Type type) {
         Collection<Type> directSubTypes = directSubs(type);
