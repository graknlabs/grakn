/*
 * Grakn - A Distributed Semantic Database
 * Copyright (C) 2016  Grakn Labs Limited
 *
 * Grakn is free software: you can redistribute it and/or modify
 * it under the terms of the GNU General Public License as published by
 * the Free Software Foundation, either version 3 of the License, or
 * (at your option) any later version.
 *
 * Grakn is distributed in the hope that it will be useful,
 * but WITHOUT ANY WARRANTY; without even the implied warranty of
 * MERCHANTABILITY or FITNESS FOR A PARTICULAR PURPOSE.  See the
 * GNU General Public License for more details.
 *
 * You should have received a copy of the GNU General Public License
 * along with Grakn. If not, see <http://www.gnu.org/licenses/gpl.txt>.
 */

package ai.grakn.client;

import ai.grakn.Grakn;
import ai.grakn.GraknGraph;
import ai.grakn.GraknSession;
import ai.grakn.GraknTxType;
import ai.grakn.concept.EntityType;
import ai.grakn.concept.ResourceType;
<<<<<<< HEAD
import ai.grakn.graql.Graql;
import ai.grakn.graql.InsertQuery;
import ai.grakn.test.EngineContext;
import org.junit.Before;
import org.junit.ClassRule;
import org.junit.Test;
=======
import ai.grakn.engine.controller.CommitLogController;
import ai.grakn.engine.controller.TasksController;
import ai.grakn.engine.tasks.TaskManager;
import ai.grakn.engine.tasks.manager.StandaloneTaskManager;
import ai.grakn.engine.util.EngineID;
import ai.grakn.graql.Graql;
import ai.grakn.graql.InsertQuery;
import ai.grakn.test.GraphContext;
import ch.qos.logback.classic.Logger;
import ch.qos.logback.classic.spi.ILoggingEvent;
import ch.qos.logback.core.Appender;
import org.junit.AfterClass;
import org.junit.BeforeClass;
import org.junit.Rule;
import org.junit.Test;
import org.slf4j.LoggerFactory;
import spark.Service;
>>>>>>> 16e29e04

import java.util.UUID;
import java.util.concurrent.atomic.AtomicInteger;

import static ai.grakn.graql.Graql.var;
import static org.hamcrest.Matchers.equalTo;
import static org.hamcrest.Matchers.lessThanOrEqualTo;
import static org.junit.Assert.assertEquals;
import static org.junit.Assert.assertThat;
import static org.junit.Assert.assertTrue;
import static org.mockito.ArgumentMatchers.argThat;
import static java.util.stream.Stream.generate;
import static org.mockito.Mockito.*;

public class LoaderClientTest {

    private GraknSession session;

    @ClassRule
    public static final EngineContext engine = EngineContext.startInMemoryServer();

    @Before
    public void setupSession(){
        this.session = engine.factoryWithNewKeyspace();

<<<<<<< HEAD
=======
        new TasksController(spark, manager);
        new CommitLogController(spark, manager);

        spark.awaitInitialization();
    }

    //TODO put this method into a base class for all controller tests
    @AfterClass
    public static void closeSpark() throws Exception {
        stopSpark();
        manager.close();
    }

    private static void stopSpark(){
        spark.stop();

        // Block until server is truly stopped
        // This occurs when there is no longer a port assigned to the Spark server
        boolean running = true;
        while (running) {
            try {
                spark.port();
            } catch(IllegalStateException e){
                running = false;
            }
        }
>>>>>>> 16e29e04
    }

    @Test
    public void whenSingleQueryLoadedAndTaskCompletionFunctionThrowsError_ErrorIsLogged(){
        // Mock the Logger
        Logger root = (ch.qos.logback.classic.Logger) LoggerFactory.getLogger(LoaderClient.class);
        Appender<ILoggingEvent> mockAppender = mock(Appender.class);
        root.addAppender(mockAppender);

        // Create a LoaderClient with a callback that will fail
        LoaderClient loader = loader();
        loader.setTaskCompletionConsumer((json) -> assertTrue("Testing Log failure",false));

        // Load some queries
        generate(this::query).limit(1).forEach(loader::add);

        // Wait for queries to finish
        loader.waitToFinish();

        // Verify that the logger received the failed log message
        verify(mockAppender).doAppend(argThat(argument -> argument.getFormattedMessage().contains("error in callback")));
    }

    @Test
    public void whenSingleQueryLoaded_TaskCompletionExecutesExactlyOnce(){
        AtomicInteger tasksCompleted = new AtomicInteger(0);

        // Create a LoaderClient with a callback that will fail
        LoaderClient loader = loader();
        loader.setTaskCompletionConsumer((json) -> tasksCompleted.incrementAndGet());

        // Load some queries
        generate(this::query).limit(1).forEach(loader::add);

        // Wait for queries to finish
        loader.waitToFinish();

        // Verify that the logger received the failed log message
        assertEquals(1, tasksCompleted.get());
    }

    @Test
    public void whenSending50InsertQueries_50EntitiesAreLoadedIntoGraph() {
        LoaderClient loader = loader();

        generate(this::query).limit(100).forEach(loader::add);
        loader.waitToFinish();

        try (GraknGraph graph = session.open(GraknTxType.READ)) {
            assertEquals(100, graph.getEntityType("name_tag").instances().size());
        }
    }

    @Test
    public void whenSending100QueriesWithBatchSize20_EachBatchHas20Queries() {
        LoaderClient loader = loader();

        loader.setBatchSize(20);
        generate(this::query).limit(100).forEach(loader::add);
        loader.waitToFinish();

        verify(loader, times(5)).sendQueriesToLoader(argThat(insertQueries -> insertQueries.size() == 20));
    }

    @Test
    public void whenSending90QueriesWithBatchSize20_TheLastBatchHas10Queries(){
        LoaderClient loader = loader();
        loader.setBatchSize(20);

        generate(this::query).limit(90).forEach(loader::add);

        loader.waitToFinish();

        verify(loader, times(4)).sendQueriesToLoader(argThat(insertQueries -> insertQueries.size() == 20));
        verify(loader, times(1)).sendQueriesToLoader(argThat(insertQueries -> insertQueries.size() == 10));
    }

    @Test
    public void whenSending20QueriesWith1ActiveTask_OnlyOneBatchIsActiveAtOnce() throws Exception {
        LoaderClient loader = loader();
        loader.setNumberActiveTasks(1);
        loader.setBatchSize(5);

        generate(this::query).limit(20).forEach(loader::add);

        loader.waitToFinish();

        try (GraknGraph graph = session.open(GraknTxType.READ)) {
            assertEquals(20, graph.getEntityType("name_tag").instances().size());
        }
    }

    @Test
    public void whenEngineRESTFailsWhileLoadingWithRetryTrue_LoaderRetriesAndWaits() throws Exception {
        AtomicInteger tasksCompletedWithoutError = new AtomicInteger(0);

        LoaderClient loader = loader();
        loader.setRetryPolicy(true);
        loader.setBatchSize(5);
        loader.setTaskCompletionConsumer((json) -> {
            if(json != null){
                tasksCompletedWithoutError.incrementAndGet();
            }
        });

        for(int i = 0; i < 20; i++){
            loader.add(query());

            if(i%10 == 0) {
                engine.server().stopHTTP();
                engine.server().startHTTP();
            }
        }

        loader.waitToFinish();

        assertEquals(4, tasksCompletedWithoutError.get());
    }

    // TODO: Run this test in a more deterministic way (mocking endpoints?)
    @Test
    public void whenEngineRESTFailsWhileLoadingWithRetryFalse_LoaderDoesNotWait() throws Exception {
        AtomicInteger tasksCompletedWithoutError = new AtomicInteger(0);
        AtomicInteger tasksCompletedWithError = new AtomicInteger(0);

        LoaderClient loader = loader();
        loader.setRetryPolicy(false);
        loader.setBatchSize(5);
        loader.setTaskCompletionConsumer((json) -> {
            if (json != null) {
                tasksCompletedWithoutError.incrementAndGet();
            } else {
                tasksCompletedWithError.incrementAndGet();
            }
        });


        for(int i = 0; i < 20; i++){
            loader.add(query());

            if(i%10 == 0) {
                engine.server().stopHTTP();
                engine.server().startHTTP();
            }
        }

        loader.waitToFinish();

        assertThat(tasksCompletedWithoutError.get(), lessThanOrEqualTo(4));
        assertThat(tasksCompletedWithoutError.get() + tasksCompletedWithError.get(), equalTo(4));
    }

    private LoaderClient loader(){
        // load ontology
        try(GraknGraph graph = session.open(GraknTxType.WRITE)){
            EntityType nameTag = graph.putEntityType("name_tag");
            ResourceType<String> nameTagString = graph.putResourceType("name_tag_string", ResourceType.DataType.STRING);
            ResourceType<String> nameTagId = graph.putResourceType("name_tag_id", ResourceType.DataType.STRING);

            nameTag.resource(nameTagString);
            nameTag.resource(nameTagId);
            graph.commit();

            return spy(new LoaderClient(graph.getKeyspace(), Grakn.DEFAULT_URI));
        }
    }

    private InsertQuery query(){
        return Graql.insert(
                var().isa("name_tag")
                        .has("name_tag_string", UUID.randomUUID().toString())
                        .has("name_tag_id", UUID.randomUUID().toString()));
    }
}<|MERGE_RESOLUTION|>--- conflicted
+++ resolved
@@ -24,32 +24,16 @@
 import ai.grakn.GraknTxType;
 import ai.grakn.concept.EntityType;
 import ai.grakn.concept.ResourceType;
-<<<<<<< HEAD
 import ai.grakn.graql.Graql;
 import ai.grakn.graql.InsertQuery;
 import ai.grakn.test.EngineContext;
+import ch.qos.logback.classic.Logger;
+import ch.qos.logback.classic.spi.ILoggingEvent;
+import ch.qos.logback.core.Appender;
 import org.junit.Before;
 import org.junit.ClassRule;
 import org.junit.Test;
-=======
-import ai.grakn.engine.controller.CommitLogController;
-import ai.grakn.engine.controller.TasksController;
-import ai.grakn.engine.tasks.TaskManager;
-import ai.grakn.engine.tasks.manager.StandaloneTaskManager;
-import ai.grakn.engine.util.EngineID;
-import ai.grakn.graql.Graql;
-import ai.grakn.graql.InsertQuery;
-import ai.grakn.test.GraphContext;
-import ch.qos.logback.classic.Logger;
-import ch.qos.logback.classic.spi.ILoggingEvent;
-import ch.qos.logback.core.Appender;
-import org.junit.AfterClass;
-import org.junit.BeforeClass;
-import org.junit.Rule;
-import org.junit.Test;
 import org.slf4j.LoggerFactory;
-import spark.Service;
->>>>>>> 16e29e04
 
 import java.util.UUID;
 import java.util.concurrent.atomic.AtomicInteger;
@@ -75,35 +59,6 @@
     public void setupSession(){
         this.session = engine.factoryWithNewKeyspace();
 
-<<<<<<< HEAD
-=======
-        new TasksController(spark, manager);
-        new CommitLogController(spark, manager);
-
-        spark.awaitInitialization();
-    }
-
-    //TODO put this method into a base class for all controller tests
-    @AfterClass
-    public static void closeSpark() throws Exception {
-        stopSpark();
-        manager.close();
-    }
-
-    private static void stopSpark(){
-        spark.stop();
-
-        // Block until server is truly stopped
-        // This occurs when there is no longer a port assigned to the Spark server
-        boolean running = true;
-        while (running) {
-            try {
-                spark.port();
-            } catch(IllegalStateException e){
-                running = false;
-            }
-        }
->>>>>>> 16e29e04
     }
 
     @Test
