/*
 * Grakn - A Distributed Semantic Database
 * Copyright (C) 2016  Grakn Labs Limited
 *
 * Grakn is free software: you can redistribute it and/or modify
 * it under the terms of the GNU General Public License as published by
 * the Free Software Foundation, either version 3 of the License, or
 * (at your option) any later version.
 *
 * Grakn is distributed in the hope that it will be useful,
 * but WITHOUT ANY WARRANTY; without even the implied warranty of
 * MERCHANTABILITY or FITNESS FOR A PARTICULAR PURPOSE.  See the
 * GNU General Public License for more details.
 *
 * You should have received a copy of the GNU General Public License
 * along with Grakn. If not, see <http://www.gnu.org/licenses/gpl.txt>.
 */

package ai.grakn.graphs;

import ai.grakn.GraknGraph;
import ai.grakn.concept.ConceptId;
import ai.grakn.concept.EntityType;
import ai.grakn.concept.RelationType;
import ai.grakn.concept.RoleType;
import ai.grakn.concept.TypeName;

import java.util.function.Consumer;

public class NguyenGraph extends TestGraph {

    private final static TypeName key = TypeName.of("index");
    private final static String gqlFile = "nguyen-test.gql";

    private final int n;

    public NguyenGraph(int n){
        this.n = n;
    }

    public static Consumer<GraknGraph> get(int n) {
        return new NguyenGraph(n).build();
    }

    @Override
    public Consumer<GraknGraph> build(){
        return (GraknGraph graph) -> {
            loadFromFile(graph, gqlFile);
            buildExtensionalDB(graph, n);
        };
    }

    private void buildExtensionalDB(GraknGraph graph, int n) {
        RoleType Rfrom = graph.getRoleType("R-rA");
        RoleType Rto = graph.getRoleType("R-rB");
        RoleType Qfrom = graph.getRoleType("Q-rA");
        RoleType Qto = graph.getRoleType("Q-rB");
        RoleType Pfrom = graph.getRoleType("P-rA");
        RoleType Pto = graph.getRoleType("P-rB");

        EntityType entity = graph.getEntityType("entity2");
        EntityType aEntity = graph.getEntityType("a-entity");
        EntityType bEntity = graph.getEntityType("b-entity");
        RelationType R = graph.getRelationType("R");
        RelationType P = graph.getRelationType("P");
        RelationType Q = graph.getRelationType("Q");

        ConceptId cId = putEntity(graph, "c", entity, key).getId();
        ConceptId dId = putEntity(graph, "d", entity, key).getId();
        ConceptId eId = putEntity(graph, "e", entity, key).getId();

        ConceptId[] aInstancesIds = new ConceptId[n+2];
        ConceptId[] bInstancesIds = new ConceptId[n+2];

        aInstancesIds[n+1] = putEntity(graph, "a" + (n+1), aEntity, key).getId();
        for(int i = 0 ; i <= n ;i++) {
            aInstancesIds[i] = putEntity(graph, "a" + i, aEntity, key).getId();
            bInstancesIds[i] = putEntity(graph, "b" + i, bEntity, key).getId();
        }

<<<<<<< HEAD
        R.addRelation()
                .addRolePlayer(Rfrom, graph.getConcept(dId))
                .addRolePlayer(Rto, graph.getConcept(eId));

        P.addRelation()
                .addRolePlayer(Pfrom, graph.getConcept(cId))
                .addRolePlayer(Pto, graph.getConcept(dId));
=======
        P.addRelation()
                .addRolePlayer(Pfrom, graph.getConcept(cId))
                .addRolePlayer(Pto, graph.getConcept(dId));

        R.addRelation()
                .addRolePlayer(Rfrom, graph.getConcept(dId))
                .addRolePlayer(Rto, graph.getConcept(eId));
>>>>>>> ae4cf3c4

        Q.addRelation()
                .addRolePlayer(Qfrom, graph.getConcept(eId))
                .addRolePlayer(Qto, graph.getConcept(aInstancesIds[0]));

        for(int i = 0 ; i <= n ;i++){
            P.addRelation()
                    .addRolePlayer(Pfrom, graph.getConcept(bInstancesIds[i]))
                    .addRolePlayer(Pto, graph.getConcept(cId));
            P.addRelation()
                    .addRolePlayer(Pfrom, graph.getConcept(cId))
                    .addRolePlayer(Pto, graph.getConcept(bInstancesIds[i]));
            Q.addRelation()
                    .addRolePlayer(Qfrom, graph.getConcept(aInstancesIds[i]))
                    .addRolePlayer(Qto, graph.getConcept(bInstancesIds[i]));
            Q.addRelation()
                    .addRolePlayer(Qfrom, graph.getConcept(bInstancesIds[i]))
                    .addRolePlayer(Qto, graph.getConcept(aInstancesIds[i+1]));
        }
    }
}<|MERGE_RESOLUTION|>--- conflicted
+++ resolved
@@ -78,15 +78,7 @@
             bInstancesIds[i] = putEntity(graph, "b" + i, bEntity, key).getId();
         }
 
-<<<<<<< HEAD
-        R.addRelation()
-                .addRolePlayer(Rfrom, graph.getConcept(dId))
-                .addRolePlayer(Rto, graph.getConcept(eId));
 
-        P.addRelation()
-                .addRolePlayer(Pfrom, graph.getConcept(cId))
-                .addRolePlayer(Pto, graph.getConcept(dId));
-=======
         P.addRelation()
                 .addRolePlayer(Pfrom, graph.getConcept(cId))
                 .addRolePlayer(Pto, graph.getConcept(dId));
@@ -94,7 +86,6 @@
         R.addRelation()
                 .addRolePlayer(Rfrom, graph.getConcept(dId))
                 .addRolePlayer(Rto, graph.getConcept(eId));
->>>>>>> ae4cf3c4
 
         Q.addRelation()
                 .addRolePlayer(Qfrom, graph.getConcept(eId))
