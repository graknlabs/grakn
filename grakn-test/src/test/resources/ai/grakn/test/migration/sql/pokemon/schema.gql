insert

pokemon sub entity
<<<<<<< HEAD
    plays-role pokemon-with-type
    has pokedex-no
    has description
    has height
    has weight;
=======
    plays pokemon-with-type
    has-resource pokedex-no
    has-resource description
    has-resource height
    has-resource weight;
>>>>>>> b8e2aa68

type-id sub resource datatype long;
pokedex-no sub resource datatype long;
description sub resource datatype string;
height sub resource datatype long;
weight sub resource datatype long;

pokemon-type sub entity
<<<<<<< HEAD
    has description
    has type-id
    plays-role type-of-pokemon;
=======
    has-resource description
    has-resource type-id
    plays type-of-pokemon;
>>>>>>> b8e2aa68

has-type sub relation
    relates pokemon-with-type
    relates type-of-pokemon;
pokemon-with-type sub role;
type-of-pokemon sub role;<|MERGE_RESOLUTION|>--- conflicted
+++ resolved
@@ -1,19 +1,11 @@
 insert
 
 pokemon sub entity
-<<<<<<< HEAD
-    plays-role pokemon-with-type
+    plays pokemon-with-type
     has pokedex-no
     has description
     has height
     has weight;
-=======
-    plays pokemon-with-type
-    has-resource pokedex-no
-    has-resource description
-    has-resource height
-    has-resource weight;
->>>>>>> b8e2aa68
 
 type-id sub resource datatype long;
 pokedex-no sub resource datatype long;
@@ -22,15 +14,9 @@
 weight sub resource datatype long;
 
 pokemon-type sub entity
-<<<<<<< HEAD
     has description
     has type-id
-    plays-role type-of-pokemon;
-=======
-    has-resource description
-    has-resource type-id
     plays type-of-pokemon;
->>>>>>> b8e2aa68
 
 has-type sub relation
     relates pokemon-with-type
