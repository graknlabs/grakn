--- conflicted
+++ resolved
@@ -30,12 +30,8 @@
 import org.junit.rules.ExternalResource;
 import com.jayway.restassured.RestAssured;
 import javax.annotation.Nullable;
-<<<<<<< HEAD
-=======
-
 import static ai.grakn.engine.GraknEngineConfig.REDIS_SERVER_PORT;
 import static ai.grakn.engine.GraknEngineConfig.REDIS_SERVER_URL;
->>>>>>> 52e310e3
 import static ai.grakn.engine.GraknEngineConfig.TASK_MANAGER_IMPLEMENTATION;
 import static ai.grakn.engine.util.ExceptionWrapper.noThrow;
 import static ai.grakn.test.GraknTestEnv.randomKeyspace;
@@ -107,9 +103,8 @@
 
     @Override
     public void before() throws Throwable {
-        GraknEngineConfig properties = GraknEngineConfig.getInstance();
-        RestAssured.baseURI = "http://" + properties.getProperty("server.host") + ":" + properties.getProperty("server.port");        
-        if (!properties.getPropertyAsBool("test.start.embedded.components", true)) {
+        RestAssured.baseURI = "http://" + config.getProperty("server.host") + ":" + config.getProperty("server.port");        
+        if (!config.getPropertyAsBool("test.start.embedded.components", true)) {
             return;
         }
         if(startKafka){
@@ -136,7 +131,7 @@
 
     @Override
     public void after() {
-        if (!GraknEngineConfig.getInstance().getPropertyAsBool("test.start.embedded.components", true)) {
+        if (!config.getPropertyAsBool("test.start.embedded.components", true)) {
             return;
         }
         noThrow(MockBackgroundTask::clearTasks, "Error clearing tasks");
