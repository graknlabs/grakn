--- conflicted
+++ resolved
@@ -16,82 +16,6 @@
 # along with Grakn. If not, see <http://www.gnu.org/licenses/gpl.txt>.
 #
 
-#
-# Grakn - A Distributed Semantic Database
-<<<<<<< HEAD
-=======
-# Copyright (C) 2016-2018 Grakn Labs Limited
-#
-# Grakn is free software: you can redistribute it and/or modify
-# it under the terms of the GNU Affero General Public License as published by
-# the Free Software Foundation, either version 3 of the License, or
-# (at your option) any later version.
-#
-# Grakn is distributed in the hope that it will be useful,
-# but WITHOUT ANY WARRANTY; without even the implied warranty of
-# MERCHANTABILITY or FITNESS FOR A PARTICULAR PURPOSE.  See the
-# GNU General Public License for more details.
-#
-# You should have received a copy of the GNU General Public License
-# along with Grakn. If not, see <http://www.gnu.org/licenses/gpl.txt>.
-#
-
-#
-# Grakn - A Distributed Semantic Database
->>>>>>> 04627055
-# Copyright (C) 2016 -2018 Grakn Labs Limited
-#
-# Grakn is free software: you can redistribute it and/or modify
-# it under the terms of the GNU Affero General Public License as published by
-# the Free Software Foundation, either version 3 of the License, or
-# (at your option) any later version.
-#
-# Grakn is distributed in the hope that it will be useful,
-# but WITHOUT ANY WARRANTY; without even the implied warranty of
-# MERCHANTABILITY or FITNESS FOR A PARTICULAR PURPOSE.  See the
-# GNU General Public License for more details.
-#
-# You should have received a copy of the GNU General Public License
-# along with Grakn. If not, see <http://www.gnu.org/licenses/gpl.txt>.
-#
-
-#
-# Grakn - A Distributed Semantic Database
-# Copyright (C) 2016  Grakn Labs Limited
-#
-# Grakn is free software: you can redistribute it and/or modify
-# it under the terms of the GNU Affero General Public License as published by
-# the Free Software Foundation, either version 3 of the License, or
-# (at your option) any later version.
-#
-# Grakn is distributed in the hope that it will be useful,
-# but WITHOUT ANY WARRANTY; without even the implied warranty of
-# MERCHANTABILITY or FITNESS FOR A PARTICULAR PURPOSE.  See the
-# GNU General Public License for more details.
-#
-# You should have received a copy of the GNU General Public License
-# along with Grakn. If not, see <http://www.gnu.org/licenses/gpl.txt>.
-#
-
-#
-# Grakn - A Distributed Semantic Database
-# Copyright (C) 2016  Grakn Labs Limited
-#
-# Grakn is free software: you can redistribute it and/or modify
-# it under the terms of the GNU General Public License as published by
-# the Free Software Foundation, either version 3 of the License, or
-# (at your option) any later version.
-#
-# Grakn is distributed in the hope that it will be useful,
-# but WITHOUT ANY WARRANTY; without even the implied warranty of
-# MERCHANTABILITY or FITNESS FOR A PARTICULAR PURPOSE.  See the
-# GNU General Public License for more details.
-#
-# You should have received a copy of the GNU General Public License
-# along with Grakn. If not, see <http://www.gnu.org/licenses/gpl.txt>.
-#
-#
-
 ai.grakn.generator.Vars
 ai.grakn.generator.VarPatternAdmins
 ai.grakn.generator.Conjunctions
