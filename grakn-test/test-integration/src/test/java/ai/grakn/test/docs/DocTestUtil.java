/*
 * Grakn - A Distributed Semantic Database
 * Copyright (C) 2016  Grakn Labs Limited
 *
 * Grakn is free software: you can redistribute it and/or modify
 * it under the terms of the GNU General Public License as published by
 * the Free Software Foundation, either version 3 of the License, or
 * (at your option) any later version.
 *
 * Grakn is distributed in the hope that it will be useful,
 * but WITHOUT ANY WARRANTY; without even the implied warranty of
 * MERCHANTABILITY or FITNESS FOR A PARTICULAR PURPOSE.  See the
 * GNU General Public License for more details.
 *
 * You should have received a copy of the GNU General Public License
 * along with Grakn. If not, see <http://www.gnu.org/licenses/gpl.txt>.
 *
 */

package ai.grakn.test.docs;

import ai.grakn.Grakn;
import ai.grakn.GraknTx;
import ai.grakn.GraknSession;
import ai.grakn.GraknSystemProperty;
import ai.grakn.GraknTxType;
import ai.grakn.concept.EntityType;
import ai.grakn.concept.ResourceType;
import ai.grakn.test.graphs.GenealogyGraph;
import org.apache.commons.io.FileUtils;
import org.apache.commons.io.filefilter.DirectoryFileFilter;
import org.apache.commons.io.filefilter.RegexFileFilter;

import java.io.File;
import java.util.Collection;
import java.util.UUID;
import java.util.regex.Matcher;
import java.util.regex.Pattern;

import static org.junit.Assert.fail;

public class DocTestUtil {

    public static final File PAGES = new File(GraknSystemProperty.PROJECT_RELATIVE_DIR.value()+"/docs/pages/");

    public static GraknSession getTestGraph(String uri) {
        String keyspace = UUID.randomUUID().toString().replaceAll("-", "");
        GraknSession session = Grakn.session(uri, keyspace);

        try (GraknTx tx = session.open(GraknTxType.WRITE)) {
            GenealogyGraph.get().accept(tx);

            // TODO: Remove custom genealogy ontology when not used
            ResourceType<Long> age = tx.putResourceType("age", ResourceType.DataType.LONG);
            tx.getEntityType("person").resource(age);
            tx.putResourceType("nickname", ResourceType.DataType.STRING);

            // TODO: Remove plant ontology when not used
            EntityType plant = tx.putEntityType("plant");
            ResourceType<String> common = tx.putResourceType("common", ResourceType.DataType.STRING);
            ResourceType<String> botanical = tx.putResourceType("botanical", ResourceType.DataType.STRING);
            ResourceType<String> zone = tx.putResourceType("zone", ResourceType.DataType.STRING);
            ResourceType<String> light = tx.putResourceType("light", ResourceType.DataType.STRING);
            ResourceType<Long> availability = tx.putResourceType("availability", ResourceType.DataType.LONG);
            plant.resource(common).resource(botanical).resource(zone).resource(light).resource(availability);

            // TODO: Remove pokemon ontology when not used
            EntityType pokemon = tx.putEntityType("pokemon");
            EntityType pokemonType = tx.putEntityType("pokemon-type");

            ResourceType<String> typeId = tx.putResourceType("type-id", ResourceType.DataType.STRING);
            ResourceType<String> description = tx.putResourceType("description", ResourceType.DataType.STRING);
            ResourceType<Long> pokedexNo = tx.putResourceType("pokedex-no", ResourceType.DataType.LONG);
            ResourceType<Double> weight = tx.putResourceType("weight", ResourceType.DataType.DOUBLE);
            ResourceType<Double> height = tx.putResourceType("height", ResourceType.DataType.DOUBLE);

<<<<<<< HEAD
            graph.putRelationshipType("has-type")
                    .relates(graph.putRole("type-of-pokemon")).relates(graph.putRole("pokemon-with-type"));
=======
            tx.putRelationType("has-type")
                    .relates(tx.putRole("type-of-pokemon")).relates(tx.putRole("pokemon-with-type"));
>>>>>>> b5d98d80

            pokemonType.resource(typeId).resource(description);
            pokemon.resource(weight).resource(height).resource(pokedexNo).resource(description);

            // TODO: Remove these random types when not used
            tx.putEntityType("cluster");

            tx.commit();
        }

        return session;
    }

    public static Collection<File> allMarkdownFiles() {
        return FileUtils.listFiles(PAGES, new RegexFileFilter(".*\\.md"), DirectoryFileFilter.DIRECTORY);
    }

    static void codeBlockFail(String fileAndLine, String codeBlock, String error) {
        fail("Failure in .(" + fileAndLine + ")\n\n" + indent(error) + "\n\nin:\n\n" + indent(codeBlock));
    }

    static String indent(String toIndent) {
        return toIndent.replaceAll("(?m)^", "    ");
    }

    static int getLineNumber(String data, int start) {
        int line = 1;
        Pattern pattern = Pattern.compile("\n");
        Matcher matcher = pattern.matcher(data);
        matcher.region(0, start);
        while(matcher.find()) {
            line++;
        }
        return line;
    }
}<|MERGE_RESOLUTION|>--- conflicted
+++ resolved
@@ -74,13 +74,8 @@
             ResourceType<Double> weight = tx.putResourceType("weight", ResourceType.DataType.DOUBLE);
             ResourceType<Double> height = tx.putResourceType("height", ResourceType.DataType.DOUBLE);
 
-<<<<<<< HEAD
-            graph.putRelationshipType("has-type")
-                    .relates(graph.putRole("type-of-pokemon")).relates(graph.putRole("pokemon-with-type"));
-=======
-            tx.putRelationType("has-type")
+            tx.putRelationshipType("has-type")
                     .relates(tx.putRole("type-of-pokemon")).relates(tx.putRole("pokemon-with-type"));
->>>>>>> b5d98d80
 
             pokemonType.resource(typeId).resource(description);
             pokemon.resource(weight).resource(height).resource(pokedexNo).resource(description);
