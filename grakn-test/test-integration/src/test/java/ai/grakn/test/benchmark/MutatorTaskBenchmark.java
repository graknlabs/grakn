package ai.grakn.test.benchmark;

import ai.grakn.client.TaskClient;
import ai.grakn.engine.EngineContext;
import ai.grakn.engine.tasks.mock.LongExecutionMockTask;
import ai.grakn.engine.tasks.mock.ShortExecutionMockTask;
<<<<<<< HEAD
import ai.grakn.util.SimpleURI;
import com.codahale.metrics.ConsoleReporter;
=======
import ai.grakn.test.EngineContext;
import ai.grakn.util.SimpleURI;
import java.time.Instant;
import static java.time.Instant.now;
>>>>>>> 2ba0e9ac
import mjson.Json;
import org.cassandraunit.utils.EmbeddedCassandraServerHelper;
import org.openjdk.jmh.annotations.Benchmark;
import org.openjdk.jmh.annotations.Setup;
import org.openjdk.jmh.annotations.TearDown;
import org.slf4j.Logger;
import org.slf4j.LoggerFactory;


public class MutatorTaskBenchmark extends BenchmarkTest {
    private static final Logger LOG = LoggerFactory.getLogger(MutatorTaskBenchmark.class);

    private EngineContext engine;
    private TaskClient client;

    @Setup
    public void setup() throws Throwable {
        engine = makeEngine();
        engine.before();
        SimpleURI simpleURI = new SimpleURI(engine.uri());
        client = TaskClient.of(simpleURI.getHost(), simpleURI.getPort());
    }

    protected EngineContext makeEngine() {
        return EngineContext.createWithEmbeddedRedis();
    }

    @TearDown
    public void tearDown() {
        LOG.info("Starting teardown");
        LOG.info("Closing engine");
        engine.after();
        EmbeddedCassandraServerHelper.cleanEmbeddedCassandra();
    }

    @Benchmark
    public void sendTaskAndWaitShort() {
        Class<?> taskClass = ShortExecutionMockTask.class;
        String creator = this.getClass().getName();
        Instant runAt = now();
        Json configuration = Json.object("id", "123");
        client.sendTask(taskClass, creator, runAt, null, configuration, true).getTaskId();;
    }

    @Benchmark
    public void sendTaskAndWaitLong() {
        Class<?> taskClass = LongExecutionMockTask.class;
        String creator = this.getClass().getName();
        Instant runAt = now();
        Json configuration = Json.object("id", "123");
        client.sendTask(taskClass, creator, runAt, null, configuration, true).getTaskId();
    }
}<|MERGE_RESOLUTION|>--- conflicted
+++ resolved
@@ -4,17 +4,11 @@
 import ai.grakn.engine.EngineContext;
 import ai.grakn.engine.tasks.mock.LongExecutionMockTask;
 import ai.grakn.engine.tasks.mock.ShortExecutionMockTask;
-<<<<<<< HEAD
-import ai.grakn.util.SimpleURI;
-import com.codahale.metrics.ConsoleReporter;
-=======
-import ai.grakn.test.EngineContext;
+import ai.grakn.util.EmbeddedCassandra;
 import ai.grakn.util.SimpleURI;
 import java.time.Instant;
 import static java.time.Instant.now;
->>>>>>> 2ba0e9ac
 import mjson.Json;
-import org.cassandraunit.utils.EmbeddedCassandraServerHelper;
 import org.openjdk.jmh.annotations.Benchmark;
 import org.openjdk.jmh.annotations.Setup;
 import org.openjdk.jmh.annotations.TearDown;
@@ -45,7 +39,7 @@
         LOG.info("Starting teardown");
         LOG.info("Closing engine");
         engine.after();
-        EmbeddedCassandraServerHelper.cleanEmbeddedCassandra();
+        EmbeddedCassandra.clean();
     }
 
     @Benchmark
