/*
 * Grakn - A Distributed Semantic Database
 * Copyright (C) 2016  Grakn Labs Limited
 *
 * Grakn is free software: you can redistribute it and/or modify
 * it under the terms of the GNU General Public License as published by
 * the Free Software Foundation, either version 3 of the License, or
 * (at your option) any later version.
 *
 * Grakn is distributed in the hope that it will be useful,
 * but WITHOUT ANY WARRANTY; without even the implied warranty of
 * MERCHANTABILITY or FITNESS FOR A PARTICULAR PURPOSE.  See the
 * GNU General Public License for more details.
 *
 * You should have received a copy of the GNU General Public License
 * along with Grakn. If not, see <http://www.gnu.org/licenses/gpl.txt>.
 */
package ai.grakn.test;

import ai.grakn.GraknTx;
import ai.grakn.GraknTxType;
import ai.grakn.GraknConfigKey;
import ai.grakn.engine.EngineTestHelper;
import ai.grakn.engine.GraknEngineConfig;
import ai.grakn.engine.GraknEngineServer;
import ai.grakn.engine.SystemKeyspace;
import com.jayway.restassured.RestAssured;
import org.slf4j.LoggerFactory;
import spark.Service;

import java.io.IOException;
import java.net.ServerSocket;
import java.util.HashSet;
import java.util.Set;

import static ai.grakn.engine.HttpHandler.configureSpark;
import static ai.grakn.graql.Graql.var;

/**
 * <p>
 *     Sets up a test grakn engine
 * </p>
 *
 * <p>
 *     Sets up a grakn engine for testing purposes.
 * </p>
 *
 * @author borislav
 *
 */
public abstract class GraknTestEngineSetup {

    private static final org.slf4j.Logger LOG = LoggerFactory.getLogger(GraknTestEngineSetup.class);

    /**
     * Create a configuration for use in tests, using random ports.
     */
    static GraknEngineConfig createTestConfig() {
        GraknEngineConfig config = GraknEngineConfig.create();

        Integer serverPort = getEphemeralPort();

        config.setConfigProperty(GraknConfigKey.SERVER_PORT, serverPort);

        return config;
    }

    /**
     * To run engine we must ensure Cassandra and the Grakn HTTP endpoint are running
     */
    static GraknEngineServer startEngine(GraknEngineConfig config) throws Exception {
        // To ensure consistency b/w test profiles and configuration files, when not using Janus
        // for a unit tests in an IDE, add the following option:
        // -Dgrakn.conf=../conf/test/tinker/grakn.properties
        //
        // When using janus, add -Dgrakn.test-profile=janus
        //
        // The reason is that the default configuration of Grakn uses the Janus factory while the default
        // test profile is tinker: so when running a unit test within an IDE without any extra parameters,
        // we end up wanting to use the JanusFactory but without starting Cassandra first.
        LOG.info("starting engine...");

        GraknTestSetup.startCassandraIfNeeded();

        // start engine
        setRestAssuredUri(config);
        GraknEngineServer server = EngineTestHelper.cleanGraknEngineServer(config);
        server.start();

        LOG.info("engine started.");

        return server;
    }

    static void stopEngine(GraknEngineServer server) throws Exception {
        LOG.info("stopping engine...");

        // Clear graphs before closing the server because deleting keyspaces needs access to the rest endpoint
        clearGraphs(server);
        server.close();

        LOG.info("engine stopped.");

        // There is no way to stop the embedded Casssandra, no such API offered.
    }

    static Service startSpark(GraknEngineConfig config) {
        LOG.info("starting spark on port " + config.uri());

        Service spark = Service.ignite();
<<<<<<< HEAD
        configureSpark(spark, config);
=======
        // TODO: Make sure JWTHandler manages the null case
        configureSpark(spark, config, JWTHandler.create(config.getProperty(GraknConfigKey.JWT_SECRET).orElse(null)));
>>>>>>> 466c89f0
        setRestAssuredUri(config);
        return spark;
    }

    private static void clearGraphs(GraknEngineServer server) {
        // Drop all keyspaces
        final Set<String> keyspaceNames = new HashSet<String>();
        try(GraknTx systemGraph = server.factory().tx(SystemKeyspace.SYSTEM_KB_KEYSPACE, GraknTxType.WRITE)) {
            systemGraph.graql().match(var("x").isa("keyspace-name"))
                    .forEach(x -> x.values().forEach(y -> {
                        keyspaceNames.add(y.asAttribute().getValue().toString());
                    }));
        }

        keyspaceNames.forEach(name -> {
            GraknTx graph = server.factory().tx(name, GraknTxType.WRITE);
            graph.admin().delete();
        });
        server.factory().refreshConnections();
    }

    static void setRestAssuredUri(GraknEngineConfig config) {
        RestAssured.baseURI = "http://" + config.uri();
    }

    private static int getEphemeralPort() {
        try (ServerSocket socket = new ServerSocket(0)) {
            return socket.getLocalPort();
        } catch (IOException e) {
            throw new RuntimeException(e);
        }
    }
}<|MERGE_RESOLUTION|>--- conflicted
+++ resolved
@@ -108,12 +108,7 @@
         LOG.info("starting spark on port " + config.uri());
 
         Service spark = Service.ignite();
-<<<<<<< HEAD
         configureSpark(spark, config);
-=======
-        // TODO: Make sure JWTHandler manages the null case
-        configureSpark(spark, config, JWTHandler.create(config.getProperty(GraknConfigKey.JWT_SECRET).orElse(null)));
->>>>>>> 466c89f0
         setRestAssuredUri(config);
         return spark;
     }
