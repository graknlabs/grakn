/*
 * Grakn - A Distributed Semantic Database
 * Copyright (C) 2016  Grakn Labs Limited
 *
 * Grakn is free software: you can redistribute it and/or modify
 * it under the terms of the GNU General Public License as published by
 * the Free Software Foundation, either version 3 of the License, or
 * (at your option) any later version.
 *
 * Grakn is distributed in the hope that it will be useful,
 * but WITHOUT ANY WARRANTY; without even the implied warranty of
 * MERCHANTABILITY or FITNESS FOR A PARTICULAR PURPOSE.  See the
 * GNU General Public License for more details.
 *
 * You should have received a copy of the GNU General Public License
 * along with Grakn. If not, see <http://www.gnu.org/licenses/gpl.txt>.
 */

package ai.grakn.test.graql.analytics;

import ai.grakn.GraknTx;
import ai.grakn.GraknSession;
import ai.grakn.GraknTxType;
import ai.grakn.concept.Entity;
import ai.grakn.concept.EntityType;
import ai.grakn.concept.Label;
import ai.grakn.concept.RelationshipType;
import ai.grakn.concept.Attribute;
import ai.grakn.concept.AttributeType;
import ai.grakn.concept.Role;
import ai.grakn.graql.Graql;
import ai.grakn.test.EngineContext;
import ai.grakn.test.GraknTestSetup;
import ai.grakn.util.Schema;
import org.junit.Assert;
import org.junit.Before;
import org.junit.ClassRule;
import org.junit.Test;

import java.util.ArrayList;
import java.util.List;
import java.util.Set;
import java.util.stream.Collectors;

import static org.junit.Assert.assertEquals;

public class CountTest {

    @ClassRule
    public static final EngineContext rule = EngineContext.startInMemoryServer();

    private GraknSession factory;

    @Before
    public void setUp() {
        factory = rule.factoryWithNewKeyspace();
    }

    @Test
    public void testCountAfterCommit() throws Exception {
        String nameThing = "thingy";
        String nameAnotherThing = "another";

        // assert the graph is empty
        try (GraknTx graph = factory.open(GraknTxType.READ)) {
            Assert.assertEquals(0L, Graql.compute().count().withGraph(graph).execute().longValue());
            Assert.assertEquals(0L, graph.graql().compute().count().execute().longValue());
        }

        // add 2 instances
        try (GraknTx graph = factory.open(GraknTxType.WRITE)) {
            EntityType thingy = graph.putEntityType(nameThing);
            thingy.addEntity();
            thingy.addEntity();
            graph.commit();
        }

        try (GraknTx graph = factory.open(GraknTxType.READ)) {
            Assert.assertEquals(2L,
                    Graql.compute().withGraph(graph).count().in(nameThing).execute().longValue());
        }

        // create 1 more, rdd is refreshed
        try (GraknTx graph = factory.open(GraknTxType.WRITE)) {
            EntityType anotherThing = graph.putEntityType(nameAnotherThing);
            anotherThing.addEntity();
            graph.commit();
        }

        try (GraknTx graph = factory.open(GraknTxType.READ)) {
            // assert computer returns the correct count of instances
            Assert.assertEquals(2L,
                    Graql.compute().withGraph(graph).count().in(nameThing).execute().longValue());
            Assert.assertEquals(3L, graph.graql().compute().count().execute().longValue());
        }

        List<Long> list = new ArrayList<>(4);
        long workerNumber = 6L;
        if (GraknTestSetup.usingTinker()) workerNumber = 1L;
        for (long i = 0L; i < workerNumber; i++) {
            list.add(i);
        }

        // running 4 jobs at the same time
        // collecting the result in the end so engine won't stop before the test finishes
        Set<Long> result;
        result = list.parallelStream()
                .map(i -> executeCount(factory))
                .collect(Collectors.toSet());
        Assert.assertEquals(1, result.size());
        Assert.assertEquals(3L, result.iterator().next().longValue());

        result = list.parallelStream()
                .map(i -> executeCount(factory))
                .collect(Collectors.toSet());
        Assert.assertEquals(1, result.size());
        Assert.assertEquals(3L, result.iterator().next().longValue());

    }

    @Test
<<<<<<< HEAD
    public void testHasResourceEdges() {
        try (GraknGraph graph = factory.open(GraknTxType.WRITE)) {
=======
    public void testDegreeWithHasResourceEdges() {
        try (GraknTx graph = factory.open(GraknTxType.WRITE)) {
>>>>>>> dee611e1
            EntityType person = graph.putEntityType("person");
            AttributeType<String> name = graph.putAttributeType("name", AttributeType.DataType.STRING);
            person.attribute(name);
            Entity aPerson = person.addEntity();
            aPerson.attribute(name.putAttribute("jason"));
            graph.commit();
        }

        long count;
        try (GraknTx graph = factory.open(GraknTxType.READ)) {
            count = graph.graql().compute().count().execute();
            assertEquals(count, 3L);

            count = graph.graql().compute().count().in("name").execute();
            assertEquals(count, 1L);

            count = graph.graql().compute().count().in("has-name").execute();
            assertEquals(count, 1L);

            count = graph.graql().compute().count().in("has-name", "name").execute();
            assertEquals(count, 2L);
        }

        try (GraknGraph graph = factory.open(GraknTxType.WRITE)) {

            // manually construct the relation type and instance
            EntityType person = graph.getEntityType("person");
            Entity aPerson = person.addEntity();
            ResourceType<String> name = graph.getResourceType("name");
            Resource jason = name.getResource("jason");

            Role resourceOwner = graph.putRole(Schema.ImplicitType.HAS_OWNER.getLabel(Label.of("name")));
            person.plays(resourceOwner);
            Role resourceValue = graph.putRole(Schema.ImplicitType.HAS_VALUE.getLabel(Label.of("name")));
            name.plays(resourceValue);

            RelationType relationType = graph.putRelationType(Schema.ImplicitType.HAS.getLabel(Label.of("name")))
                    .relates(resourceOwner).relates(resourceValue);
            relationType.addRelation()
                    .addRolePlayer(resourceOwner, aPerson)
                    .addRolePlayer(resourceValue, jason);
            graph.commit();
        }

        try (GraknGraph graph = factory.open(GraknTxType.READ)) {
            count = graph.graql().compute().count().execute();
            assertEquals(count, 5L);

            count = graph.graql().compute().count().in("name").execute();
            assertEquals(count, 1L);

            count = graph.graql().compute().count().in("has-name").execute();
            assertEquals(count, 2L);

            count = graph.graql().compute().count().in("has-name", "name").execute();
            assertEquals(count, 3L);
        }
    }

    @Test
<<<<<<< HEAD
    public void testHasResourceVerticesAndEdges() {
        try (GraknGraph graph = factory.open(GraknTxType.WRITE)) {
=======
    public void testDegreeWithHasResourceVertices() {
        try (GraknTx graph = factory.open(GraknTxType.WRITE)) {
>>>>>>> dee611e1

            // manually construct the relation type and instance
            EntityType person = graph.putEntityType("person");
            Entity aPerson = person.addEntity();
            AttributeType<String> name = graph.putAttributeType("name", AttributeType.DataType.STRING);
            Attribute jason = name.putAttribute("jason");

            person.resource(name);

            Role resourceOwner = graph.putRole(Schema.ImplicitType.HAS_OWNER.getLabel(Label.of("name")));
            person.plays(resourceOwner);
            Role resourceValue = graph.putRole(Schema.ImplicitType.HAS_VALUE.getLabel(Label.of("name")));
            name.plays(resourceValue);

            RelationshipType relationshipType = graph.putRelationshipType(Schema.ImplicitType.HAS.getLabel(Label.of("name")))
                    .relates(resourceOwner).relates(resourceValue);
            relationshipType.addRelationship()
                    .addRolePlayer(resourceOwner, aPerson)
                    .addRolePlayer(resourceValue, jason);

            graph.commit();
        }

        long count;
        try (GraknTx graph = factory.open(GraknTxType.READ)) {
            count = graph.graql().compute().count().execute();
            assertEquals(count, 3L);

            count = graph.graql().compute().count().in("name").execute();
            assertEquals(count, 1L);

            count = graph.graql().compute().count().in("has-name").execute();
            assertEquals(count, 1L);

            count = graph.graql().compute().count().in("has-name", "name").execute();
            assertEquals(count, 2L);
        }

        try (GraknGraph graph = factory.open(GraknTxType.WRITE)) {
            EntityType person = graph.getEntityType("person");
            ResourceType<String> name = graph.getResourceType("name");
            Entity aPerson = person.addEntity();
            aPerson.resource(name.getResource("jason"));
            graph.commit();
        }

        try (GraknGraph graph = factory.open(GraknTxType.READ)) {
            count = graph.graql().compute().count().execute();
            assertEquals(count, 5L);

            count = graph.graql().compute().count().in("name").execute();
            assertEquals(count, 1L);

            count = graph.graql().compute().count().in("has-name").execute();
            assertEquals(count, 2L);

            count = graph.graql().compute().count().in("has-name", "name").execute();
            assertEquals(count, 3L);
        }
    }

    private Long executeCount(GraknSession factory) {
        try (GraknTx graph = factory.open(GraknTxType.READ)) {
            return graph.graql().compute().count().execute();
        }
    }
}<|MERGE_RESOLUTION|>--- conflicted
+++ resolved
@@ -119,13 +119,8 @@
     }
 
     @Test
-<<<<<<< HEAD
     public void testHasResourceEdges() {
-        try (GraknGraph graph = factory.open(GraknTxType.WRITE)) {
-=======
-    public void testDegreeWithHasResourceEdges() {
-        try (GraknTx graph = factory.open(GraknTxType.WRITE)) {
->>>>>>> dee611e1
+        try (GraknTx graph = factory.open(GraknTxType.WRITE)) {
             EntityType person = graph.putEntityType("person");
             AttributeType<String> name = graph.putAttributeType("name", AttributeType.DataType.STRING);
             person.attribute(name);
@@ -149,58 +144,13 @@
             assertEquals(count, 2L);
         }
 
-        try (GraknGraph graph = factory.open(GraknTxType.WRITE)) {
+        try (GraknTx graph = factory.open(GraknTxType.WRITE)) {
 
             // manually construct the relation type and instance
             EntityType person = graph.getEntityType("person");
             Entity aPerson = person.addEntity();
-            ResourceType<String> name = graph.getResourceType("name");
-            Resource jason = name.getResource("jason");
-
-            Role resourceOwner = graph.putRole(Schema.ImplicitType.HAS_OWNER.getLabel(Label.of("name")));
-            person.plays(resourceOwner);
-            Role resourceValue = graph.putRole(Schema.ImplicitType.HAS_VALUE.getLabel(Label.of("name")));
-            name.plays(resourceValue);
-
-            RelationType relationType = graph.putRelationType(Schema.ImplicitType.HAS.getLabel(Label.of("name")))
-                    .relates(resourceOwner).relates(resourceValue);
-            relationType.addRelation()
-                    .addRolePlayer(resourceOwner, aPerson)
-                    .addRolePlayer(resourceValue, jason);
-            graph.commit();
-        }
-
-        try (GraknGraph graph = factory.open(GraknTxType.READ)) {
-            count = graph.graql().compute().count().execute();
-            assertEquals(count, 5L);
-
-            count = graph.graql().compute().count().in("name").execute();
-            assertEquals(count, 1L);
-
-            count = graph.graql().compute().count().in("has-name").execute();
-            assertEquals(count, 2L);
-
-            count = graph.graql().compute().count().in("has-name", "name").execute();
-            assertEquals(count, 3L);
-        }
-    }
-
-    @Test
-<<<<<<< HEAD
-    public void testHasResourceVerticesAndEdges() {
-        try (GraknGraph graph = factory.open(GraknTxType.WRITE)) {
-=======
-    public void testDegreeWithHasResourceVertices() {
-        try (GraknTx graph = factory.open(GraknTxType.WRITE)) {
->>>>>>> dee611e1
-
-            // manually construct the relation type and instance
-            EntityType person = graph.putEntityType("person");
-            Entity aPerson = person.addEntity();
             AttributeType<String> name = graph.putAttributeType("name", AttributeType.DataType.STRING);
             Attribute jason = name.putAttribute("jason");
-
-            person.resource(name);
 
             Role resourceOwner = graph.putRole(Schema.ImplicitType.HAS_OWNER.getLabel(Label.of("name")));
             person.plays(resourceOwner);
@@ -212,6 +162,46 @@
             relationshipType.addRelationship()
                     .addRolePlayer(resourceOwner, aPerson)
                     .addRolePlayer(resourceValue, jason);
+            graph.commit();
+        }
+
+        try (GraknTx graph = factory.open(GraknTxType.READ)) {
+            count = graph.graql().compute().count().execute();
+            assertEquals(count, 5L);
+
+            count = graph.graql().compute().count().in("name").execute();
+            assertEquals(count, 1L);
+
+            count = graph.graql().compute().count().in("has-name").execute();
+            assertEquals(count, 2L);
+
+            count = graph.graql().compute().count().in("has-name", "name").execute();
+            assertEquals(count, 3L);
+        }
+    }
+
+    @Test
+    public void testHasResourceVerticesAndEdges() {
+        try (GraknTx graph = factory.open(GraknTxType.WRITE)) {
+
+            // manually construct the relation type and instance
+            EntityType person = graph.putEntityType("person");
+            Entity aPerson = person.addEntity();
+            AttributeType<String> name = graph.putAttributeType("name", AttributeType.DataType.STRING);
+            Attribute jason = name.putAttribute("jason");
+
+            person.attribute(name);
+
+            Role resourceOwner = graph.putRole(Schema.ImplicitType.HAS_OWNER.getLabel(Label.of("name")));
+            person.plays(resourceOwner);
+            Role resourceValue = graph.putRole(Schema.ImplicitType.HAS_VALUE.getLabel(Label.of("name")));
+            name.plays(resourceValue);
+
+            RelationshipType relationshipType = graph.putRelationshipType(Schema.ImplicitType.HAS.getLabel(Label.of("name")))
+                    .relates(resourceOwner).relates(resourceValue);
+            relationshipType.addRelationship()
+                    .addRolePlayer(resourceOwner, aPerson)
+                    .addRolePlayer(resourceValue, jason);
 
             graph.commit();
         }
@@ -231,15 +221,15 @@
             assertEquals(count, 2L);
         }
 
-        try (GraknGraph graph = factory.open(GraknTxType.WRITE)) {
+        try (GraknTx graph = factory.open(GraknTxType.WRITE)) {
             EntityType person = graph.getEntityType("person");
-            ResourceType<String> name = graph.getResourceType("name");
-            Entity aPerson = person.addEntity();
-            aPerson.resource(name.getResource("jason"));
-            graph.commit();
-        }
-
-        try (GraknGraph graph = factory.open(GraknTxType.READ)) {
+            AttributeType<String> name = graph.putAttributeType("name", AttributeType.DataType.STRING);
+            Entity aPerson = person.addEntity();
+            aPerson.attribute(name.getAttribute("jason"));
+            graph.commit();
+        }
+
+        try (GraknTx graph = factory.open(GraknTxType.READ)) {
             count = graph.graql().compute().count().execute();
             assertEquals(count, 5L);
 
