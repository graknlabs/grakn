/*
 * Grakn - A Distributed Semantic Database
 * Copyright (C) 2016  Grakn Labs Limited
 *
 * Grakn is free software: you can redistribute it and/or modify
 * it under the terms of the GNU General Public License as published by
 * the Free Software Foundation, either version 3 of the License, or
 * (at your option) any later version.
 *
 * Grakn is distributed in the hope that it will be useful,
 * but WITHOUT ANY WARRANTY; without even the implied warranty of
 * MERCHANTABILITY or FITNESS FOR A PARTICULAR PURPOSE.  See the
 * GNU General Public License for more details.
 *
 * You should have received a copy of the GNU General Public License
 * along with Grakn. If not, see <http://www.gnu.org/licenses/gpl.txt>.
 */

package ai.grakn.test.graql.shell;

import ai.grakn.graql.GraqlShell;
import ai.grakn.graql.internal.shell.ErrorMessage;
import ai.grakn.test.DistributionContext;
import ai.grakn.test.GraknTestSetup;
import ai.grakn.util.Schema;
import com.google.auto.value.AutoValue;
import com.google.common.base.StandardSystemProperty;
import com.google.common.base.Strings;
import com.google.common.collect.ImmutableList;
import com.google.common.collect.ImmutableSet;
import com.google.common.collect.Lists;
import com.google.common.collect.Sets;
import mjson.Json;
import org.apache.commons.io.output.TeeOutputStream;
import org.hamcrest.Matcher;
import org.junit.AfterClass;
import org.junit.Before;
import org.junit.BeforeClass;
import org.junit.ClassRule;
import org.junit.Ignore;
import org.junit.Test;

import java.io.ByteArrayInputStream;
import java.io.ByteArrayOutputStream;
import java.io.InputStream;
import java.io.OutputStream;
import java.io.PrintStream;
import java.util.Arrays;
import java.util.List;
import java.util.Random;
import java.util.stream.Stream;

import static java.util.stream.Collectors.joining;
import static java.util.stream.Collectors.toList;
import static org.hamcrest.CoreMatchers.allOf;
import static org.hamcrest.CoreMatchers.containsString;
import static org.hamcrest.CoreMatchers.is;
import static org.hamcrest.CoreMatchers.not;
import static org.hamcrest.MatcherAssert.assertThat;
import static org.hamcrest.Matchers.anyOf;
import static org.hamcrest.Matchers.anything;
import static org.hamcrest.Matchers.contains;
import static org.hamcrest.Matchers.isEmptyString;
import static org.junit.Assert.assertEquals;
import static org.junit.Assert.assertFalse;
import static org.junit.Assert.assertNotNull;
import static org.junit.Assert.assertTrue;
import static org.junit.Assert.fail;
import static org.junit.Assume.assumeFalse;

public class GraqlShellIT {

    @ClassRule
    public static final DistributionContext dist = DistributionContext.startInMemoryEngineProcess().inheritIO(true);

    private static InputStream trueIn;
    private static PrintStream trueOut;
    private static PrintStream trueErr;
    private static final String expectedVersion = "graql-9.9.9";
    private static final String historyFile = StandardSystemProperty.JAVA_IO_TMPDIR.value() + "/graql-test-history";

    private static int keyspaceSuffix = 0;

    private static boolean showStdOutAndErr = true;

    @BeforeClass
    public static void setUpClass() throws Exception {
        trueIn = System.in;
        trueOut = System.out;
        trueErr = System.err;

        // TODO: Get these tests working consistently on Jenkins - causes timeouts
        assumeFalse(GraknTestSetup.usingJanus());
    }

    @Before
    public void changeSuffix() {
        keyspaceSuffix += 1;
    }

    @AfterClass
    public static void resetIO() {
        System.setIn(trueIn);
        System.setOut(trueOut);
        System.setErr(trueErr);
    }

    @Test
    public void testStartAndExitShell() throws Exception {
        // Assert simply that the shell starts and terminates without errors
        assertTrue(runShellWithoutErrors("exit\n").matches("[\\s\\S]*>>> exit(\r\n?|\n)"));
    }

    @Test
    public void testHelpOption() throws Exception {
        String result = runShellWithoutErrors("", "--help");

        // Check for a few expected usage messages
        assertThat(
                result,
                allOf(
                        containsString("usage"), containsString("graql.sh"), containsString("-e"),
                        containsString("--execute <arg>"), containsString("query to execute")
                )
        );
    }

    @Test
    public void testVersionOption() throws Exception {
        String result = runShellWithoutErrors("", "--version");
        assertThat(result, containsString(expectedVersion));
    }

    @Test
    public void testExecuteOption() throws Exception {
        String result = runShellWithoutErrors("", "-e", "match $x isa entity; aggregate ask;");

        // When using '-e', only results should be printed, no prompt or query
        assertThat(result, allOf(containsString("False"), not(containsString(">>>")), not(containsString("match"))));
    }

    @Test
<<<<<<< HEAD
    public void whenUsingExecuteOptionAndPassingQueriesWithoutVariables_PrintWarning() throws Exception {
        ShellResponse response = runShell("", "-e", "match sub entity;");
=======
    public void whenUsingExecuteOptionAndPassingMatchQueriesWithoutVariables_PrintWarning() throws Exception {
        ByteArrayOutputStream err = new ByteArrayOutputStream();
        String result = testShell("", err, "-e", "match sub entity;");
>>>>>>> f12556e2

        // There should still be a result...
        assertThat(response.out(), containsString("{}"));

        // ...but also a warning
        assertThat(response.err(), containsString(ErrorMessage.NO_VARIABLE_IN_QUERY.getMessage()));
    }

    @Test
    public void whenUsingExecuteOptionAndPassingNonMatchQueriesWithoutVariables_DoNotPrintWarning() throws Exception {
        ByteArrayOutputStream err = new ByteArrayOutputStream();
        String result = testShell("", err, "-e", "define person sub entity;");

        // There should be a result...
        assertThat(result, containsString("{}"));

        // ...and no warning
        assertEquals("", err.toString());
    }

    @Test
    public void testDefaultKeyspace() throws Exception {
        runShellWithoutErrors("define im-in-the-default-keyspace sub entity;\ncommit\n");

        assertShellMatches(ImmutableList.of("-k", "grakn"),
                "match im-in-the-default-keyspace sub entity; aggregate ask;",
                containsString("True")
        );
    }

    @Test
    public void testSpecificKeyspace() throws Exception {
        runShellWithoutErrors("define foo-foo sub entity;\ncommit\n", "-k", "foo");
        runShellWithoutErrors("define bar-bar sub entity;\ncommit\n", "-k", "bar");

        String fooFooinFoo = runShellWithoutErrors("match foo-foo sub entity; aggregate ask;\n", "-k", "foo");
        String fooFooInBar = runShellWithoutErrors("match foo-foo sub entity; aggregate ask;\n", "-k", "bar");
        String barBarInFoo = runShellWithoutErrors("match bar-bar sub entity; aggregate ask;\n", "-k", "foo");
        String barBarInBar = runShellWithoutErrors("match bar-bar sub entity; aggregate ask;\n", "-k", "bar");
        assertThat(fooFooinFoo, containsString("True"));
        assertThat(fooFooInBar, containsString("False"));
        assertThat(barBarInFoo, containsString("False"));
        assertThat(barBarInBar, containsString("True"));
    }

    @Test
    public void testFileOption() throws Exception {
        ShellResponse response = runShell("", "-f", "src/test/graql/shell test(weird name).gql");
        assertEquals("", response.err());
    }

    @Test
    public void testLoadCommand() throws Exception {
        assertShellMatches(
                "load src/test/graql/shell test(weird name).gql",
                anything(),
                "match movie sub entity; aggregate ask;",
                containsString("True")
        );
    }

    @Test
    public void testLoadCommandWithEscapes() throws Exception {
        assertShellMatches(
                "load src/test/graql/shell\\ test\\(weird\\ name\\).gql",
                anything(),
                "match movie sub entity; aggregate ask;",
                containsString("True")
        );
    }

    @Test
    public void testMatchQuery() throws Exception {
        String[] result = runShellWithoutErrors(
                "match $x sub " + Schema.MetaSchema.THING.getLabel().getValue() + ";\nexit"
        ).split("\r\n?|\n");

        // Make sure we find a few results (don't be too fussy about the output here)
        assertEquals(">>> match $x sub " + Schema.MetaSchema.THING.getLabel().getValue() + ";", result[4]);
        assertTrue(result.length > 5);
    }

    @Test
    public void testAskQuery() throws Exception {
        assertShellMatches(
                "match $x isa " + Schema.MetaSchema.RELATIONSHIP.getLabel().getValue()+ "; aggregate ask;",
                containsString("False")
        );
    }

    @Test
    public void testInsertQuery() throws Exception {
        assertShellMatches(
                "define entity2 sub entity;",
                anything(),
                "match $x isa entity2; aggregate ask;",
                containsString("False"),
                "insert $x isa entity2;",
                anything(),
                "match $x isa entity2; aggregate ask;",
                containsString("True")
        );
    }

    @Test
    public void testInsertOutput() throws Exception {
        assertShellMatches(
                "define X sub entity; insert $thingy isa X;",
                containsString("{}"),
                allOf(containsString("$thingy"), containsString("isa"), containsString("X"))
        );
    }

    @Test
    public void testAggregateQuery() throws Exception {
        assertShellMatches(
                "match $x sub " + Schema.MetaSchema.THING.getLabel().getValue() + "; aggregate count;",
                is("7") // Expect to see the whole meta-schema
        );
    }

    @Test
    public void testAutocomplete() throws Exception {
        String result = runShellWithoutErrors("match $x isa \t");

        // Make sure all the autocompleters are working (except shell commands because we are writing a query)
        assertThat(
                result,
                allOf(
                        containsString(Schema.MetaSchema.THING.getLabel().getValue()), containsString("match"),
                        not(containsString("exit")), containsString("$x")
                )
        );
    }

    @Test
    public void testAutocompleteShellCommand() throws Exception {
        String result = runShellWithoutErrors("\t");

        // Make sure all the autocompleters are working (including shell commands because we are not writing a query)
        assertThat(result, allOf(containsString("type"), containsString("match"), containsString("exit")));
    }

    @Test
    public void testAutocompleteFill() throws Exception {
        String result = runShellWithoutErrors("match $x sub thin\t;\n");
        assertThat(result, containsString(Schema.MetaSchema.RELATIONSHIP.getLabel().getValue()));
    }

    @Test
    public void testReasonerOff() throws Exception {
        assertShellMatches(
                "define man sub entity has name; name sub " + Schema.MetaSchema.ATTRIBUTE.getLabel().getValue() + " datatype string;",
                anything(),
                "define person sub entity;",
                anything(),
                "insert has name 'felix' isa man;",
                anything(),
                "insert $my-rule isa inference-rule when {$x isa man;} then {$x isa person;};",
                anything(),
                "commit",
                "match isa person, has name $x;"
                // No results
        );
    }

    @Test
    public void testReasoner() throws Exception {
        assertShellMatches(ImmutableList.of("--infer"),
                "define man sub entity has name; name sub " + Schema.MetaSchema.ATTRIBUTE.getLabel().getValue() + " datatype string;",
                anything(),
                "define person sub entity;",
                anything(),
                "insert has name 'felix' isa man;",
                anything(),
                "match isa person, has name $x;",
                // No results
                "insert $my-rule isa inference-rule when {$x isa man;} then {$x isa person;};",
                anything(),
                "commit",
                "match isa person, has name $x;",
                containsString("felix") // Results after result is added
        );
    }

    @Test
    public void testInvalidQuery() throws Exception {
        ShellResponse response = runShell(
                "define movie sub entity; insert $moon isa movie; $europa isa $moon;\n"
        );

        assertThat(response.err(), allOf(containsString("not"), containsString("type")));
    }

    @Test
    public void testComputeCount() throws Exception {
        assertShellMatches(
                "define X sub entity; insert $a isa X; $b isa X; $c isa X;",
                anything(),
                anything(),
                "commit",
                "compute count;",
                is("3")
        );
    }

    @Test
    public void testRollback() throws Exception {
        // Tinker graph doesn't support rollback
        assumeFalse(GraknTestSetup.usingTinker());

        String[] result = runShellWithoutErrors("insert E sub entity;\nrollback\nmatch $x label E;\n").split("\n");

        // Make sure there are no results for match query
        assertEquals(">>> match $x label E;", result[result.length-2]);
        assertEquals(">>> ", result[result.length-1]);
    }

    @Test
    public void testLimit() throws Exception {
        assertShellMatches(
                "match $x sub " + Schema.MetaSchema.THING.getLabel().getValue() + "; limit 1;",
                anything() // Only one result
        );
    }

    @Test
    public void testGraqlOutput() throws Exception {
        String result = runShellWithoutErrors(
                "", "-e", "match $x sub " + Schema.MetaSchema.THING.getLabel().getValue() + ";", "-o", "graql"
        );
        assertThat(result, allOf(containsString("$x"), containsString(Schema.MetaSchema.ENTITY.getLabel().getValue())));
    }

    @Test
    public void testJsonOutput() throws Exception {
        String[] result = runShellWithoutErrors(
                "", "-e", "match $x sub " + Schema.MetaSchema.THING.getLabel().getValue() + ";", "-o", "json"
        ).split("\n");
        assertTrue("expected more than 5 results: " + Arrays.toString(result), result.length > 5);
        Json json = Json.read(result[0]);
        Json x = json.at("x");
        assertTrue(x.has("id"));
        assertFalse(x.has("isa"));
    }

    @Test
    public void testHALOutput() throws Exception {
        String[] result = runShellWithoutErrors(
                "", "-e", "match $x sub " + Schema.MetaSchema.THING.getLabel().getValue() + ";", "-o", "hal"
        ).split("\n");
        assertTrue("expected more than 5 results: " + Arrays.toString(result), result.length > 5);
        Json json = Json.read(result[0]);
        Json x = json.at("x");
        assertTrue(x.has("_id"));
        assertTrue(x.has("_baseType"));
    }

    @Test
    public void testRollbackSemicolon() throws Exception {
        // Tinker graph doesn't support rollback
        assumeFalse(GraknTestSetup.usingTinker());

        String result = runShellWithoutErrors(
                "insert entity2 sub entity; insert $x isa entity2;\nrollback;\nmatch $x isa entity;\n"
        );
        String[] lines = result.split("\n");

        // Make sure there are no results for match query
        assertEquals(result, ">>> match $x isa entity;", lines[lines.length-2]);
        assertEquals(result, ">>> ", lines[lines.length-1]);
    }

    @Test
    public void whenEngineIsNotRunning_ShowAnError() throws Exception {
        ShellResponse response = runShell("", "-r", "localhost:7654");

        assertThat(response.err(), containsString(ErrorMessage.COULD_NOT_CONNECT.getMessage()));
    }

    @Test
    @Ignore
    /* TODO: Fix this test
     * Sometimes we see this: "Websocket closed, code: 1005, reason: null".
     * Other times, JLine crashes when receiving certain input.
     */
    public void fuzzTest() throws Exception {
        int repeats = 100;
        for (int i = 0; i < repeats; i ++) {
            String input = randomString(i);
            try {
                runShell(input);
            } catch (Throwable e) {
                // We catch all exceptions so we can report exactly what input caused the error
                throw new RuntimeException("Error when providing the following input to shell: [" + input + "]", e);
            }
        }
    }

    @Test
    public void testLargeQuery() throws Exception {
        // We don't show output for this test because the query is really-really-really-really-really-really-really long
        showStdOutAndErr = false;

        try {
            String value = Strings.repeat("really-", 100000) + "long-value";

            assertShellMatches(
                    "define X sub " + Schema.MetaSchema.ATTRIBUTE.getLabel().getValue() + " datatype string; insert val '" + value + "' isa X;",
                    anything(),
                    anything(),
                    "match $x isa X;",
                    allOf(containsString("$x"), containsString(value))
            );
        } finally {
            showStdOutAndErr = true;
        }
    }

    @Test
    public void whenErrorIsLarge_UserStillSeesEntireErrorMessage() throws Exception {
        // We don't show output for this test because the query is really-really-really-really-really-really-really long
        showStdOutAndErr = false;

        try {
            String value = Strings.repeat("really-", 100000) + "long-value";

            // Query has a syntax error
            ShellResponse response = runShell(
                    "insert X sub resource datatype string; value '" + value + "' isa X;\n"
            );

            assertThat(response.err(), allOf(containsString("syntax error"), containsString(value)));
        } finally {
            showStdOutAndErr = true;
        }
    }

    @Test
    public void testCommitError() throws Exception {
        ShellResponse response = runShell("insert bob sub relation;\ncommit;\nmatch $x sub relation;\n");
        assertFalse(response.out(), response.err().isEmpty());
    }

    @Test
    public void testCommitErrorExecuteOption() throws Exception {
        ShellResponse response = runShell("", "-e", "insert bob sub relation;");
        assertFalse(response.out(), response.err().isEmpty());
    }

    @Test
    public void testDefaultDontDisplayResources() throws Exception {
        assertShellMatches(
                "define X sub entity; R sub " + Schema.MetaSchema.ATTRIBUTE.getLabel().getValue() + " datatype string; X has R; insert isa X has R 'foo';",
                anything(),
                anything(),
                "match $x isa X;",
                allOf(containsString("id"), not(containsString("\"foo\"")))
        );
    }

    @Test
    public void testDisplayResourcesCommand() throws Exception {
        assertShellMatches(
                "define X sub entity; R sub " + Schema.MetaSchema.ATTRIBUTE.getLabel().getValue() + " datatype string; X has R; insert isa X has R 'foo';",
                anything(),
                anything(),
                "display R;",
                "match $x isa X;",
                allOf(containsString("id"), containsString("\"foo\""))
        );
    }

    @Test
    public void whenRunningCleanCommand_TheGraphIsCleanedAndCommitted() throws Exception {
        assertShellMatches(
                "define my-type sub entity;",
                is("{}"),
                "commit",
                "match $x sub entity;",
                containsString("entity"),
                containsString("entity"),
                "clean",
                is("Are you sure? This will clean ALL data in the current keyspace and immediately commit."),
                is("Type 'confirm' to continue."),
                "confirm",
                is("Cleaning..."),
                "match $x sub entity;",
                containsString("entity"),
                "rollback",
                "match $x sub entity;",
                containsString("entity")
        );
    }

    @Test
    public void whenCancellingCleanCommand_TheGraphIsNotCleaned() throws Exception {
        assertShellMatches(
                "define my-type sub entity;",
                is("{}"),
                "match $x sub entity;",
                containsString("entity"),
                containsString("entity"),
                "clean",
                is("Are you sure? This will clean ALL data in the current keyspace and immediately commit."),
                is("Type 'confirm' to continue."),
                "n",
                is("Cancelling clean."),
                "match $x sub entity;",
                containsString("entity"),
                containsString("entity"),
                "clean",
                is("Are you sure? This will clean ALL data in the current keyspace and immediately commit."),
                is("Type 'confirm' to continue."),
                "no thanks bad idea thanks for warning me",
                is("Cancelling clean."),
                "match $x sub entity;",
                containsString("entity"),
                containsString("entity")
        );
    }

    @Test
    public void testExecuteMultipleQueries() throws Exception {
        assertShellMatches(
                "define X sub entity; insert $x isa X; match $y isa X; match $y isa X; aggregate count;",
                // Make sure we see results from all four queries
                containsString("{}"),
                containsString("$x"),
                containsString("$y"),
                is("1")
        );
    }

    @Test
    @Ignore("Causes Travis build to halt")
    public void whenRunningBatchLoad_LoadCompletes() throws Exception {
        runShellWithoutErrors("", "-k", "batch", "-f", "src/test/graql/shell test(weird name).gql");
        runShellWithoutErrors("", "-k", "batch", "-b", "src/test/graql/batch-test.gql");

        assertShellMatches(ImmutableList.of("-k", "batch"),
                "match $x isa movie; aggregate ask;",
                containsString("True")
        );
    }

    @Test
    @Ignore("Causes Travis build to halt")
    public void whenRunningBatchLoadAndAnErrorOccurs_PrintStatus() throws Exception {
        runShellWithoutErrors("", "-k", "batch", "-f", "src/test/graql/shell test(weird name).gql");

        assertShellMatches(ImmutableList.of("-k", "batch", "-b", "src/test/graql/batch-test-bad.gql"),
                is("Status of batch: FAILED"),
                is("Number batches completed: 1"),
                containsString("Approximate queries executed:"),
                containsString("All tasks completed")
        );
    }

    @Test
    public void whenUserMakesAMistake_SubsequentQueriesStillWork() throws Exception {
        ShellResponse response = runShell(
                "match $x sub concet; aggregate count;\n" +
                "match $x sub " + Schema.MetaSchema.THING.getLabel().getValue() + "; aggregate ask;\n"
        );

        assertThat(response.err(), not(containsString("error")));
        assertThat(response.out(), containsString("True"));
    }

    @Test
    public void whenUserMakesAMistake_SubsequentErrorsAreTheSame() throws Exception {
        String query = "insert r sub resource datatype string; e sub entity has r has nothing;";

        String err1 = runShell("", "-e", query).err();
        assertThat(err1, not(isEmptyString()));

        String err2 = runShell("", "-e", query).err();
        assertEquals(err1, err2);
    }

    @Test
    public void testDuplicateRelation() throws Exception {
        String err = runShell(
                "define R sub " + Schema.MetaSchema.RELATIONSHIP.getLabel().getValue() + ", relates R1, relates R2; R1 sub role; R2 sub role;\n" +
                        "define X sub entity, plays R1, plays R2;\n" +
                        "insert $x isa X; (R1: $x, R2: $x) isa R;\n" +
                        "match $x isa X; insert (R1: $x, R2: $x) isa R;\n" +
                        "commit\n"
        ).err();

        assertThat(err.toLowerCase(), allOf(
                anyOf(containsString("exists"), containsString("one or more")),
                containsString("relationships")
        ));
    }

    @Test
    public void whenErrorOccurs_DoNotShowStackTrace() throws Exception {
        ShellResponse response = runShell("match fofobjiojasd\n");

        assertFalse(response.out(), response.err().isEmpty());
        assertThat(response.err(), not(containsString(".java")));
    }

    @Test
    public void whenErrorDoesNotOccurs_Return0() throws Exception {
        ShellResponse response = runShell("match $x sub entity;\n");
        assertEquals(0, response.exitCode());
    }

    @Test
    public void whenErrorOccurs_Return1() throws Exception {
        ShellResponse response = runShell("match fofobjiojasd\n");
        assertEquals(1, response.exitCode());
    }

    private static String randomString(int length) {
        Random random = new Random();
        StringBuilder sb = new StringBuilder();

        random.ints().limit(length).forEach(i -> sb.append((char) i));

        return sb.toString();
    }

    private void assertShellMatches(Object... matchers) throws Exception {
        assertShellMatches(ImmutableList.of(), matchers);
    }

    // Arguments should be strings or matchers. Strings are interpreted as input, matchers as expected output
    private void assertShellMatches(List<String> arguments, Object... matchers) throws Exception {
        String input = Stream.of(matchers)
                .filter(String.class::isInstance)
                .map(String.class::cast)
                .collect(joining("\n", "", "\n"));

        List<Matcher<? super String>> matcherList = Stream.of(matchers)
                .map(obj -> (obj instanceof Matcher) ? (Matcher<String>) obj : is(">>> " + obj))
                .collect(toList());

        String output = runShellWithoutErrors(input, arguments.toArray(new String[arguments.size()]));

        List<String> outputLines = Lists.newArrayList(output.replace(" \r", "").split("\n"));

        ImmutableSet<String> noPromptArgs = ImmutableSet.of("-e", "-f", "-b", "-v", "-h");
        if (Sets.intersection(Sets.newHashSet(arguments), noPromptArgs).isEmpty()) {
            // Remove first four lines containing license and last line containing prompt
            outputLines = outputLines.subList(4, outputLines.size() - 1);
        }

        assertThat(outputLines, contains(matcherList));
    }

    private String runShellWithoutErrors(String input, String... args) throws Exception {
        ShellResponse response = runShell(input, args);
        String errMessage = response.err();
        assertTrue("Error: \"" + errMessage + "\"", errMessage.isEmpty());
        return response.out();
    }

    private ShellResponse runShell(String input, String... args) throws Exception {
        args = specifyUniqueKeyspace(args);

        InputStream in = new ByteArrayInputStream(input.getBytes());

        OutputStream bout = new ByteArrayOutputStream();
        OutputStream berr = new ByteArrayOutputStream();

        OutputStream tout = bout;
        OutputStream terr = berr;

        if (showStdOutAndErr) {
            // Intercept stdout and stderr, but make sure it is still printed using the TeeOutputStream
            tout = new TeeOutputStream(bout, trueOut);
            terr = new TeeOutputStream(berr, trueErr);
        }

        PrintStream out = new PrintStream(tout);
        PrintStream err = new PrintStream(terr);

        Integer exitCode = null;

        try {
            System.out.flush();
            System.err.flush();
            System.setIn(in);
            System.setOut(out);
            System.setErr(err);

            exitCode = GraqlShell.runShell(args, expectedVersion, historyFile);
        } catch (Exception e) {
            System.setErr(trueErr);
            e.printStackTrace();
            err.flush();
            fail(berr.toString());
        } finally {
            resetIO();
        }

        out.flush();
        err.flush();

        assertNotNull(exitCode);

        return ShellResponse.of(bout.toString(), berr.toString(), exitCode);
    }

    // TODO: Remove this when we can clear graphs properly (TP #13745)
    private String[] specifyUniqueKeyspace(String[] args) {
        List<String> argList = Lists.newArrayList(args);

        int keyspaceIndex = argList.indexOf("-k") + 1;
        if (keyspaceIndex == 0) {
            argList.add("-k");
            argList.add(GraqlShell.DEFAULT_KEYSPACE);
            keyspaceIndex = argList.size() - 1;
        }

        argList.set(keyspaceIndex, argList.get(keyspaceIndex) + keyspaceSuffix);

        return argList.toArray(new String[argList.size()]);
    }

    @AutoValue
    static abstract class ShellResponse {
        abstract String out();
        abstract String err();
        abstract int exitCode();

        static ShellResponse of(String out, String err, int exitCode) {
            return new AutoValue_GraqlShellIT_ShellResponse(out, err, exitCode);
        }
    }
}
<|MERGE_RESOLUTION|>--- conflicted
+++ resolved
@@ -140,14 +140,8 @@
     }
 
     @Test
-<<<<<<< HEAD
-    public void whenUsingExecuteOptionAndPassingQueriesWithoutVariables_PrintWarning() throws Exception {
+    public void whenUsingExecuteOptionAndPassingMatchQueriesWithoutVariables_PrintWarning() throws Exception {
         ShellResponse response = runShell("", "-e", "match sub entity;");
-=======
-    public void whenUsingExecuteOptionAndPassingMatchQueriesWithoutVariables_PrintWarning() throws Exception {
-        ByteArrayOutputStream err = new ByteArrayOutputStream();
-        String result = testShell("", err, "-e", "match sub entity;");
->>>>>>> f12556e2
 
         // There should still be a result...
         assertThat(response.out(), containsString("{}"));
@@ -158,14 +152,11 @@
 
     @Test
     public void whenUsingExecuteOptionAndPassingNonMatchQueriesWithoutVariables_DoNotPrintWarning() throws Exception {
-        ByteArrayOutputStream err = new ByteArrayOutputStream();
-        String result = testShell("", err, "-e", "define person sub entity;");
-
-        // There should be a result...
+        // There should be no errors...
+        String result = runShellWithoutErrors("", "-e", "define person sub entity;");
+
+        // ...and a result
         assertThat(result, containsString("{}"));
-
-        // ...and no warning
-        assertEquals("", err.toString());
     }
 
     @Test
