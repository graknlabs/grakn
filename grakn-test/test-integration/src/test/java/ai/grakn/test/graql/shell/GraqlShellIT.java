--- conflicted
+++ resolved
@@ -213,11 +213,7 @@
     @Test
     public void testAskQuery() throws Exception {
         assertShellMatches(
-<<<<<<< HEAD
-                "match $x isa relation; aggregate ask;",
-=======
-                "match $x isa " + Schema.MetaSchema.RELATIONSHIP.getLabel().getValue()+ "; ask;",
->>>>>>> 45605392
+                "match $x isa " + Schema.MetaSchema.RELATIONSHIP.getLabel().getValue()+ "; aggregate ask;",
                 containsString("False")
         );
     }
