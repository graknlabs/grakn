/*
 * Grakn - A Distributed Semantic Database
 * Copyright (C) 2016  Grakn Labs Limited
 *
 * Grakn is free software: you can redistribute it and/or modify
 * it under the terms of the GNU General Public License as published by
 * the Free Software Foundation, either version 3 of the License, or
 * (at your option) any later version.
 *
 * Grakn is distributed in the hope that it will be useful,
 * but WITHOUT ANY WARRANTY; without even the implied warranty of
 * MERCHANTABILITY or FITNESS FOR A PARTICULAR PURPOSE.  See the
 * GNU General Public License for more details.
 *
 * You should have received a copy of the GNU General Public License
 * along with Grakn. If not, see <http://www.gnu.org/licenses/gpl.txt>.
 */

package ai.grakn.client;

import ai.grakn.GraknSession;
import ai.grakn.GraknTx;
import ai.grakn.GraknTxType;
import ai.grakn.concept.AttributeType;
import ai.grakn.concept.EntityType;
import ai.grakn.graql.Graql;
import static ai.grakn.graql.Graql.insert;
import static ai.grakn.graql.Graql.match;
import static ai.grakn.graql.Graql.var;
import ai.grakn.graql.InsertQuery;
import ai.grakn.graql.MatchQuery;
import ai.grakn.test.EngineContext;
import static ai.grakn.util.ErrorMessage.READ_ONLY_QUERY;
import java.util.UUID;
import java.util.concurrent.atomic.AtomicInteger;
import static java.util.stream.Stream.generate;
import static org.junit.Assert.assertEquals;
import org.junit.Before;
import org.junit.ClassRule;
import org.junit.Rule;
import org.junit.Test;
import org.junit.rules.ExpectedException;
import static org.mockito.ArgumentMatchers.argThat;
import static org.mockito.Mockito.spy;
import static org.mockito.Mockito.times;
import static org.mockito.Mockito.verify;

public class BatchMutatorClientTest {

    private GraknSession session;

    @Rule
    public ExpectedException exception = ExpectedException.none();

    @ClassRule
    public static final EngineContext engine = EngineContext.startInMemoryServer();

    @Before
    public void setupSession(){
        this.session = engine.factoryWithNewKeyspace();
    }

    @Test
    public void whenSingleQueryLoaded_TaskCompletionExecutesExactlyOnce(){
        AtomicInteger tasksCompleted = new AtomicInteger(0);

        // Create a BatchMutatorClient with a callback that will fail
        BatchMutatorClient loader = loader();
        loader.setTaskCompletionConsumer((json) -> tasksCompleted.incrementAndGet());

        // Load some queries
        generate(this::query).limit(1).forEach(loader::add);

        // Wait for queries to finish
        loader.waitToFinish();
        loader.close();

        // Verify that the logger received the failed log message
        assertEquals(1, tasksCompleted.get());
    }

    @Test
    public void whenSending50InsertQueries_50EntitiesAreLoadedIntoGraph() {
        BatchMutatorClient loader = loader();

        generate(this::query).limit(100).forEach(loader::add);
        loader.waitToFinish();
        loader.close();

        try (GraknTx graph = session.open(GraknTxType.READ)) {
            assertEquals(100, graph.getEntityType("name_tag").instances().count());
        }
    }

    @Test
    public void whenSending100QueriesWithBatchSize20_EachBatchHas20Queries() {
        BatchMutatorClient loader = loader();

        loader.setBatchSize(20);
        generate(this::query).limit(100).forEach(loader::add);
        loader.waitToFinish();
        loader.close();

        verify(loader, times(5)).sendQueriesToLoader(argThat(insertQueries -> insertQueries.size() == 20));
    }

    @Test
    public void whenSending90QueriesWithBatchSize20_TheLastBatchHas10Queries(){
        BatchMutatorClient loader = loader();
        loader.setBatchSize(20);

        generate(this::query).limit(90).forEach(loader::add);

        loader.waitToFinish();
        loader.close();

        verify(loader, times(4)).sendQueriesToLoader(argThat(insertQueries -> insertQueries.size() == 20));
        verify(loader, times(1)).sendQueriesToLoader(argThat(insertQueries -> insertQueries.size() == 10));
    }

    @Test
    public void whenEngineRESTFailsWhileLoadingWithRetryTrue_LoaderRetriesAndWaits() throws Exception {
        AtomicInteger tasksCompletedWithoutError = new AtomicInteger(0);

        BatchMutatorClient loader = loader();
        loader.setRetryPolicy(true);
        loader.setBatchSize(5);
        loader.setTaskCompletionConsumer((json) -> {
            if(json != null){
                tasksCompletedWithoutError.incrementAndGet();
            }
        });

        for(int i = 0; i < 20; i++){
            loader.add(query());

            if(i%10 == 0) {
                engine.server().stopHTTP();
                engine.server().startHTTP();
            }
        }

        loader.waitToFinish();
        loader.close();
        assertEquals(4, tasksCompletedWithoutError.get());
    }

    @Test
    public void whenAddingReadOnlyQueriesThrowError() {
        BatchMutatorClient loader = loader();
        MatchQuery matchQuery = match(var("x").isa("y"));
        exception.expect(IllegalArgumentException.class);
        exception.expectMessage(READ_ONLY_QUERY.getMessage(matchQuery.toString()));
        loader.add(matchQuery);
    }

    @Test
    public void whenInsertingIdenticalQueriesMakeSureTheyAreAllSuccessful() {
        BatchMutatorClient mutatorClient = loader();
        InsertQuery insertQuery = insert(var("x").isa("person"));
        mutatorClient.add(insertQuery);
        mutatorClient.add(insertQuery);
        mutatorClient.waitToFinish();
        mutatorClient.close();
        verify(mutatorClient, times(1)).sendQueriesToLoader(argThat(insertQueries -> insertQueries.size() == 2));
    }

    private BatchMutatorClient loader(){
        // load schema
        try(GraknTx graph = session.open(GraknTxType.WRITE)){
            EntityType nameTag = graph.putEntityType("name_tag");
            AttributeType<String> nameTagString = graph.putAttributeType("name_tag_string", AttributeType.DataType.STRING);
            AttributeType<String> nameTagId = graph.putAttributeType("name_tag_id", AttributeType.DataType.STRING);

            nameTag.attribute(nameTagString);
            nameTag.attribute(nameTagId);
            graph.admin().commitNoLogs();

<<<<<<< HEAD
            return spy(new BatchMutatorClient(graph.getKeyspace(), engine.uri(), (t) -> {}, false));
=======
            return spy(new BatchMutatorClient(graph.getKeyspace(), engine.uri(), true));
>>>>>>> c253ec0b
        }
    }

    private InsertQuery query(){
        return Graql.insert(
                var().isa("name_tag")
                        .has("name_tag_string", UUID.randomUUID().toString())
                        .has("name_tag_id", UUID.randomUUID().toString()));
    }
}<|MERGE_RESOLUTION|>--- conflicted
+++ resolved
@@ -176,11 +176,7 @@
             nameTag.attribute(nameTagId);
             graph.admin().commitNoLogs();
 
-<<<<<<< HEAD
-            return spy(new BatchMutatorClient(graph.getKeyspace(), engine.uri(), (t) -> {}, false));
-=======
             return spy(new BatchMutatorClient(graph.getKeyspace(), engine.uri(), true));
->>>>>>> c253ec0b
         }
     }
 
