--- conflicted
+++ resolved
@@ -31,11 +31,8 @@
       <module>csv</module>
       <module>sql</module>
       <module>json</module>
-<<<<<<< HEAD
       <module>base</module>
-=======
       <module>export</module>
->>>>>>> d2eea69d
   </modules>
 
     <dependencies>
