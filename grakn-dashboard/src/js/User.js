--- conflicted
+++ resolved
@@ -2,12 +2,7 @@
 
 
 // Default constant values
-<<<<<<< HEAD
-const DEFAULT_USE_REASONER = false;
-=======
 const DEFAULT_USE_REASONER = true;
-const DEFAULT_MATERIALISE = false;
->>>>>>> 0292bee3
 export const DEFAULT_KEYSPACE = 'grakn';
 const DEFAULT_QUERY_LIMIT = '30';
 
