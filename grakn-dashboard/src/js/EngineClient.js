/*
 * Grakn - A Distributed Semantic Database
 * Copyright (C) 2016  Grakn Labs Limited
 *
 * Grakn is free software: you can redistribute it and/or modify
 * it under the terms of the GNU General Public License as published by
 * the Free Software Foundation, either version 3 of the License, or
 * (at your option) any later version.
 *
 * Grakn is distributed in the hope that it will be useful,
 * but WITHOUT ANY WARRANTY; without even the implied warranty of
 * MERCHANTABILITY or FITNESS FOR A PARTICULAR PURPOSE.  See the
 * GNU General Public License for more details.
 *
 * You should have received a copy of the GNU General Public License
 * along with Grakn. If not, see <http://www.gnu.org/licenses/gpl.txt>.
 */
/* @flow */
import User from './User';
<<<<<<< HEAD
=======

let spinner = { style: {} };
$(document).ready(() => {
  spinner = document.getElementById('loading-spinner');
});

>>>>>>> 3861bc2c
/*
 * REST API client for Grakn Engine.
 */
export default {
  /**
     * Make an AJAX request with @requestData parameters.
     * Required attributes of @requestData are:
     *  - url
     * Optional attributes with defaults:
     *  - cache
     * @param requestData
     */
  request(requestData:Object) {
    return new Promise((resolve, reject) => {
      try {
        const req = new XMLHttpRequest();
        req.open(requestData.requestType || 'GET', requestData.url);
        this.setHeaders(req, requestData);

        req.onload = function setOnLoad() {
          if (req.status === 200) {
            resolve(req.response);
          } else {
            reject(Error(req.response));
          }
          spinner.style.visibility = 'hidden';
        };

        // Handle network errors
        req.onerror = function setOnError() {
          reject(Error('Network Error'));
        };

        // Make the request
        req.send(requestData.data);
        spinner.style.visibility = 'visible';
      } catch (exception) {
        reject(exception);
      }
    });
  },

  setHeaders(xhr:Object, requestData:Object) {
    xhr.setRequestHeader('Content-Type', requestData.contentType || 'application/json; charset=utf-8');
    if (requestData.accepts) xhr.setRequestHeader('Accept', requestData.accepts);
  },

  sendInvite(credentials:Object, callbackFn:()=>mixed) {
    $.ajax({
      type: 'POST',
      contentType: 'application/json; charset=utf-8',
      dataType: 'json',
      cache: false,
      data: JSON.stringify({
        name: credentials.name,
        surname: credentials.surname,
        email: credentials.email,
      }),
      url: 'https://grakn-community-inviter.herokuapp.com/invite',
    }).always((r) => {
      callbackFn(r);
    });
  },

  fetchKeyspaces() {
    return this.request({
      url: '/kb',
    });
  },

  newSession(creds:Object) {
    return this.request({
      url: '/auth/session/',
      data: JSON.stringify({
        username: creds.username,
        password: creds.password,
      }),
      requestType: 'POST',
    });
  },

  /**
             * Send graql shell command to engine. Returns a string representing shell output.
             */
  graqlShell(query:string) {
    return this.request({
      url: `/kb/${User.getCurrentKeySpace()}/graql?infer=${User.getReasonerStatus()}`,
      contentType: 'application/text',
      accepts: 'application/text',
      requestType: 'POST',
      data: query,
    });
  },
  /**
             * Send graql query to Engine, returns an array of HAL objects.
             */
  graqlQuery(query:string) {
    // In get queries we are also attaching a limit for the embedded objects of the resulting nodes, this is not the query limit.
    return this.request({
      url: `/kb/${User.getCurrentKeySpace()}/graql?infer=${User.getReasonerStatus()}&defineAllVars=true`,
      requestType: 'POST',
      data: query,
    });
  },
  /**
             * Send graql query to Engine, returns an array of HAL objects.
             */
  graqlAnalytics(query:string) {
    return this.request({
      url: `/kb/${User.getCurrentKeySpace()}/graql?infer=${User.getReasonerStatus()}`,
      requestType: 'POST',
      accepts: 'application/text',
      data: query,
    });
  },
  /**
   * Get current engine configuration.
   */
  getConfig() {
    return this.request({
      url: `/kb/${User.getCurrentKeySpace()}`,
      requestType: 'PUT',
    });
  },

  getVersion() {
    return this.request({
      url: '/version',
    });
  },
  /**
             * Get meta schema type instances.
             */
  getMetaTypes() {
    return this.request({
      url: `/kb/${User.getCurrentKeySpace()}/type`,
      accepts: 'application/json',
    });
  },

  getConceptTypes(id:string) {
    return this.request({
      url: `/dashboard/types/${id}?keyspace=${User.getCurrentKeySpace()}`,
      accepts: 'application/json',
    });
  },
};<|MERGE_RESOLUTION|>--- conflicted
+++ resolved
@@ -17,15 +17,12 @@
  */
 /* @flow */
 import User from './User';
-<<<<<<< HEAD
-=======
 
 let spinner = { style: {} };
 $(document).ready(() => {
   spinner = document.getElementById('loading-spinner');
 });
 
->>>>>>> 3861bc2c
 /*
  * REST API client for Grakn Engine.
  */
