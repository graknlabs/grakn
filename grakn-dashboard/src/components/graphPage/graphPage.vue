<!--
Grakn - A Distributed Semantic Database
Copyright (C) 2016  Grakn Labs Limited

Grakn is free software: you can redistribute it and/or modify
it under the terms of the GNU General Public License as published by
the Free Software Foundation, either version 3 of the License, or
(at your option) any later version.

Grakn is distributed in the hope that it will be useful,
but WITHOUT ANY WARRANTY; without even the implied warranty of
MERCHANTABILITY or FITNESS FOR A PARTICULAR PURPOSE.  See the
GNU General Public License for more details.

You should have received a copy of the GNU General Public License
along with Grakn. If not, see <http://www.gnu.org/licenses/gpl.txt>.
-->


<template>
<div>
    <div class="graph-panel-body">
        <div v-on:contextmenu="customContextMenu" v-on:mousemove="updateRectangle" id="graph-div" ref="graph"></div>
        <node-panel :showNodePanel="showNodePanel" :allNodeResources="allNodeResources" :allNodeOntologyProps="allNodeOntologyProps" :allNodeLinks="allNodeLinks" :selectedNodeLabel="selectedNodeLabel" v-on:graph-response="onGraphResponse" v-on:close-node-panel="showNodePanel=false"></node-panel>
        <context-menu :showContextMenu="showContextMenu" :mouseEvent="mouseEvent" :graphOffsetTop="graphOffsetTop" v-on:type-query="emitInjectQuery" v-on:close-context="showContextMenu=false"></context-menu>
        <node-tool-tip :showToolTip="showToolTip" :mouseEvent="mouseEvent" :graphOffsetTop="graphOffsetTop"></node-tool-tip>
        <footer-bar></footer-bar>
    </div>
</div>
</template>

<style scoped>
.graph-panel-body {
    height: 100%;
    width: 100%;
    position: absolute;
}

#graph-div {
    height: 100%;
}
</style>

<script>
// Modules
import HALParser, {
    URL_REGEX,
} from '../../js/HAL/HALParser';
import * as API from '../../js/util/HALTerms';
import EngineClient from '../../js/EngineClient';
import User from '../../js/User';
import Visualiser from '../../js/visualiser/Visualiser';
import GraphPageState from '../../js/state/graphPageState';

// Sub-components
const NodePanel = require('./nodePanel.vue');
const FooterBar = require('./footer/footerBar.vue');
const ContextMenu = require('./contextMenu.vue');
const NodeToolTip = require('./nodeToolTip.vue');

export default {
    name: 'GraphPage',
    components: {
        NodePanel,
        FooterBar,
        ContextMenu,
        NodeToolTip,
    },
    data() {
        return {
            state: GraphPageState,
            halParser: {},
            analyticsStringResponse: undefined,
            doubleClickTime: 0,
            selectedNodeLabel: undefined,
            codeMirror: {},
            allNodeOntologyProps: {},
            allNodeResources: {},
            allNodeLinks: {},
            showNodePanel: false,
            showContextMenu: false,
            showToolTip: false,
            graphOffsetTop: undefined,
            mouseEvent: undefined,
        };
    },

    created() {
        window.visualiser = new Visualiser();

        visualiser.setCallbackOnEvent('click', this.singleClick);
        visualiser.setCallbackOnEvent('doubleClick', this.doubleClick);
        visualiser.setCallbackOnEvent('oncontext', this.rightClick);
        visualiser.setCallbackOnEvent('hold', this.holdOnNode);
        visualiser.setCallbackOnEvent('hoverNode', this.hoverNode);
        visualiser.setCallbackOnEvent('blurNode', this.blurNode);
        visualiser.setCallbackOnEvent('dragStart', this.onDragStart);

        this.halParser = new HALParser();

        this.halParser.setNewResource((id, p, a, l, cn) => visualiser.addNode(id, p, a, l, cn));
        this.halParser.setNewRelationship((f, t, l) => visualiser.addEdge(f, t, l));
        this.halParser.setNodeAlreadyInGraph(id => visualiser.nodeExists(id));

        // Register listened on State events
        this.state.eventHub.$on('click-submit', this.onClickSubmit);
        this.state.eventHub.$on('load-ontology', this.onLoadOntology);
        this.state.eventHub.$on('clear-page', this.onClear);
        this.state.eventHub.$on('configure-node', this.configureNode);

    },
    beforeDestroy() {
        // Destroy listeners when component is destroyed - although it never gets detroyed for now. [keep-alive]
        this.state.eventHub.$off('click-submit', this.onClickSubmit);
        this.state.eventHub.$off('load-ontology', this.onLoadOntology);
        this.state.eventHub.$off('clear-page', this.onClear);
        this.state.eventHub.$off('configure-node', this.configureNode);
    },
    mounted() {
        this.$nextTick(function nextTickVisualiser() {
            const graph = this.$refs.graph;

            // TODO: find a way to compute this without jQuery:
            this.graphOffsetTop = $('#graph-div').offset().top;

            visualiser.render(graph);
        });
    },

    methods: {
        updateRectangle(e) {
            visualiser.updateRectangle(e.pageX, e.pageY - this.graphOffsetTop);
        },

        onLoadOntology(type) {
            const querySub = `match $x sub ${type};`;
            EngineClient.graqlHAL(querySub).then(this.onGraphResponse, (err) => {
                this.state.eventHub.$emit('error-message', err.message);
            });
        },
        onClickSubmit(query) {
            if (query.includes('aggregate')) {
                // Error message until we will not properly support aggregate queries in graph page.
                this.state.eventHub.$emit('error-message', 'Invalid query: \'aggregate\' queries are not allowed from the Graph page. Please use the Console page.');
                return;
            }

            if (query.trim().startsWith('compute')) {
                EngineClient.graqlAnalytics(query).then(this.onGraphResponseAnalytics, (err) => {
                    this.state.eventHub.$emit('error-message', err.message);
                });
            } else {
                let queryToExecute = query.trim();

                if (!(query.includes('offset')) && !(query.includes('delete')))
                    queryToExecute = queryToExecute + ' offset 0;';
                if (!(query.includes('limit')) && !(query.includes('delete')))
                    queryToExecute = queryToExecute + ' limit ' + User.getQueryLimit() + ';';
                this.emitInjectQuery(queryToExecute);
                EngineClient.graqlHAL(queryToExecute).then(this.onGraphResponse, (err) => {
                    this.state.eventHub.$emit('error-message', err.message);
                });
            }
        },
        emitInjectQuery(query) {
            this.showContextMenu = false;
            this.state.eventHub.$emit('inject-query', query);
        },
        checkSelectionRectangleStatus(node, eventKeys, param) {
            // If we were drawing rectangle and we click again we stop the drawing and compute selected nodes
            if (visualiser.draggingRect) {
                visualiser.draggingRect = false;
                visualiser.resetRectangle();
                visualiser.network.redraw();
            } else {
                if (eventKeys.ctrlKey && node === undefined) {
                    visualiser.draggingRect = true;
                    visualiser.startRectangle(param.pointer.canvas.x, param.pointer.canvas.y - this.graphOffsetTop);
                }
            }

        },
        /**
         * Prepare the list of resources to be shown in the right div panel
         * It sorts them alphabetically and then check if a resource value is a URL
         */
        prepareResources(originalObject) {
            if (originalObject == null) return {};
            return Object.keys(originalObject).sort().reduce(
                // sortedObject is the accumulator variable, i.e. new object with sorted keys
                // k is the current key
                (sortedObject, k) => {
                    // Add 'href' field to the current object, it will be set to TRUE if it contains a valid URL, FALSE otherwise
                    const currentResourceWithHref = Object.assign({}, originalObject[k], {
                        href: this.validURL(originalObject[k].label)
                    });
                    return Object.assign({}, sortedObject, {
                        [k]: currentResourceWithHref
                    });
                }, {});
        },
        validURL(str) {
            const pattern = new RegExp(URL_REGEX, 'i');
            return pattern.test(str);
        },
        configureNode(nodeType, selectedProps) {
            visualiser.setDisplayProperties(nodeType, selectedProps);
        },
        onGraphResponseAnalytics(resp) {
            if (resp.type === 'string') {
                this.state.eventHub.$emit('analytics-string-response', resp.response);
            } else {
<<<<<<< HEAD
                this.halParser.parseResponse(resp.response, false,false);
=======
                this.halParser.parseResponse(resp.response, false, false);
>>>>>>> 8bd26918
                visualiser.fitGraphToWindow();
            }
        },

        onGraphResponse(resp, nodeId) {
            const responseObject = JSON.parse(resp);
<<<<<<< HEAD
            if (!this.halParser.parseResponse(responseObject, false,false)) {
=======
            if (!this.halParser.parseResponse(responseObject, false, false, nodeId)) {
>>>>>>> 8bd26918
                this.state.eventHub.$emit('warning-message', 'No results were found for your query.');
            } else {
                // When a nodeId is provided is because the user double-clicked on a node, so we need to update its href
                // which will contain a new value for offset
                if (nodeId) {
                    visualiser.nodes.update({
                        id: nodeId,
                        href: responseObject._links.self.href,
                    });
                }
            }
            visualiser.fitGraphToWindow();
        },

<<<<<<< HEAD
        onGraphResponseOntology(resp, err) {
            if (!this.halParser.parseResponse(JSON.parse(resp),true,true)) {
=======
        onGraphResponseOntology(resp, nodeId) {
            if (!this.halParser.parseResponse(JSON.parse(resp), true, true, nodeId)) {
>>>>>>> 8bd26918
                this.state.eventHub.$emit('warning-message', 'No results were found for your query.');
            }
            visualiser.fitGraphToWindow();
        },

        onClear() {
            // Reset all interface elements to default.
            this.showNodeLabelPanel = false;
            this.showNodePanel = false;

            // And clear the graph
            visualiser.clearGraph();
        },

        ////////////////////////////////////////////////////// ----------- Graph mouse interactions ------------ ///////////////////////////////////////////////////////////

        holdOnNode(param) {
            const node = param.nodes[0];
            if (node === undefined) return;

            this.state.eventHub.$emit('show-label-panel', visualiser.getAllNodeProperties(node), visualiser.getNodeType(node));
        },

        doubleClick(param) {
            this.doubleClickTime = new Date();
            const node = param.nodes[0];
            if (node === undefined) {
                return;
            }

            const eventKeys = param.event.srcEvent;
            const nodeObj = visualiser.getNode(node);

            if (eventKeys.shiftKey) {
                this.requestOntology(nodeObj);
            } else {
                let generatedNode = false;
                //If we are popping a generated relationship we need to append the 'reasoner' parameter to the URL
                if (nodeObj.baseType === API.GENERATED_RELATION_TYPE) {
                    generatedNode = true;
                }

                EngineClient.request({
                    url: nodeObj.href,
                    appendReasonerParams: generatedNode,
                }).then((resp) => this.onGraphResponse(resp, node), (err) => {
                    this.state.eventHub.$emit('error-message', err.message);
                });
                if (generatedNode) {
                    visualiser.deleteNode(node);
                }
            }
        },
        rightClick(param) {
            const node = param.nodes[0];
            if (node === undefined) {
                return;
            }

            if (param.event.shiftKey) {
                param.nodes.forEach((x) => {
                    visualiser.deleteNode(x);
                });
            }
        },

        hoverNode(param) {
            // Mouse event becomes position of hovered node
            this.mouseEvent = param;
            this.showToolTip = true;
        },
        blurNode() {
            this.showToolTip = false;
        },
        requestOntology(nodeObj) {
            // If alt key is pressed we load ontology related to the current node
            if (nodeObj.ontology) {
                EngineClient.request({
                    url: nodeObj.ontology,
                }).then((resp) => this.onGraphResponseOntology(resp, nodeObj.id), (err) => {
                    this.state.eventHub.$emit('error-message', err.message);
                });
            }
        },
        leftClick(param) {

            // TODO: handle multiselect properly now that is enabled.
            const node = param.nodes[0];
            const eventKeys = param.event.srcEvent;
            const clickType = param.event.type;

            // If it is a long press on node: return and onHold() method will handle the event.
            if (clickType !== 'tap') {
                return;
            }

            // Check if we need to start or stop drawing the selection rectangle
            this.checkSelectionRectangleStatus(node, eventKeys, param);

            if (node === undefined) {
                return;
            }

            const nodeObj = visualiser.getNode(node);

            if (eventKeys.shiftKey) {
<<<<<<< HEAD
                // If alt key is pressed we load ontology related to the current node
                if (nodeObj.ontology) {
                    EngineClient.request({
                        url: visualiser.nodes._data[node].ontology,
                    }).then(this.onGraphResponseOntology, (err) => {
                        this.state.eventHub.$emit('error-message', err.message);
                    });
                }
=======
                this.requestOntology(nodeObj);
>>>>>>> 8bd26918
            } else {

                // Show node properties on node panel.
                this.allNodeOntologyProps = {
                    id: nodeObj.id,
                    type: nodeObj.type,
                    baseType: nodeObj.baseType,
                };

                this.allNodeResources = this.prepareResources(nodeObj.properties);
                this.selectedNodeLabel = visualiser.getNodeLabel(node);

                this.showNodePanel = true;
            }

        },

        customContextMenu(e) {
            e.preventDefault();
            if (!e.ctrlKey && !e.shiftKey) {
                this.showContextMenu = true;
                this.mouseEvent = e;
            }
        },

        singleClick(param) {
            // Everytime the user clicks on canvas we clear the context-menu and tooltip
            this.showContextMenu = false;
            this.showToolTip = false;

            const t0 = new Date();
            const threshold = 200;
            // all this fun to be able to distinguish a single click from a double click
            if (t0 - this.doubleClickTime > threshold) {
                setTimeout(() => {
                    if (t0 - this.doubleClickTime > threshold) {
                        this.leftClick(param);
                    }
                }, threshold);
            }
        },

        onDragStart(params) {
            const eventKeys = params.event.srcEvent;
            visualiser.draggingNode = true;
            this.showToolTip = false;
            //If ctrl key is pressed while dragging node/nodes we also unlock and drag the connected nodes
            if (eventKeys.ctrlKey) {
                let neighbours = [];
                params.nodes.forEach(node => {
                    neighbours.push.apply(neighbours, visualiser.network.getConnectedNodes(node));
                    neighbours.push(node);
                });
                visualiser.network.selectNodes(neighbours);
                visualiser.releaseNodes(neighbours);
            } else {
                visualiser.releaseNodes(params.nodes);
            }
        },

        // ----- End of graph interactions ------- //
    },
};
</script><|MERGE_RESOLUTION|>--- conflicted
+++ resolved
@@ -210,22 +210,14 @@
             if (resp.type === 'string') {
                 this.state.eventHub.$emit('analytics-string-response', resp.response);
             } else {
-<<<<<<< HEAD
-                this.halParser.parseResponse(resp.response, false,false);
-=======
                 this.halParser.parseResponse(resp.response, false, false);
->>>>>>> 8bd26918
                 visualiser.fitGraphToWindow();
             }
         },
 
         onGraphResponse(resp, nodeId) {
             const responseObject = JSON.parse(resp);
-<<<<<<< HEAD
-            if (!this.halParser.parseResponse(responseObject, false,false)) {
-=======
             if (!this.halParser.parseResponse(responseObject, false, false, nodeId)) {
->>>>>>> 8bd26918
                 this.state.eventHub.$emit('warning-message', 'No results were found for your query.');
             } else {
                 // When a nodeId is provided is because the user double-clicked on a node, so we need to update its href
@@ -240,13 +232,8 @@
             visualiser.fitGraphToWindow();
         },
 
-<<<<<<< HEAD
-        onGraphResponseOntology(resp, err) {
-            if (!this.halParser.parseResponse(JSON.parse(resp),true,true)) {
-=======
         onGraphResponseOntology(resp, nodeId) {
             if (!this.halParser.parseResponse(JSON.parse(resp), true, true, nodeId)) {
->>>>>>> 8bd26918
                 this.state.eventHub.$emit('warning-message', 'No results were found for your query.');
             }
             visualiser.fitGraphToWindow();
@@ -353,18 +340,7 @@
             const nodeObj = visualiser.getNode(node);
 
             if (eventKeys.shiftKey) {
-<<<<<<< HEAD
-                // If alt key is pressed we load ontology related to the current node
-                if (nodeObj.ontology) {
-                    EngineClient.request({
-                        url: visualiser.nodes._data[node].ontology,
-                    }).then(this.onGraphResponseOntology, (err) => {
-                        this.state.eventHub.$emit('error-message', err.message);
-                    });
-                }
-=======
                 this.requestOntology(nodeObj);
->>>>>>> 8bd26918
             } else {
 
                 // Show node properties on node panel.
