<!--
Grakn - A Distributed Semantic Database
Copyright (C) 2016  Grakn Labs Limited

Grakn is free software: you can redistribute it and/or modify
it under the terms of the GNU General Public License as published by
the Free Software Foundation, either version 3 of the License, or
(at your option) any later version.

Grakn is distributed in the hope that it will be useful,
but WITHOUT ANY WARRANTY; without even the implied warranty of
MERCHANTABILITY or FITNESS FOR A PARTICULAR PURPOSE.  See the
GNU General Public License for more details.

You should have received a copy of the GNU General Public License
along with Grakn. If not, see <http://www.gnu.org/licenses/gpl.txt>.
-->


<template>
<div>
    <div class="graph-panel-body">
        <div v-on:contextmenu.prevent id="graph-div" ref="graph"></div>
        <node-panel :showNodePanel="showNodePanel" :allNodeResources="allNodeResources" :allNodeOntologyProps="allNodeOntologyProps" :allNodeLinks="allNodeLinks" :selectedNodeLabel="selectedNodeLabel" v-on:graph-response="onGraphResponse" v-on:close-node-panel="showNodePanel=false"></node-panel>
        <footer-bar></footer-bar>
    </div>
</div>
</template>

<style scoped>
.graph-panel-body {
    height: 100%;
    width: 100%;
    position: absolute;
}

#graph-div {
    height: 100%;
}
</style>

<script>
// Modules
import HALParser, {
    URL_REGEX,
} from '../../js/HAL/HALParser';
import * as API from '../../js/util/HALTerms';
import EngineClient from '../../js/EngineClient';
import Visualiser from '../../js/visualiser/Visualiser';
import GraphPageState from '../../js/state/graphPageState';

// Sub-components
const NodePanel = require('./nodePanel.vue');
const FooterBar = require('./footer/footerBar.vue');


export default {
    name: 'GraphPage',
    components: {
        NodePanel,
        FooterBar,
    },
    data() {
        return {
            state: GraphPageState,
            halParser: {},
            analyticsStringResponse: undefined,
            doubleClickTime: 0,
            selectedNodeLabel: undefined,
            codeMirror: {},
            allNodeOntologyProps: {},
            allNodeResources: {},
            allNodeLinks: {},
            showNodePanel: false,
        };
    },

    created() {
        window.visualiser = new Visualiser();
        visualiser.setOnDoubleClick(this.doubleClick)
            .setOnRightClick(this.rightClick)
            .setOnClick(this.singleClick)
            .setOnDragEnd(this.dragEnd)
            .setOnHoldOnNode(this.holdOnNode);

        this.halParser = new HALParser();

        this.halParser.setNewResource((id, p, a, l) => visualiser.addNode(id, p, a, l));
        this.halParser.setNewRelationship((f, t, l) => visualiser.addEdge(f, t, l));
        this.halParser.setNodeAlreadyInGraph(id => visualiser.nodeExists(id));


        // Register listened on State events
        this.state.eventHub.$on('click-submit', this.onClickSubmit);
        this.state.eventHub.$on('load-ontology', this.onLoadOntology);
        this.state.eventHub.$on('clear-page', this.onClear);
        this.state.eventHub.$on('configure-node', this.configureNode);

    },
    beforeDestroy() {
        // Destroy listeners when component is destroyed - although it never gets detroyed for now. [keep-alive]
        this.state.eventHub.$off('click-submit', this.onClickSubmit);
        this.state.eventHub.$off('load-ontology', this.onLoadOntology);
        this.state.eventHub.$off('clear-page', this.onClear);
    },
    mounted() {
        this.$nextTick(function nextTickVisualiser() {
            const graph = this.$refs.graph;
            visualiser.render(graph);
        });
    },

    methods: {

        onLoadOntology() {
            const querySub = `match $x sub ${API.ROOT_CONCEPT};`;
            EngineClient.graqlHAL(querySub, this.onGraphResponse);
        },

        singleClick(param) {
            const t0 = new Date();
            const threshold = 200;
            // all this fun to be able to distinguish a single click from a double click
            if (t0 - this.doubleClickTime > threshold) {
                setTimeout(() => {
                    if (t0 - this.doubleClickTime > threshold) {
                        this.leftClick(param);
                    }
                }, threshold);
            }
        },

        onClickSubmit(query) {
            this.state.stopBuilderMode();

            if (query.includes('aggregate')) {
                this.showWarning("Invalid query: 'aggregate' queries are not allowed from the Graph page. Please use the Console page.");
                return;
            }

            if (query.trim().startsWith('compute')) {
                EngineClient.graqlAnalytics(query, this.onGraphResponseAnalytics);
            } else {
                let queryToExecute = query;
                if (!(query.includes('offset')))
                    queryToExecute = queryToExecute + ' offset 0;';
                if (!(query.includes('limit')))
                    queryToExecute = queryToExecute + ' limit 100;';
<<<<<<< HEAD
=======

                this.state.eventHub.$emit('inject-query', queryToExecute);
>>>>>>> c59eab59

                this.state.eventHub.$emit('inject-query', queryToExecute);
                EngineClient.graqlHAL(queryToExecute, this.onGraphResponse);
            }
        },
        leftClick(param) {
            // As multiselect is disabled, there will only ever be one node.
            const node = param.nodes[0];
            const eventKeys = param.event.srcEvent;
            const clickType = param.event.type;

            if (node === undefined || eventKeys.shiftKey || clickType !== 'tap') {
                return;
            }

            if (!this.state.queryBuilderMode) {
                // When we will enable clustering, also need to check && !visualiser.expandCluster(node)
                if (eventKeys.altKey) {
                    if (visualiser.nodes._data[node].ontology) {
                        EngineClient.request({
                            url: visualiser.nodes._data[node].ontology,
                            callback: this.onGraphResponse,
                        });
                    }
                } else {
                    const props = visualiser.getNode(node);
                    this.allNodeOntologyProps = {
                        id: props.id,
                        type: props.type,
                        baseType: props.baseType,
                    };

                    this.allNodeResources = this.prepareResources(props.properties);
                    this.selectedNodeLabel = visualiser.getNodeLabel(node);

                    this.showNodePanel = true;
                }
            }else{
              this.handleBuildQuery(node);
            }
        },
        handleBuildQuery(node) {
            this.state.numOfClickedNodesInBuilding+=1;
            let stringa = this.state.nextBuildingStep(node);
            this.state.eventHub.$emit('append-query', stringa);
        },
        /**
         * Prepare the list of resources to be shown in the right div panel
         * It sorts them alphabetically and then check if a resource value is a URL
         */
        prepareResources(originalObject) {
            if (originalObject == null) return {};
            return Object.keys(originalObject).sort().reduce(
                // sortedObject is the accumulator variable, i.e. new object with sorted keys
                // k is the current key
                (sortedObject, k) => {
                    // Add 'href' field to the current object, it will be set to TRUE if it contains a valid URL, FALSE otherwise
                    const currentResourceWithHref = Object.assign({}, originalObject[k], {
                        href: this.validURL(originalObject[k].label)
                    });
                    return Object.assign({}, sortedObject, {
                        [k]: currentResourceWithHref
                    });
                }, {});
        },
        validURL(str) {
            const pattern = new RegExp(URL_REGEX, 'i');
            return pattern.test(str);
        },
        dragEnd(param) {
            // As multiselect is disabled, there will only ever be one node.
            const node = param.nodes[0];
            visualiser.disablePhysicsOnNode(node);
        },

        doubleClick(param) {
            this.doubleClickTime = new Date();
            const node = param.nodes[0];
            if (node === undefined || visualiser.expandCluster(node)) {
                return;
            }

            const eventKeys = param.event.srcEvent;

            if (eventKeys.altKey) {
                if (visualiser.nodes._data[node].ontology) {
                    EngineClient.request({
                        url: visualiser.nodes._data[node].ontology,
                        callback: this.onGraphResponse,
                    });
                }
            } else {
                EngineClient.request({
                    url: visualiser.getNode(node).href,
                    callback: this.onGraphResponse,
                });

                if (visualiser.getNode(node).baseType === API.GENERATED_RELATION_TYPE) {
                    visualiser.deleteNode(node);
                }
            }
        },
        rightClick(param) {
            const node = param.nodes[0];
            if (node === undefined) {
                return;
            }

            if (param.event.shiftKey) {
                param.nodes.forEach((x) => {
                    visualiser.deleteNode(x);
                });
            }
        },
        configureNode(nodeType, selectedProps) {
            visualiser.setDisplayProperties(nodeType, selectedProps);
        },
        holdOnNode(param) {
            const node = param.nodes[0];
            if (node === undefined) return;

            this.state.eventHub.$emit('show-label-panel', visualiser.getAllNodeProperties(node), visualiser.getNodeType(node));
        },

        onGraphResponseAnalytics(resp, err) {
            if (resp != null) {
                if (resp.type === 'string') {
                    this.state.eventHub.$emit('analytics-string-response', resp.response);
                } else {
                    this.halParser.parseResponse(resp.response);
                    visualiser.fitGraphToWindow();
                }
            } else {
                this.state.eventHub.$emit('error-message', err);
            }
        },

        onGraphResponse(resp, err) {
            if (resp != null) {
                if (!this.halParser.parseResponse(resp)) {
                    this.state.eventHub.$emit('warning-message', 'No results were found for your query.');
                } else {
                    visualiser.cluster();
                }
                visualiser.fitGraphToWindow();
            } else {
                this.state.eventHub.$emit('error-message', err);
            }
        },

        onClear() {
            // Reset all interface elements to default.
            this.showNodeLabelPanel = false;
            this.showNodePanel = false;

            // And clear the graph
            visualiser.clearGraph();
        },
    },
};
</script><|MERGE_RESOLUTION|>--- conflicted
+++ resolved
@@ -146,11 +146,6 @@
                     queryToExecute = queryToExecute + ' offset 0;';
                 if (!(query.includes('limit')))
                     queryToExecute = queryToExecute + ' limit 100;';
-<<<<<<< HEAD
-=======
-
-                this.state.eventHub.$emit('inject-query', queryToExecute);
->>>>>>> c59eab59
 
                 this.state.eventHub.$emit('inject-query', queryToExecute);
                 EngineClient.graqlHAL(queryToExecute, this.onGraphResponse);
