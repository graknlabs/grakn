--- conflicted
+++ resolved
@@ -19,10 +19,7 @@
 package io.mindmaps.core.implementation;
 
 import com.thinkaurelius.titan.core.TitanGraph;
-<<<<<<< HEAD
-=======
 import io.mindmaps.constants.DataType;
->>>>>>> 1990e879
 
 import java.util.HashMap;
 import java.util.Map;
@@ -41,16 +38,8 @@
         validateGraph();
 
         Map<DataType.BaseType, Set<String>> modifiedConcepts = new HashMap<>();
-<<<<<<< HEAD
-        Set<String> relations =  getModifiedRelationIds();
         Set<String> castings = getModifiedCastingIds();
 
-        if(relations.size() > 0)
-            modifiedConcepts.put(DataType.BaseType.RELATION, relations);
-=======
-        Set<String> castings = getModifiedCastingIds();
-
->>>>>>> 1990e879
         if(castings.size() > 0)
             modifiedConcepts.put(DataType.BaseType.CASTING, castings);
 
