--- conflicted
+++ resolved
@@ -63,12 +63,6 @@
         logger.setLevel(Level.OFF);
 
         titanGraphFactory = new MindmapsTitanGraphFactory();
-<<<<<<< HEAD
-=======
-        MindmapsGraph graph = titanGraphFactory.getGraph(TEST_NAME, TEST_URI, TEST_CONFIG);
-        graph.clear();
-    }
->>>>>>> 827749b0
 
         sharedGraph = (TitanGraph) titanGraphFactory.getGraph(TEST_SHARED, TEST_URI, TEST_CONFIG).getGraph();
 
