# Java Maven CircleCI 2.0 configuration file
#
# Check https://circleci.com/docs/2.0/language-java/ for more details
#
version: 2
jobs:
  build:
    machine: true
    working_directory: ~/grakn
    steps:
      - checkout

      ##############################################################################
      # update repositories and install toolings (yarn, maven, node)
      ##############################################################################
      - run:
          name: Prepare apt repositories
          command: |
            curl -sS https://dl.yarnpkg.com/debian/pubkey.gpg | sudo apt-key add -
            echo "deb https://dl.yarnpkg.com/debian/ stable main" | sudo tee /etc/apt/sources.list.d/yarn.list
            sudo apt-get install apt-transport-https
            sudo apt-get update
      - run:
          name: Install yarn and maven
          command: sudo apt-get -y install yarn maven
      - run:
          name: Install nvm and node
          command: |
            curl -o- https://raw.githubusercontent.com/creationix/nvm/v0.33.5/install.sh | bash
            export NVM_DIR="/opt/circleci/.nvm"
            [ -s "$NVM_DIR/nvm.sh" ] && \. "$NVM_DIR/nvm.sh"
            nvm install v10.5.0
            nvm alias default v10.5.0
            echo 'export NVM_DIR="/opt/circleci/.nvm"' >> $BASH_ENV
            echo "[ -s \"$NVM_DIR/nvm.sh\" ] && . \"$NVM_DIR/nvm.sh\"" >> $BASH_ENV

      ##############################################################################
      # - restore .m2 cache to speed up build
      # - build Grakn
      # - save the new .m2 cache
      ##############################################################################
      - restore_cache:
          name: Restore maven m2 cache
          key: grakn-cache-m2-version-8
      - run: mvn versions:set -DnewVersion=test -DgenerateBackupPoms=false
      - run: mvn --batch-mode install -T 2.5C -DskipTests=true
      - run: tar -xf grakn-dist/target/grakn-dist-test.tar.gz -C grakn-dist/target/
      - save_cache:
          name: Save maven m2 cache
          paths:
            - ~/.m2
          key: grakn-cache-m2-version-8

      ##############################################################################
      # share Grakn with other jobs by putting it in the workspace
      ##############################################################################
      - persist_to_workspace:
          root: ~/grakn
          paths:
            - .

  unit-it-test-1:
    machine: true
    working_directory: ~/grakn
    steps:
      ##############################################################################
      # update repositories and install toolings (yarn, maven, node)
      ##############################################################################
      - run:
          name: Prepare apt repositories
          command: |
            curl -sS https://dl.yarnpkg.com/debian/pubkey.gpg | sudo apt-key add -
            echo "deb https://dl.yarnpkg.com/debian/ stable main" | sudo tee /etc/apt/sources.list.d/yarn.list
            sudo apt-get install apt-transport-https
            sudo apt-get update
      - run:
          name: Install yarn and maven
          command: sudo apt-get -y install yarn maven
      - run:
          name: Install nvm and node
          command: |
            curl -o- https://raw.githubusercontent.com/creationix/nvm/v0.33.5/install.sh | bash
            export NVM_DIR="/opt/circleci/.nvm"
            [ -s "$NVM_DIR/nvm.sh" ] && \. "$NVM_DIR/nvm.sh"
            nvm install v10.5.0
            nvm alias default v10.5.0
            echo 'export NVM_DIR="/opt/circleci/.nvm"' >> $BASH_ENV
            echo "[ -s \"$NVM_DIR/nvm.sh\" ] && . \"$NVM_DIR/nvm.sh\"" >> $BASH_ENV

      ##############################################################################
      # - attach to workspace
      # - restore .m2 cache to speed up build
      # - parallelise unit and it tests by building an 'includesFile' for unit tests (maven surefire) and it tests (maven failsafe)
      # - run tests
      ##############################################################################
      - attach_workspace:
          at: ~/grakn
      - restore_cache:
          name: Restore maven m2 cache
          key: grakn-cache-m2-version-8
      - run:
          name: Create parallelise-unit-tests.txt and parallelise-it-tests.txt For Parallelisation Purpose
          command: |
            circleci tests glob "**/src/test/java/**/*Test.java" | circleci tests split --total="2" --index="0" > parallelise-unit-tests-filename.txt
            cat parallelise-unit-tests-filename.txt | xargs -I {} basename {} | xargs -I {} echo "**/{}" | sort > parallelise-unit-tests.txt
            circleci tests glob "**/src/test/java/**/*IT.java" | circleci tests split --total="2" --index="0" > parallelise-it-tests-filename.txt
            cat parallelise-it-tests-filename.txt | xargs -I {} basename {} | xargs -I {} echo "**/{}" | sort > parallelise-it-tests.txt
      - run:
          name: List Of Unit Tests To Be Ran On This Machine
          command: cat parallelise-unit-tests.txt
      - run:
          name: List Of IT Tests To Be Ran On This Machine
          command: cat parallelise-it-tests.txt
      - run: mvn verify -Dsurefire.includesFile=`echo ~/grakn/parallelise-unit-tests.txt` -Dfailsafe.includesFile=`echo ~/grakn/parallelise-it-tests.txt` -P janus -U -Djetty.log.level=WARNING -Djetty.log.appender=STDOUT -DMaven.test.failure.ignore=true -Dsurefire.rerunFailingTestsCount=1

      ##############################################################################
      # make and store reports
      ##############################################################################
      - run:
          name: Save test results
          command: |
            mkdir -p ~/grakn-surefire-reports/
            find . -type f -regex ".*/target/surefire-reports/.*xml" -exec cp {} ~/grakn-surefire-reports/ \;
          when: always
      - store_artifacts:
          path: ~/grakn-surefire-reports/
      - store_test_results:
          path: ~/grakn-surefire-reports/

  unit-it-test-2:
    machine: true
    working_directory: ~/grakn
    steps:
      ##############################################################################
      # update repositories and install toolings (yarn, maven, node)
      ##############################################################################
      - run:
          name: Prepare apt repositories
          command: |
            curl -sS https://dl.yarnpkg.com/debian/pubkey.gpg | sudo apt-key add -
            echo "deb https://dl.yarnpkg.com/debian/ stable main" | sudo tee /etc/apt/sources.list.d/yarn.list
            sudo apt-get install apt-transport-https
            sudo apt-get update
      - run:
          name: Install yarn and maven
          command: sudo apt-get -y install yarn maven
      - run:
          name: Install nvm and node
          command: |
            curl -o- https://raw.githubusercontent.com/creationix/nvm/v0.33.5/install.sh | bash
            export NVM_DIR="/opt/circleci/.nvm"
            [ -s "$NVM_DIR/nvm.sh" ] && \. "$NVM_DIR/nvm.sh"
            nvm install v10.5.0
            nvm alias default v10.5.0
            echo 'export NVM_DIR="/opt/circleci/.nvm"' >> $BASH_ENV
            echo "[ -s \"$NVM_DIR/nvm.sh\" ] && . \"$NVM_DIR/nvm.sh\"" >> $BASH_ENV

      ##############################################################################
      # - attach to workspace
      # - restore .m2 cache to speed up build
      # - parallelise unit and it tests by building an 'includesFile' for unit tests (maven surefire) and it tests (maven failsafe)
      # - run tests
      ##############################################################################
      - attach_workspace:
          at: ~/grakn
      - restore_cache:
          name: Restore maven m2 cache
          key: grakn-cache-m2-version-8
      - run:
          name: Create parallelise-unit-tests.txt and parallelise-it-tests.txt For Parallelisation Purpose
          command: |
            circleci tests glob "**/src/test/java/**/*Test.java" | circleci tests split --total="2" --index="1" > parallelise-unit-tests-filename.txt
            cat parallelise-unit-tests-filename.txt | xargs -I {} basename {} | xargs -I {} echo "**/{}" | sort > parallelise-unit-tests.txt
            circleci tests glob "**/src/test/java/**/*IT.java" | circleci tests split --total="2" --index="1" > parallelise-it-tests-filename.txt
            cat parallelise-it-tests-filename.txt | xargs -I {} basename {} | xargs -I {} echo "**/{}" | sort > parallelise-it-tests.txt
      - run:
          name: List Of Unit Tests To Be Ran On This Machine
          command: cat parallelise-unit-tests.txt
      - run:
          name: List Of IT Tests To Be Ran On This Machine
          command: cat parallelise-it-tests.txt
      - run: mvn verify -Dsurefire.includesFile=`echo ~/grakn/parallelise-unit-tests.txt` -Dfailsafe.includesFile=`echo ~/grakn/parallelise-it-tests.txt` -P janus -U -Djetty.log.level=WARNING -Djetty.log.appender=STDOUT -DMaven.test.failure.ignore=true -Dsurefire.rerunFailingTestsCount=1

      ##############################################################################
      # make and store reports
      ##############################################################################
      - run:
          name: Save test results
          command: |
            mkdir -p ~/grakn-surefire-reports/
            find . -type f -regex ".*/target/surefire-reports/.*xml" -exec cp {} ~/grakn-surefire-reports/ \;
          when: always
      - store_artifacts:
          path: ~/grakn-surefire-reports/
      - store_test_results:
          path: ~/grakn-surefire-reports/

  distribution-e2e:
    machine: true
    working_directory: ~/grakn
    steps:
      ##############################################################################
      # - attach to workspace
      # - restore .m2 cache to speed up build
      # - run tests
      ##############################################################################
      - attach_workspace:
          at: ~/grakn
      - restore_cache:
          name: Restore maven m2 cache
          key: grakn-cache-m2-version-8
      - run: mvn verify -pl :test-distribution -Dtest="ai.grakn.distribution.**"

      ##############################################################################
      # make and store reports
      ##############################################################################
      - run:
          name: Save test results
          command: |
              mkdir -p ~/grakn-surefire-reports/
              find . -type f -regex ".*/target/surefire-reports/.*xml" -exec cp {} ~/grakn-surefire-reports/ \;
          when: always
      - store_artifacts:
          path: ~/grakn-surefire-reports/
      - store_test_results:
          path: ~/grakn-surefire-reports/

  client-java-e2e:
    machine: true
    working_directory: ~/grakn
    steps:
      ##############################################################################
      # - attach to workspace
      # - restore .m2 cache to speed up build
      # - run tests
      ##############################################################################
      - attach_workspace:
          at: ~/grakn
      - restore_cache:
          name: Restore maven m2 cache
          key: grakn-cache-m2-version-8
      - run: mvn verify -pl :test-client-java -Dtest="ai.grakn.client.ClientJavaE2E" --also-make -DfailIfNoTests=false

      ##############################################################################
      # make and store reports
      ##############################################################################
      - run:
          name: Save test results
          command: |
              mkdir -p ~/grakn-surefire-reports/
              find . -type f -regex ".*/target/surefire-reports/.*xml" -exec cp {} ~/grakn-surefire-reports/ \;
          when: always
      - store_artifacts:
          path: ~/grakn-surefire-reports/
      - store_test_results:
          path: ~/grakn-surefire-reports/
  snb-e2e:
    machine: true
    working_directory: ~/grakn
    steps:
      - attach_workspace:
          at: ~/grakn
      - restore_cache:
          name: Restore maven m2 cache
          key: grakn-cache-m2-version-8
      - run: nohup grakn-dist/target/grakn-dist-test/grakn server start
      - run: PATH=$PATH:./grakn-test/test-snb/src/main/bash:./grakn-test/test-integration/src/test/bash:./grakn-dist/target/grakn-dist-test PACKAGE=./grakn-dist/target/grakn-dist-test WORKSPACE=. ./grakn-test/test-snb/src/main/bash/load.sh
      - run: PATH=$PATH:./grakn-test/test-snb/src/main/bash:./grakn-test/test-integration/src/test/bash:./grakn-dist/target/grakn-dist-test PACKAGE=./grakn-dist/target/grakn-dist-test WORKSPACE=. ./grakn-test/test-snb/src/main/bash/validate.sh

  biomed-e2e:
    machine: true
    working_directory: ~/grakn
    steps:
      - attach_workspace:
          at: ~/grakn
      - restore_cache:
          name: Restore maven m2 cache
          key: grakn-cache-m2-version-8
      - run: nohup grakn-dist/target/grakn-dist-test/grakn server start
      - run: PATH=$PATH:./grakn-dist/target/grakn-dist-test ./grakn-test/test-biomed/load.sh
      - run: PATH=$PATH:./grakn-dist/target/grakn-dist-test ./grakn-test/test-biomed/validate.sh

  client-nodejs-e2e:
      machine: true
      working_directory: ~/grakn
      steps:
        - attach_workspace:
            at: ~/grakn
        - restore_cache:
            name: Restore maven m2 cache
            key: grakn-cache-m2-version-8
        - run:
            name: Install nvm and node
            command: |
              curl -o- https://raw.githubusercontent.com/creationix/nvm/v0.33.5/install.sh | bash
              export NVM_DIR="/opt/circleci/.nvm"
              [ -s "$NVM_DIR/nvm.sh" ] && \. "$NVM_DIR/nvm.sh"
              nvm install v10.5.0
              nvm alias default v10.5.0
              echo 'export NVM_DIR="/opt/circleci/.nvm"' >> $BASH_ENV
              echo "[ -s \"$NVM_DIR/nvm.sh\" ] && . \"$NVM_DIR/nvm.sh\"" >> $BASH_ENV
        - run:
            name: Prepare apt repositories
            command: |
              curl -sS https://dl.yarnpkg.com/debian/pubkey.gpg | sudo apt-key add -
              echo "deb https://dl.yarnpkg.com/debian/ stable main" | sudo tee /etc/apt/sources.list.d/yarn.list
              sudo apt-get install apt-transport-https
              sudo apt-get update
        - run:
            name: Install yarn
            command: sudo apt-get -y install yarn
        - run: nohup grakn-dist/target/grakn-dist-test/grakn server start
        - run: cd grakn-dist/target/grakn-dist-test/ && ./graql console -f ./examples/basic-genealogy.gql -k gene
        - run: cd client-nodejs && yarn install && yarn run test

  client-python-e2e:
      machine: true
      working_directory: ~/grakn
      steps:
        - attach_workspace:
            at: ~/grakn
        - restore_cache:
            name: Restore maven m2 cache
            key: grakn-cache-m2-version-8
        - run:
            name: Install python deps
            command: echo y | pyenv install 3.6.0; pyenv global 3.6.0
        - run:
            name: Install protobuf and grpc
            command: pip install protobuf grpcio grpcio-tools --user
        - run: nohup grakn-dist/target/grakn-dist-test/grakn server start
        - run: cd client-python && make protobuf
        - run: python -m unittest discover ./tests/integration/ -v


workflows:
  version: 2
  run-all-tests:
    jobs:
      - build
<<<<<<< HEAD
#      - unit-it-test-1:
#          requires:
#            - build
#      - unit-it-test-2:
#          requires:
#            - build
#      - distribution-e2e:
#          requires:
#            - build
#      - snb-e2e:
#          requires:
#            - build
#      - biomed-e2e:
#          requires:
#            - build
#      - client-nodejs-e2e:
#          requires:
#            - build
      - client-python-e2e:
=======
      - unit-it-test-1:
          requires:
            - build
      - unit-it-test-2:
          requires:
            - build
      - distribution-e2e:
          requires:
            - build
      - client-java-e2e:
          requires:
            - build
      - snb-e2e:
          requires:
            - build
      - biomed-e2e:
          requires:
            - build
      - client-nodejs-e2e:
>>>>>>> 76aa78d0
          requires:
            - build<|MERGE_RESOLUTION|>--- conflicted
+++ resolved
@@ -338,7 +338,6 @@
   run-all-tests:
     jobs:
       - build
-<<<<<<< HEAD
 #      - unit-it-test-1:
 #          requires:
 #            - build
@@ -358,26 +357,5 @@
 #          requires:
 #            - build
       - client-python-e2e:
-=======
-      - unit-it-test-1:
-          requires:
-            - build
-      - unit-it-test-2:
-          requires:
-            - build
-      - distribution-e2e:
-          requires:
-            - build
-      - client-java-e2e:
-          requires:
-            - build
-      - snb-e2e:
-          requires:
-            - build
-      - biomed-e2e:
-          requires:
-            - build
-      - client-nodejs-e2e:
->>>>>>> 76aa78d0
           requires:
             - build