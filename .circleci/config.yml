#
# GRAKN.AI - THE KNOWLEDGE GRAPH
# Copyright (C) 2018 Grakn Labs Ltd
#
# This program is free software: you can redistribute it and/or modify
# it under the terms of the GNU Affero General Public License as
# published by the Free Software Foundation, either version 3 of the
# License, or (at your option) any later version.
#
# This program is distributed in the hope that it will be useful,
# but WITHOUT ANY WARRANTY; without even the implied warranty of
# MERCHANTABILITY or FITNESS FOR A PARTICULAR PURPOSE.  See the
# GNU Affero General Public License for more details.
#
# You should have received a copy of the GNU Affero General Public License
# along with this program.  If not, see <https://www.gnu.org/licenses/>.
#


version: 2.1
commands:
  install-bazel-linux:
    steps:
      - run:
          name: Install bazel and RBE credential
          command: |
            # Install bazel
            curl -OL https://github.com/bazelbuild/bazel/releases/download/0.20.0/bazel-0.20.0-installer-linux-x86_64.sh
            chmod +x bazel-0.20.0-installer-linux-x86_64.sh
            sudo ./bazel-0.20.0-installer-linux-x86_64.sh

            # Install RBE credential
            bazel run @graknlabs_build_tools//ci:install-bazel-rbe-credential

  install-bazel-mac:
    steps:
      - run:
          name: Install bazel and RBE credential
          command: |
            # Install bazel
            curl -OL https://github.com/bazelbuild/bazel/releases/download/0.20.0/bazel-0.20.0-installer-darwin-x86_64.sh
            chmod +x bazel-0.20.0-installer-darwin-x86_64.sh
            sudo ./bazel-0.20.0-installer-darwin-x86_64.sh

            # Install RBE credential
            bazel run @graknlabs_build_tools//ci:install-bazel-rbe-credential

  install-rpm:
    steps:
      - run: sudo apt update && sudo apt install rpm -y

  run-bazel-rbe:
    parameters:
      command:
          type: string
    steps:
      - run: bazel run @graknlabs_build_tools//ci:run-bazel-rbe << parameters.command >>

jobs:
  build:
    machine: true
    working_directory: ~/grakn
    steps:
      - checkout
      - install-bazel-linux
      - install-rpm
      - run: bazel run @graknlabs_build_tools//checkstyle:test-coverage
      - run-bazel-rbe:
          command: bazel build //...

  test-common:
    machine: true
    working_directory: ~/grakn
    steps:
      - checkout
      - install-bazel-linux
      - run-bazel-rbe:
          command: bazel test //common/... --test_output=errors

  test-console:
    machine: true
    working_directory: ~/grakn
    steps:
      - checkout
      - install-bazel-linux
      - install-rpm
      - run-bazel-rbe:
          command: bazel test //console/... --test_output=errors

  test-server:
    machine: true
    working_directory: ~/grakn
    steps:
      - checkout
      - install-bazel-linux
      - install-rpm
      - run-bazel-rbe:
          command: bazel test //server/... --test_output=errors

  test-integration:
    machine: true
    working_directory: ~/grakn
    steps:
      - checkout
      - install-bazel-linux
      - run-bazel-rbe:
          command: bazel test //test-integration/server/... --test_output=errors
      - run-bazel-rbe:
          command: bazel test //test-integration/graql/executor/... --test_output=errors
      - run-bazel-rbe:
          command: bazel test //test-integration/graql/query/... --test_output=errors

  test-integration-reasoner:
    machine: true
    working_directory: ~/grakn
    steps:
    - checkout
    - install-bazel-linux
    - run: bazel run @graknlabs_build_tools//ci:install-bazel-rbe-credential
    - run-bazel-rbe:
        command: bazel test //test-integration/graql/reasoner/... --test_output=errors

  test-integration-analytics:
    machine: true
    working_directory: ~/grakn
    steps:
    - checkout
    - install-bazel-linux
    - run: bazel run @graknlabs_build_tools//ci:install-bazel-rbe-credential
    - run-bazel-rbe:
        command: bazel test //test-integration/graql/analytics/... --test_output=errors

  test-end-to-end:
    machine: true
    working_directory: ~/grakn
    steps:
      - checkout
      - install-bazel-linux
      - run-bazel-rbe:
          command: bazel test //test-end-to-end:test-end-to-end --test_output=streamed --spawn_strategy=standalone

  test-assembly-mac-zip:
    macos:
      xcode: "9.0"
    working_directory: ~/grakn
    steps:
      - checkout
      - install-bazel-mac
      - run: bazel build //:assemble-mac-zip
      - run: unzip bazel-genfiles/grakn-core-all-mac.zip -d bazel-genfiles/
      - run: nohup bazel-genfiles/grakn-core-all-mac/grakn server start
      - run: bazel test //test/common:grakn-application-test --test_output=streamed --spawn_strategy=standalone --cache_test_results=no
      - run: bazel-genfiles/grakn-core-all-mac/grakn server stop

# TODO: add after fixing the python issue regarding missing bdist_wheel
<<<<<<< HEAD
  test-assembly-windows-zip:
    machine: true
    working_directory: ~/grakn
    steps:
      - checkout
      - run:
          command: test/assembly/windows/windows-zip.py
          no_output_timeout: 20m
=======
#  test-assembly-windows-zip:
#    machine: true
#    working_directory: ~/grakn
#    steps:
#      - checkout
#      - run:
#          command: test/assembly/windows/windows-zip.py
#          no_output_timeout: 20m
>>>>>>> 5f96749b

  test-assembly-linux-targz:
    machine: true
    working_directory: ~/grakn
    steps:
      - checkout
      - install-bazel-linux
      - run: bazel build //:assemble-linux-targz
      - run: tar -xf bazel-genfiles/grakn-core-all-linux.tar.gz -C bazel-genfiles
      - run: nohup bazel-genfiles/grakn-core-all-linux/grakn server start
      - run: bazel test //test/common:grakn-application-test --test_output=streamed --spawn_strategy=standalone --cache_test_results=no
      - run: bazel-genfiles/grakn-core-all-linux/grakn server stop

<<<<<<< HEAD
  test-assembly-apt:
=======
  test-assembly-linux-apt:
>>>>>>> 5f96749b
    machine: true
    working_directory: ~/grakn
    steps:
      - checkout
      - install-bazel-linux
      - run: echo $(date +%s)-$(cat VERSION)-$CIRCLE_SHA1 > VERSION
      - run: echo VERSION=$(cat VERSION)
      - run: cat VERSION
<<<<<<< HEAD
      - run: bazel build //bin:assemble-apt
      - run: bazel build //server:assemble-apt
      - run: bazel build //console:assemble-apt
=======
      - run: bazel build //bin:assemble-linux-apt
      - run: bazel build //server:assemble-linux-apt
      - run: bazel build //console:assemble-linux-apt
>>>>>>> 5f96749b
      - run: sudo dpkg -i bazel-bin/bin/grakn-core-bin__all.deb
      - run: sudo dpkg -i bazel-bin/server/grakn-core-server__all.deb
      - run: sudo dpkg -i bazel-bin/console/grakn-core-console__all.deb
      - run: sudo chown -R circleci:circleci /opt/grakn/ # TODO: how do we avoid having to chown?
      - run: nohup grakn server start
      - run: bazel test //test/common:grakn-application-test --test_output=streamed --spawn_strategy=standalone --cache_test_results=no
      - run: grakn server stop
      - run: bazel run //bin:deploy-apt -- test $REPO_GRAKN_USERNAME $REPO_GRAKN_PASSWORD
      - run: bazel run //console:deploy-apt -- test $REPO_GRAKN_USERNAME $REPO_GRAKN_PASSWORD
      - run: bazel run //server:deploy-apt -- test $REPO_GRAKN_USERNAME $REPO_GRAKN_PASSWORD
<<<<<<< HEAD
      - run: cp VERSION VERSION.apt
      - persist_to_workspace:
          root: ~/grakn
          paths:
            - VERSION.apt
=======
      - persist_to_workspace:
          root: ~/grakn
          paths:
            - VERSION
>>>>>>> 5f96749b

  test-deployment-apt:
    machine: true
    working_directory: ~/grakn
    steps:
      - checkout
      - attach_workspace:
          at: ~/circleci-workspace
      - install-bazel-linux
      - run: echo "deb [ arch=all ] https://repo.grakn.ai/repository/test-deb/ trusty main" | sudo tee -a /etc/apt/sources.list.d/grakn-core.list
      - run: sudo apt-key adv --keyserver keyserver.ubuntu.com --recv 8F3DA4B5E9AEF44C
      - run: sudo apt update
<<<<<<< HEAD
      - run: mv ~/circleci-workspace/VERSION.apt VERSION
=======
      - run: mv ~/circleci-workspace/VERSION VERSION
>>>>>>> 5f96749b
      - run: cat VERSION
      - run: sudo apt install grakn-core-server=$(cat VERSION) grakn-core-console=$(cat VERSION)
      - run: sudo chown -R circleci:circleci /opt/grakn/ # TODO: how do we avoid having to chown?
      - run: nohup grakn server start
      - run: bazel test //test/common:grakn-application-test --test_output=streamed --spawn_strategy=standalone --cache_test_results=no
      - run: grakn server stop

<<<<<<< HEAD
  test-assembly-rpm:
=======
  test-assembly-linux-rpm:
>>>>>>> 5f96749b
    machine: true
    working_directory: ~/grakn
    steps:
      - checkout
      - install-bazel-linux
      - run: sudo apt install rpm
      - run: echo $(cat VERSION)-$CIRCLE_SHA1 > VERSION
      - run: sed -i -e 's/-/_/g' VERSION
      - run: cat VERSION
      - run: bazel run //bin:deploy-rpm -- test $REPO_GRAKN_USERNAME $REPO_GRAKN_PASSWORD
      - run: bazel run //server:deploy-rpm -- test $REPO_GRAKN_USERNAME $REPO_GRAKN_PASSWORD
      - run: bazel run //console:deploy-rpm -- test $REPO_GRAKN_USERNAME $REPO_GRAKN_PASSWORD
<<<<<<< HEAD
      - run: cp VERSION VERSION.rpm
      - persist_to_workspace:
          root: ~/grakn
          paths:
            - VERSION.rpm
=======

>>>>>>> 5f96749b

  test-deployment-rpm:
    machine: true
    working_directory: ~/grakn
    steps:
      - checkout
<<<<<<< HEAD
      - attach_workspace:
          at: ~/circleci-workspace
      - run: mv ~/circleci-workspace/VERSION.rpm VERSION
=======
>>>>>>> 5f96749b
      - run: test/deployment/rpm.py

  test-assembly-docker:
    machine: true
    working_directory: ~/grakn
    steps:
      - checkout
      - install-bazel-linux
      - run: test/assembly/docker.py

  sync-dependencies:
    machine: true
    steps:
      - checkout
      - install-bazel-linux
      - run: |
          bazel run @graknlabs_build_tools//ci:sync-dependencies -- \
          --source grakn@$CIRCLE_SHA1 \
          --targets \
          client-java:master client-python:master client-nodejs:master \
          workbase:master docs:development examples:development
  
  release-approval:
    machine: true
    steps:
      - checkout
      - install-bazel-linux
      - run: bazel run @graknlabs_build_tools//ci:release-approval

  release-github-draft:
    machine: true
    working_directory: ~/grakn
    steps:
      - checkout
      - install-bazel-linux
      - run: bazel run //:deploy-github-zip -- ${GRABL_CREDENTIAL}

  release-cleanup:
    machine: true
    steps:
      - checkout
      - run: git push --delete origin grakn-core-release-branch

workflows:
  grakn-core:
    jobs:
#      - build:
#          filters:
#            branches:
#              ignore: grakn-core-release-branch
#      - test-common:
#          filters:
#            branches:
#              ignore: grakn-core-release-branch
#      - test-console:
#          filters:
#            branches:
#              ignore: grakn-core-release-branch
#      - test-server:
#          filters:
#            branches:
#              ignore: grakn-core-release-branch
#      - test-integration:
#          filters:
#            branches:
#              ignore: grakn-core-release-branch
#      - test-integration-reasoner:
#          filters:
#            branches:
#              ignore: grakn-core-release-branch
#      - test-integration-analytics:
#          filters:
#            branches:
#              ignore: grakn-core-release-branch
#      - test-end-to-end:
#          filters:
#            branches:
#              ignore: grakn-core-release-branch
#      - test-assembly-mac-zip:
#          filters:
#            branches:
#              only: test-deployment # TODO: change back to master before merging the PR
      - test-assembly-windows-zip:
          filters:
            branches:
<<<<<<< HEAD
              only: test-deployment-windows # TODO: change back to master before merging the PR
#      - test-assembly-linux-targz:
#          filters:
#            branches:
#              only: test-deployment # TODO: change back to master before merging the PR
#      - test-assembly-apt:
#          filters:
#            branches:
#              only: test-deployment # TODO: change back to master before merging the PR
#      - test-deployment-apt:
#          filters:
#            branches:
#              only: test-deployment # TODO: change back to master before merging the PR
#          requires:
#            - test-assembly-apt
      - test-assembly-rpm:
=======
              ignore: grakn-core-release-branch
      - test-assembly-mac-zip:
          filters:
            branches:
              only: master
#      - test-assembly-windows-zip:
#          filters:
#            branches:
#              only: master
      - test-assembly-linux-targz:
          filters:
            branches:
              only: master
      - test-assembly-linux-apt:
          filters:
            branches:
              only: master
      - test-deployment-apt:
          filters:
            branches:
              only: master
          requires:
            - test-assembly-linux-apt
      - test-assembly-linux-rpm:
          filters:
            branches:
              only: master
      - test-deployment-rpm:
          filters:
            branches:
              only: master
          requires:
            - test-assembly-linux-rpm
      - test-assembly-docker:
          filters:
            branches:
              only: master
      - sync-dependencies:
>>>>>>> 5f96749b
          filters:
            branches:
              only: test-deployment-windows # TODO: change back to master before merging the PR
      - test-deployment-rpm:
          filters:
            branches:
              only: test-deployment-windows # TODO: change back to master before merging the PR
          requires:
            - test-assembly-rpm
#      - test-assembly-docker:
#          filters:
#            branches:
#              only: test-deployment # TODO: change back to master before merging the PR
#      - sync-dependencies:
#          filters:
#            branches:
#              only: master
#          requires:
#            - build
#            - test-common
#            - test-console
#            - test-server
#            - test-integration
#            - test-integration-reasoner
#            - test-integration-analytics
#            - test-end-to-end
#      - release-approval:
#          filters:
#            branches:
#              only: master
#          requires:
#            - sync-dependencies

  grakn-core-release:
    jobs:
      - release-github-draft:
          filters:
            branches:
              only: grakn-core-release-branch
      - release-cleanup:
          filters:
            branches:
              only: grakn-core-release-branch
          requires:
            - release-github-draft<|MERGE_RESOLUTION|>--- conflicted
+++ resolved
@@ -16,10 +16,9 @@
 # along with this program.  If not, see <https://www.gnu.org/licenses/>.
 #
 
-
 version: 2.1
 commands:
-  install-bazel-linux:
+  install-bazel:
     steps:
       - run:
           name: Install bazel and RBE credential
@@ -32,19 +31,6 @@
             # Install RBE credential
             bazel run @graknlabs_build_tools//ci:install-bazel-rbe-credential
 
-  install-bazel-mac:
-    steps:
-      - run:
-          name: Install bazel and RBE credential
-          command: |
-            # Install bazel
-            curl -OL https://github.com/bazelbuild/bazel/releases/download/0.20.0/bazel-0.20.0-installer-darwin-x86_64.sh
-            chmod +x bazel-0.20.0-installer-darwin-x86_64.sh
-            sudo ./bazel-0.20.0-installer-darwin-x86_64.sh
-
-            # Install RBE credential
-            bazel run @graknlabs_build_tools//ci:install-bazel-rbe-credential
-
   install-rpm:
     steps:
       - run: sudo apt update && sudo apt install rpm -y
@@ -152,8 +138,7 @@
       - run: bazel test //test/common:grakn-application-test --test_output=streamed --spawn_strategy=standalone --cache_test_results=no
       - run: bazel-genfiles/grakn-core-all-mac/grakn server stop
 
-# TODO: add after fixing the python issue regarding missing bdist_wheel
-<<<<<<< HEAD
+ TODO: add after fixing the python issue regarding missing bdist_wheel
   test-assembly-windows-zip:
     machine: true
     working_directory: ~/grakn
@@ -162,16 +147,6 @@
       - run:
           command: test/assembly/windows/windows-zip.py
           no_output_timeout: 20m
-=======
-#  test-assembly-windows-zip:
-#    machine: true
-#    working_directory: ~/grakn
-#    steps:
-#      - checkout
-#      - run:
-#          command: test/assembly/windows/windows-zip.py
-#          no_output_timeout: 20m
->>>>>>> 5f96749b
 
   test-assembly-linux-targz:
     machine: true
@@ -185,11 +160,7 @@
       - run: bazel test //test/common:grakn-application-test --test_output=streamed --spawn_strategy=standalone --cache_test_results=no
       - run: bazel-genfiles/grakn-core-all-linux/grakn server stop
 
-<<<<<<< HEAD
-  test-assembly-apt:
-=======
   test-assembly-linux-apt:
->>>>>>> 5f96749b
     machine: true
     working_directory: ~/grakn
     steps:
@@ -198,15 +169,9 @@
       - run: echo $(date +%s)-$(cat VERSION)-$CIRCLE_SHA1 > VERSION
       - run: echo VERSION=$(cat VERSION)
       - run: cat VERSION
-<<<<<<< HEAD
-      - run: bazel build //bin:assemble-apt
-      - run: bazel build //server:assemble-apt
-      - run: bazel build //console:assemble-apt
-=======
       - run: bazel build //bin:assemble-linux-apt
       - run: bazel build //server:assemble-linux-apt
       - run: bazel build //console:assemble-linux-apt
->>>>>>> 5f96749b
       - run: sudo dpkg -i bazel-bin/bin/grakn-core-bin__all.deb
       - run: sudo dpkg -i bazel-bin/server/grakn-core-server__all.deb
       - run: sudo dpkg -i bazel-bin/console/grakn-core-console__all.deb
@@ -217,18 +182,10 @@
       - run: bazel run //bin:deploy-apt -- test $REPO_GRAKN_USERNAME $REPO_GRAKN_PASSWORD
       - run: bazel run //console:deploy-apt -- test $REPO_GRAKN_USERNAME $REPO_GRAKN_PASSWORD
       - run: bazel run //server:deploy-apt -- test $REPO_GRAKN_USERNAME $REPO_GRAKN_PASSWORD
-<<<<<<< HEAD
-      - run: cp VERSION VERSION.apt
-      - persist_to_workspace:
-          root: ~/grakn
-          paths:
-            - VERSION.apt
-=======
       - persist_to_workspace:
           root: ~/grakn
           paths:
             - VERSION
->>>>>>> 5f96749b
 
   test-deployment-apt:
     machine: true
@@ -241,11 +198,7 @@
       - run: echo "deb [ arch=all ] https://repo.grakn.ai/repository/test-deb/ trusty main" | sudo tee -a /etc/apt/sources.list.d/grakn-core.list
       - run: sudo apt-key adv --keyserver keyserver.ubuntu.com --recv 8F3DA4B5E9AEF44C
       - run: sudo apt update
-<<<<<<< HEAD
-      - run: mv ~/circleci-workspace/VERSION.apt VERSION
-=======
       - run: mv ~/circleci-workspace/VERSION VERSION
->>>>>>> 5f96749b
       - run: cat VERSION
       - run: sudo apt install grakn-core-server=$(cat VERSION) grakn-core-console=$(cat VERSION)
       - run: sudo chown -R circleci:circleci /opt/grakn/ # TODO: how do we avoid having to chown?
@@ -253,11 +206,7 @@
       - run: bazel test //test/common:grakn-application-test --test_output=streamed --spawn_strategy=standalone --cache_test_results=no
       - run: grakn server stop
 
-<<<<<<< HEAD
-  test-assembly-rpm:
-=======
   test-assembly-linux-rpm:
->>>>>>> 5f96749b
     machine: true
     working_directory: ~/grakn
     steps:
@@ -270,27 +219,13 @@
       - run: bazel run //bin:deploy-rpm -- test $REPO_GRAKN_USERNAME $REPO_GRAKN_PASSWORD
       - run: bazel run //server:deploy-rpm -- test $REPO_GRAKN_USERNAME $REPO_GRAKN_PASSWORD
       - run: bazel run //console:deploy-rpm -- test $REPO_GRAKN_USERNAME $REPO_GRAKN_PASSWORD
-<<<<<<< HEAD
-      - run: cp VERSION VERSION.rpm
-      - persist_to_workspace:
-          root: ~/grakn
-          paths:
-            - VERSION.rpm
-=======
-
->>>>>>> 5f96749b
+
 
   test-deployment-rpm:
     machine: true
     working_directory: ~/grakn
     steps:
       - checkout
-<<<<<<< HEAD
-      - attach_workspace:
-          at: ~/circleci-workspace
-      - run: mv ~/circleci-workspace/VERSION.rpm VERSION
-=======
->>>>>>> 5f96749b
       - run: test/deployment/rpm.py
 
   test-assembly-docker:
@@ -337,72 +272,46 @@
 workflows:
   grakn-core:
     jobs:
-#      - build:
-#          filters:
-#            branches:
-#              ignore: grakn-core-release-branch
-#      - test-common:
-#          filters:
-#            branches:
-#              ignore: grakn-core-release-branch
-#      - test-console:
-#          filters:
-#            branches:
-#              ignore: grakn-core-release-branch
-#      - test-server:
-#          filters:
-#            branches:
-#              ignore: grakn-core-release-branch
-#      - test-integration:
-#          filters:
-#            branches:
-#              ignore: grakn-core-release-branch
-#      - test-integration-reasoner:
-#          filters:
-#            branches:
-#              ignore: grakn-core-release-branch
-#      - test-integration-analytics:
-#          filters:
-#            branches:
-#              ignore: grakn-core-release-branch
-#      - test-end-to-end:
-#          filters:
-#            branches:
-#              ignore: grakn-core-release-branch
-#      - test-assembly-mac-zip:
-#          filters:
-#            branches:
-#              only: test-deployment # TODO: change back to master before merging the PR
+      - build:
+          filters:
+            branches:
+              ignore: grakn-core-release-branch
+      - test-common:
+          filters:
+            branches:
+              ignore: grakn-core-release-branch
+      - test-console:
+          filters:
+            branches:
+              ignore: grakn-core-release-branch
+      - test-server:
+          filters:
+            branches:
+              ignore: grakn-core-release-branch
+      - test-integration:
+          filters:
+            branches:
+              ignore: grakn-core-release-branch
+      - test-integration-reasoner:
+          filters:
+            branches:
+              ignore: grakn-core-release-branch
+      - test-integration-analytics:
+          filters:
+            branches:
+              ignore: grakn-core-release-branch
+      - test-end-to-end:
+          filters:
+            branches:
+              ignore: grakn-core-release-branch
+      - test-assembly-mac-zip:
+          filters:
+            branches:
+              only: master
       - test-assembly-windows-zip:
           filters:
             branches:
-<<<<<<< HEAD
-              only: test-deployment-windows # TODO: change back to master before merging the PR
-#      - test-assembly-linux-targz:
-#          filters:
-#            branches:
-#              only: test-deployment # TODO: change back to master before merging the PR
-#      - test-assembly-apt:
-#          filters:
-#            branches:
-#              only: test-deployment # TODO: change back to master before merging the PR
-#      - test-deployment-apt:
-#          filters:
-#            branches:
-#              only: test-deployment # TODO: change back to master before merging the PR
-#          requires:
-#            - test-assembly-apt
-      - test-assembly-rpm:
-=======
-              ignore: grakn-core-release-branch
-      - test-assembly-mac-zip:
-          filters:
-            branches:
-              only: master
-#      - test-assembly-windows-zip:
-#          filters:
-#            branches:
-#              only: master
+              only: test-deployment-windows
       - test-assembly-linux-targz:
           filters:
             branches:
@@ -410,21 +319,21 @@
       - test-assembly-linux-apt:
           filters:
             branches:
-              only: master
+              only: test-deployment-windows
       - test-deployment-apt:
           filters:
             branches:
-              only: master
+              only: test-deployment-windows
           requires:
             - test-assembly-linux-apt
       - test-assembly-linux-rpm:
           filters:
             branches:
-              only: master
+              only: test-deployment-windows
       - test-deployment-rpm:
           filters:
             branches:
-              only: master
+              only: test-deployment-windows
           requires:
             - test-assembly-linux-rpm
       - test-assembly-docker:
@@ -432,39 +341,24 @@
             branches:
               only: master
       - sync-dependencies:
->>>>>>> 5f96749b
-          filters:
-            branches:
-              only: test-deployment-windows # TODO: change back to master before merging the PR
-      - test-deployment-rpm:
-          filters:
-            branches:
-              only: test-deployment-windows # TODO: change back to master before merging the PR
-          requires:
-            - test-assembly-rpm
-#      - test-assembly-docker:
-#          filters:
-#            branches:
-#              only: test-deployment # TODO: change back to master before merging the PR
-#      - sync-dependencies:
-#          filters:
-#            branches:
-#              only: master
-#          requires:
-#            - build
-#            - test-common
-#            - test-console
-#            - test-server
-#            - test-integration
-#            - test-integration-reasoner
-#            - test-integration-analytics
-#            - test-end-to-end
-#      - release-approval:
-#          filters:
-#            branches:
-#              only: master
-#          requires:
-#            - sync-dependencies
+          filters:
+            branches:
+              only: master
+          requires:
+            - build
+            - test-common
+            - test-console
+            - test-server
+            - test-integration
+            - test-integration-reasoner
+            - test-integration-analytics
+            - test-end-to-end
+      - release-approval:
+          filters:
+            branches:
+              only: master
+          requires:
+            - sync-dependencies
 
   grakn-core-release:
     jobs:
