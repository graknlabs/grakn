--- conflicted
+++ resolved
@@ -22,17 +22,6 @@
 commands:
   install-bazel-linux:
     steps:
-<<<<<<< HEAD
-      - run: curl -OL https://raw.githubusercontent.com/graknlabs/build-tools/715e4802ea375abda44e24b2bb092ee14de72e42/ci/install-bazel-linux.sh
-      - run: bash ./install-bazel-linux.sh && rm ./install-bazel-linux.sh
-      - run: curl -OL https://raw.githubusercontent.com/graknlabs/build-tools/715e4802ea375abda44e24b2bb092ee14de72e42/ci/install-bazel-rbe.sh
-      - run: bash ./install-bazel-rbe.sh && rm ./install-bazel-rbe.sh
-
-  install-bazel-mac:
-    steps:
-      - run: curl -OL https://raw.githubusercontent.com/graknlabs/build-tools/715e4802ea375abda44e24b2bb092ee14de72e42/ci/install-bazel-mac.sh
-      - run: bash ./install-bazel-mac.sh && rm ./install-bazel-mac.sh
-=======
       - run: curl -OL https://raw.githubusercontent.com/graknlabs/dependencies/master/tool/bazelinstall/linux.sh
       - run: bash ./linux.sh && rm ./linux.sh
       - run: curl -OL https://raw.githubusercontent.com/graknlabs/dependencies/master/tool/bazelinstall/rbe.sh
@@ -42,7 +31,6 @@
     steps:
       - run: curl -OL https://raw.githubusercontent.com/graknlabs/dependencies/master/tool/bazelinstall/mac.sh
       - run: bash ./mac.sh && rm ./mac.sh
->>>>>>> 0c299d79
 
   run-bazel:
     parameters:
@@ -487,7 +475,6 @@
             branches:
               only:
                 - master
-                - 1.8.1
       - test-common:
           filters:
             branches:
@@ -513,7 +500,6 @@
             branches:
               only:
                 - master
-                - 1.8.1
           requires:
             - build
             - build-checkstyle
@@ -528,7 +514,6 @@
             branches:
               only:
                 - master
-                - 1.8.1
           requires:
             - build
             - build-checkstyle
@@ -543,7 +528,6 @@
             branches:
               only:
                 - master
-                - 1.8.1
           requires:
             - build
             - build-checkstyle
@@ -558,7 +542,6 @@
             branches:
               only:
                 - master
-                - 1.8.1
           requires:
             - build
             - build-checkstyle
@@ -573,7 +556,6 @@
             branches:
               only:
                 - master
-                - 1.8.1
           requires:
             - build
             - build-checkstyle
@@ -600,7 +582,6 @@
             branches:
               only:
                 - master
-                - 1.8.1
           requires:
             - test-assembly-mac-zip
             - test-assembly-windows-zip
@@ -612,7 +593,6 @@
             branches:
               only:
                 - master
-                - 1.8.1
           requires:
             - test-assembly-mac-zip
             - test-assembly-windows-zip
@@ -624,7 +604,6 @@
             branches:
               only:
                 - master
-                - 1.8.1
           requires:
             - deploy-apt-snapshot
       - test-deployment-linux-rpm:
@@ -632,7 +611,6 @@
             branches:
               only:
                 - master
-                - 1.8.1
           requires:
             - deploy-rpm-snapshot
       - sync-dependencies-snapshot:
@@ -640,7 +618,6 @@
             branches:
               only:
                 - master
-                - 1.8.1
           requires:
             - deploy-artifact-snapshot
             - test-deployment-linux-apt
@@ -650,7 +627,6 @@
             branches:
               only:
                 - master
-                - 1.8.1
           requires:
             - sync-dependencies-snapshot
 
