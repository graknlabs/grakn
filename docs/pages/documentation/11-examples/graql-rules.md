--- conflicted
+++ resolved
@@ -23,11 +23,7 @@
 
 ## Ontology and Data
 
-<<<<<<< HEAD
-On GRAKN.AI, the first step when working with a dataset is to define its ontology in Graql. The ontology is a way to describe the entities and their relationships, so the underlying graph can store them as nodes and edges. You can find out more in our guide to the Grakn Knowledge Model. The ontology allows Grakn to perform:
-=======
-On GRAKN.AI, the first step when working with a dataset is to define its ontology in Graql. The ontology is a way to describe the entities and their relations, so the underlying knowledge base can store them as nodes and edges. You can find out more in our guide to the Grakn Knowledge Model. The ontology allows Grakn to perform:
->>>>>>> b5d98d80
+On GRAKN.AI, the first step when working with a dataset is to define its ontology in Graql. The ontology is a way to describe the entities and their relationships, so the underlying knowledge base can store them as nodes and edges. You can find out more in our guide to the Grakn Knowledge Model. The ontology allows Grakn to perform:
 
 * logical reasoning over the represented knowledge, such as the extraction of implicit information from explicit data (inference)
 * discovery of inconsistencies in the data (validation).
