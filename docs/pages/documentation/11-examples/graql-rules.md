---
title: Reasoning with Graql
keywords: migration
last_updated: February 2017
tags: [reasoning, examples]
summary: "An example to illustrate inference using genealogy data."
sidebar: documentation_sidebar
permalink: /documentation/examples/graql-reasoning.html
folder: documentation
comment_issue_id: 27
---

## Introduction

This is an example of how to use the reasoning facilities of Graql to infer information about family relationships from a simple dataset of genealogy data. The data has been used previously as the basis of a [blog post](https://blog.grakn.ai/family-matters-1bb639396a24#.2e6h72y0m) to illustrate the fundamentals of the Grakn visualiser as well as reasoning and analytics capabilities.

As the blog post explained, the original data was a [document](http://www.lenzenresearch.com/titusnarrlineage.pdf) from [Lenzen Research](http://www.lenzenresearch.com/) that described the family history of Catherine Niesz Titus for three generations of her maternal lineage. Our team gathered together a set of CSV files containing basic information about the family, such as names, dates of birth, death and marriage, who was a parent of who, and who married who.

The full genealogy-knowledge-base project can be found on Grakn's [sample-datasets](https://github.com/graknlabs/sample-datasets/tree/master/genealogy-graph) repository on Github. However, we will use a simpler ontology for this example, which is found in *basic-genealogy.gql*, located within the */examples* folder of the Grakn installation. The file can also be found [on Github](https://github.com/graknlabs/grakn/blob/master/grakn-dist/src/examples/basic-genealogy.gql).

In this example, we will explore how to use Grakn to make inferences and find information from the data that is not explicit in the dataset. You can find documentation about writing rules in Graql [here](https://grakn.ai/pages/documentation/graql/graql-rules.html).


## Ontology and Data

On GRAKN.AI, the first step when working with a dataset is to define its ontology in Graql. The ontology is a way to describe the entities and their relationships, so the underlying knowledge base can store them as nodes and edges. You can find out more in our guide to the Grakn Knowledge Model. The ontology allows Grakn to perform:

* logical reasoning over the represented knowledge, such as the extraction of implicit information from explicit data (inference)
* discovery of inconsistencies in the data (validation).

The complete schema for the genealogy-knowledge-base demo is in [basic-genealogy.gql](https://github.com/graknlabs/grakn/blob/master/grakn-dist/src/examples/basic-genealogy.gql).

The ontology contains a `person` entity, and a number of possible family relationships between `person` entities, such as parent/child, siblings, grandparent/grandchild, which we will discuss shortly. The data for this example is discussed more fully in our [example on CSV migration](./CSV-migration.html), which discusses how the original data is laid out in CSV files and migrated into GRAKN.AI. However, for this example, you do not need any familiarity with CSV migration or the origin of the data we are using.

## Loading the Example

The *basic-genealogy.gql* file contains the ontology, data and rules needed for this example. To load it into a knowledge base, make sure the engine is running and choose a clean keyspace in which to work (in the example below we use the default keyspace, so we are cleaning it before we get started):

```bash
<relative-path-to-Grakn>/bin/grakn.sh clean
<relative-path-to-Grakn>/bin/grakn.sh start
<relative-path-to-Grakn>/bin/graql.sh -f <relative-path-to-Grakn>/examples/basic-genealogy.gql
```

When the terminal prompt returns, the data will have been loaded into the default keyspace, and you can start to look it using the [Grakn visualiser](../grakn-dashboard/visualiser.html), by navigating to [http://localhost:4567](http://localhost:4567) in your browser. Submit a query, such as `match $x isa person` to check that all is well with your knowledge base.

## Inferring Family Relations

By default, inference is switched off, and the only information you can query Grakn about is what was directed loaded from the data. For example, if you submit the following query to the visualiser:

```graql
match (child: $c, parent: $p) isa parentship;
```

You will receive parentship results, but if you clear the query and then submit a new query for gender-specific results, say mother-daughter relationships:

```graql
match (mother: $c, daughter: $p) isa parentship;
```

You will receive no results at all. To find inferred relationships between the people in our dataset, you need to activate inference in the Grakn visualiser. Open the Query settings under the cog button, which is on the far right hand side of the horizontal icon menu (at the top of the screen).

You will see the "Activate inference" checkbox. Check it, and Grakn is ready to start building some new information about the family. Try the query again:

```graql
match (mother: $c, daughter: $p) isa parentship;
```

You should see something similar to the screenshot below in your visualiser window.

![Person query](/images/match-isa-mother-daughter.png)

{% include note.html content="You can alternatively make queries in the graql shell. You will need to use `./graql.sh -n` to enable inference when you start the shell." %}

## Inference Rules

Inference is the process of deducing new information from available data. For example, given the following statements:

```
If grass is not an animal.
If vegetarians only eat things which are not animals.
If sheep only eat grass.
```

It is possible to infer the following:

```
Then sheep are vegetarians.
```

The initial statements can be seen as a set of premises. If all the premises are met we can infer a new fact (that sheep are vegatarians). If we hypothetise that sheep are vegetarians then the whole example can be expressed with a particular two-block structure: IF some premises are met, THEN a given hypothesis is true.

This is how reasoning in Graql works. It checks whether the statements in the first block can be verified and, if they can, infers the statement in the second block. The rules are written in Graql, and we call the first set of statements (the IF part or, if you prefer, the antecedent) simply the "when". The second part, not surprisingly, is the "then". Using Graql, both sides of the rule are enclosed in curly braces and preceded by, respectively, the keywords `when` and `then`.

{% include note.html content="The full documentation for writing rules in Graql is available from [here](https://grakn.ai/pages/documentation/graql/graql-rules.html)." %}


### Example 1: Specific relationships between parents and children

As we saw above, it is possible for Grakn to infer the gender-specific roles (`mother`, `father`, `daughter`, `son`) that a `person` entity plays. It does this by applying the following rules:

```graql
insert

$genderizeParentships1 isa inference-rule
when
{(parent: $p, child: $c) isa parentship;
$p has gender "male";
$c has gender "male";
}
then
{(father: $p, son: $c) isa parentship;};

$genderizeParentships2 isa inference-rule
when
{(parent: $p, child: $c) isa parentship;
$p has gender "male";
$c has gender "female";
}
then
{(father: $p, daughter: $c) isa parentship;};

$genderizeParentships3 isa inference-rule
when
{(parent: $p, child: $c) isa parentship;
$p has gender "female";
$c has gender "male";
}
then
{(mother: $p, son: $c) isa parentship;};

$genderizeParentships4 isa inference-rule
when
{(parent: $p, child: $c) isa parentship;
$p has gender "female";
$c has gender "female";
}
then
{(mother: $p, daughter: $c) isa parentship;};
```

The four rules can be broken down as follows:

<<<<<<< HEAD
* when: In the `parentship` relation between child `$c` and parent `$p`, do they both have a `gender` attribute that is `male`?
	* then: The `parentship` relation is between `father` and `son`
* when: In the `parentship` relation between child `$c` and parent `$p`, does `$c` have a `gender` attribute that is `female` and `$p` have a `gender` attribute that is `male`?
	* then: The `parentship` relation is between `father` and `daughter`
* when: In the `parentship` relation between child `$c` and parent `$p`, does `$c` have a `gender` attribute that is `male` and `$p` have a `gender` attribute that is `female`?
	* then: The `parentship` relation is between `mother` and `son`
* when: In the `parentship` relation between child `$c` and parent `$p`, do both have a `gender` attribute that is `female`?
	* then: The `parentship` relation is between `mother` and `daughter`
=======
* when: In the `parentship` relationship between child `$c` and parent `$p`, do they both have a `gender` resource that is `male`?
	* then: The `parentship` relationship is between `father` and `son`
* when: In the `parentship` relationship between child `$c` and parent `$p`, does `$c` have a `gender` resource that is `female` and `$p` have a `gender` resource that is `male`?
	* then: The `parentship` relationship is between `father` and `daughter`
* when: In the `parentship` relationship between child `$c` and parent `$p`, does `$c` have a `gender` resource that is `male` and `$p` have a `gender` resource that is `female`?
	* then: The `parentship` relationship is between `mother` and `son`
* when: In the `parentship` relationship between child `$c` and parent `$p`, do both have a `gender` resource that is `female`?
	* then: The `parentship` relationship is between `mother` and `daughter`
>>>>>>> 45605392

We can use the rule to easily discover the sons who have the same name as their fathers:

```graql
match (father: $p, son: $c) isa parentship; $p has firstname $n; $c has firstname $n;
```

In the genealogy-knowledge-base example, there should be two results returned. William and John are names shared between father/son pairs.

### Example 2: A `grandparentship` relationship

The *basic-genealogy* file contains a number of rules for setting up family relationships, such as siblings, cousins, in-laws and the following, which sets up a relationship called `grandparentship`:

```graql
insert

$parentsOfParentsAreGrandparents isa inference-rule
when
{(parent:$p, child: $gc) isa parentship;
(parent: $gp, child: $p) isa parentship;
}
then
{(grandparent: $gp, grandchild: $gc) isa grandparentship;};
```

Here, the "when" rules check two statements:

* does `$p` play the `parent` role in a `parentship` relationship, with (`$gc`) playing the `child` role?
* does `$p` also play the `child` role in a `parentship` relationship, with (`$gp`) playing the `parent` role?

If so, the right hand side of the rules state that:

* `$gp` and `$gc` are in a `grandparentship` relationship, where `$gp` plays the `grandparent` role and `$gc` plays the `grandchild` role.

Some additional rules can add more specifics to the `grandparentship` and assign the entities to the roles `grandson`, `granddaughter`, `grandmother` and `grandfather`:

```graql
insert

$grandParents1 isa inference-rule
when
{($p, son: $gc) isa parentship;
(father: $gp, $p) isa parentship;
}
then
{(grandfather: $gp, grandson: $gc) isa grandparentship;};

$grandParents2 isa inference-rule
when
{($p, daughter: $gc) isa parentship;
(father: $gp, $p) isa parentship;
}
then
{(grandfather: $gp, granddaughter: $gc) isa grandparentship;};

$grandParents3 isa inference-rule
when
{($p, daughter: $gc) isa parentship;
(mother: $gp, $p) isa parentship;
}
then
{(grandmother: $gp, granddaughter: $gc) isa grandparentship;};

$grandParents4 isa inference-rule
when
{($p, son: $gc) isa parentship;
(mother: $gp, $p) isa parentship;
}
then
{(grandmother: $gp, grandson: $gc) isa grandparentship;};
```

Much as above for the `parentship` relationship, the rules can be broken down as follows:

* when: There is a `parentship` relationship between son `$gc` and parent `$p`, and another `parentship` relationship where `$p` is now in the child role and `$gp` is a father.
	* then: The `grandparentship` relationship is between `grandfather` and `grandson`
* when: There is a `parentship` relationship between daughter `$gc` and parent `$p`, and another `parentship` relationship where `$p` is now in the child role and `$gp` is a father.
	* then: The `grandparentship` relationship is between `grandfather` and `granddaughter`
* when: There is a `parentship` relationship between daughter `$gc` and parent `$p`, and another `parentship` relationship where `$p` is now in the child role and `$gp` is a mother.
	* then: The `grandparentship` relationship is between `grandmother` and `granddaughter`
* when: There is a `parentship` relationship between son `$gc` and parent `$p`, and another `parentship` relationship where `$p` is now in the child role and `$gp` is a mother.
	* then: The `grandparentship` relationship is between `grandmother` and `grandson`

These rules allow us to find all `grandparentship` relationships, and further, it allows us to query, for example, which grandfather/grandson pairs share the same name:

```graql
match (grandfather: $x, grandson: $y) isa grandparentship; $x has firstname $n; $y has firstname $n;
```

In the genealogy-knowledge-base example, there should be three results returned. George, Jacob and John are names shared between grandfather/grandson pairs.

![Person query](/images/match-grandfather-grandson-names.png)

### Example 3: A `cousins` relationship

Another rule can be used to infer `person` entities who are cousins:

```
insert

$peopleWithSiblingsParentsAreCousins isa inference-rule
when
{
(parent: $p, child: $c1) isa parentship;
($p, $p2) isa siblings;
(parent: $p2, child: $c2) isa parentship;
}
then
{(cousin1: $c1, cousin2: $c2) isa cousins;};

```

* `$p` is a `parent` and has a `child` `$c1`
* `$p` is a sibling to `$p2`
* `$p2` has a `child` `$c2`
* Then `$c1` and `$c2` are in a `cousins` relationship.

It would also be possible to infer uncle/aunt/nephew/niece relationships, using a similar approach. We will leave that as an exercise for the reader!

## Other Queries 

There are some queries that are currently not possible. For example:

* Who has no children?
* Who has never married?
* Who has the most grandchildren?
* Who has the most brothers?

If you want to infer information from a dataset such as this example, and want to check whether it is possible, please reach out to us via [Slack](https://grakn.ai/slack.html) or our [discussion forum](https://discuss.grakn.ai).


## Where Next?

This example has illustrated the basics of the inference rules used by Graql. Having read it, you may want to further study our documentation about [Graql Rules](../graql/graql-rules.html) and further investigate the [example that imports the genealogy data from CSV format into Grakn](./CSV-migration.html).

We will be using the genealogy data throughout our documentation. For an overview, please see our [Family Matters](https://blog.grakn.ai/family-matters-1bb639396a24#.uelgekrn2) blog post.

## Comments
Want to leave a comment? Visit <a href="https://github.com/graknlabs/docs/issues/27" target="_blank">the issues on Github for this page</a> (you'll need a GitHub account). You are also welcome to contribute to our documentation directly via the "Edit me" button at the top of the page.

{% include links.html %}<|MERGE_RESOLUTION|>--- conflicted
+++ resolved
@@ -141,25 +141,14 @@
 
 The four rules can be broken down as follows:
 
-<<<<<<< HEAD
-* when: In the `parentship` relation between child `$c` and parent `$p`, do they both have a `gender` attribute that is `male`?
-	* then: The `parentship` relation is between `father` and `son`
-* when: In the `parentship` relation between child `$c` and parent `$p`, does `$c` have a `gender` attribute that is `female` and `$p` have a `gender` attribute that is `male`?
-	* then: The `parentship` relation is between `father` and `daughter`
-* when: In the `parentship` relation between child `$c` and parent `$p`, does `$c` have a `gender` attribute that is `male` and `$p` have a `gender` attribute that is `female`?
-	* then: The `parentship` relation is between `mother` and `son`
-* when: In the `parentship` relation between child `$c` and parent `$p`, do both have a `gender` attribute that is `female`?
-	* then: The `parentship` relation is between `mother` and `daughter`
-=======
-* when: In the `parentship` relationship between child `$c` and parent `$p`, do they both have a `gender` resource that is `male`?
+* when: In the `parentship` relationship between child `$c` and parent `$p`, do they both have a `gender` attribute that is `male`?
 	* then: The `parentship` relationship is between `father` and `son`
-* when: In the `parentship` relationship between child `$c` and parent `$p`, does `$c` have a `gender` resource that is `female` and `$p` have a `gender` resource that is `male`?
+* when: In the `parentship` relationship between child `$c` and parent `$p`, does `$c` have a `gender` attribute that is `female` and `$p` have a `gender` attribute that is `male`?
 	* then: The `parentship` relationship is between `father` and `daughter`
-* when: In the `parentship` relationship between child `$c` and parent `$p`, does `$c` have a `gender` resource that is `male` and `$p` have a `gender` resource that is `female`?
+* when: In the `parentship` relationship between child `$c` and parent `$p`, does `$c` have a `gender` attribute that is `male` and `$p` have a `gender` attribute that is `female`?
 	* then: The `parentship` relationship is between `mother` and `son`
-* when: In the `parentship` relationship between child `$c` and parent `$p`, do both have a `gender` resource that is `female`?
+* when: In the `parentship` relationship between child `$c` and parent `$p`, do both have a `gender` attribute that is `female`?
 	* then: The `parentship` relationship is between `mother` and `daughter`
->>>>>>> 45605392
 
 We can use the rule to easily discover the sons who have the same name as their fathers:
 
