--- conflicted
+++ resolved
@@ -104,11 +104,7 @@
 <!--Add this back in when it works as expected in release 0.13 or beyond
 ### Explore Types
 
-<<<<<<< HEAD
-We have already shown an example of how to examine `person` entities using the entity selector. As another example, select "Types", followed by "Relations" and filter on `marriage` relationships. The query will be shown in the query section at the top of the main pane, as previously, and the visualiser displays all the `marriage` relationships in the graph. 
-=======
-We have already shown an example of how to examine `person` entities using the entity selector. As another example, select "Types", followed by "Relations" and filter on `marriage` relations. The query will be shown in the query section at the top of the main pane, as previously, and the visualiser displays all the `marriage` relations in the knowledge base. 
->>>>>>> b5d98d80
+We have already shown an example of how to examine `person` entities using the entity selector. As another example, select "Types", followed by "Relations" and filter on `marriage` relationships. The query will be shown in the query section at the top of the main pane, as previously, and the visualiser displays all the `marriage` relationships in the knowledge base. 
 
 ![Marriages query](/images/marriages.png)
 
@@ -170,11 +166,7 @@
 compute path from "102432" to "192584"; # (The ID values in the strings will be different for each knowledge base)
 ```
  
-<<<<<<< HEAD
-Submit the query as usual by clicking '>' (or *Enter*) and the graph will display the relationships and nodes that connect the two by the shortest path. For Susan Dudley and Barbara Herchelroth, you should discover that Barbara is the great-grandmother of Susan’s husband.
-=======
-Submit the query as usual by clicking '>' (or *Enter*) and the knowledge base will display the relations and nodes that connect the two by the shortest path. For Susan Dudley and Barbara Herchelroth, you should discover that Barbara is the great-grandmother of Susan’s husband.
->>>>>>> b5d98d80
+Submit the query as usual by clicking '>' (or *Enter*) and the knowledge base will display the relationships and nodes that connect the two by the shortest path. For Susan Dudley and Barbara Herchelroth, you should discover that Barbara is the great-grandmother of Susan’s husband.
 
 ![Person query](/images/shortest-path.png)
 
@@ -182,11 +174,7 @@
 
 {% include note.html content="Make sure to [activate inference](#inference) before exploring relationships!" %}
 
-<<<<<<< HEAD
-The Query Builder menu that is brought up from a right click of the mouse also has an "Explore Relations" option. This option allows you to determine the relationships between nodes. To illustrate that, clear the graph and submit a query as follows:
-=======
-The Query Builder menu that is brought up from a right click of the mouse also has an "Explore Relations" option. This option allows you to determine the relations between nodes. To illustrate that, clear and submit a query as follows:
->>>>>>> b5d98d80
+The Query Builder menu that is brought up from a right click of the mouse also has an "Explore Relations" option. This option allows you to determine the relationships between nodes. To illustrate that, clear and submit a query as follows:
 
 ```graql
 match $x isa person has surname "Niesz"; offset 0; limit 100; # Find everyone with surname Niesz
@@ -200,11 +188,7 @@
 match $x id "651472"; $y id "889000"; $r ($x, $y);
 ```
 
-<<<<<<< HEAD
-Submit the query as usual by clicking '>' or *Enter* and the graph will display the relationships, and nodes, that connect the two. The visualiser will display the relationships between the two nodes you selected (e.g. siblings).
-=======
-Submit the query as usual by clicking '>' or *Enter* and the display will show the relations, and nodes, that connect the two. The visualiser will display the relations between the two nodes you selected (e.g. siblings).
->>>>>>> b5d98d80
+Submit the query as usual by clicking '>' or *Enter* and the display will show the relationships, and nodes, that connect the two. The visualiser will display the relationships between the two nodes you selected (e.g. siblings).
 
 #### Align Nodes
 
