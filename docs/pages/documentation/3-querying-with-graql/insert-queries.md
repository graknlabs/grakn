---
title: Insert Queries
keywords: graql, query, insert
last_updated: August 10, 2016
tags: [graql]
summary: "Graql Insert Queries"
sidebar: documentation_sidebar
permalink: /documentation/graql/insert-queries.html
folder: documentation
---

The page documents use of the Graql `insert` query, which will insert a specified [variable pattern](#variable-patterns) into the knowledge base. To follow along, or experiment further, with the examples given below, please load the *basic-genealogy.gql* file, which can be found in the *examples* directory of the Grakn installation zip, or on [Github](https://github.com/graknlabs/grakn/blob/master/grakn-dist/src/examples/basic-genealogy.gql).

{% include note.html content="If you are working in the Graql shell, don't forget to `commit` to store an insertion in the knowledge base." %}


## `match-insert`

If a [match query](match-queries.html) is provided, the query will insert the given variable patterns for every result of the query.
The pattern describes [properties](#properties) to set on a particular concept and can optionally be bound to a variable or an ID.

In the example below, we insert additional (fictional) information for a `person` entity who we have matched through `identifier` Mary Guthrie.

<ul id="profileTabs" class="nav nav-tabs">
    <li class="active"><a href="#shell1" data-toggle="tab">Graql</a></li>
    <li><a href="#java1" data-toggle="tab">Java</a></li>
</ul>

<div class="tab-content">
<div role="tabpanel" class="tab-pane active" id="shell1">
<pre>
match $p has identifier "Mary Guthrie"; insert $p has middlename "Mathilda"; $p has birth-date "1902-01-01"; $p has death-date "1952-01-01"; $p has age 50;
</pre>
</div>
<div role="tabpanel" class="tab-pane" id="java1">
<pre>
qb.match(var("p").has("identifier", "Mary Guthrie"))
    .insert(var("p").has("middlename", "Mathilda"), 
        var("p").has("birth-date", LocalDateTime.of(1902, 1, 1, 0, 0, 0).toString()),
        var("p").has("death-date", LocalDateTime.of(1952, 1, 1, 0, 0, 0).toString()),
        var("p").has("age", 50)
    ).execute();
</pre>
</div> <!-- tab-pane -->
</div> <!-- tab-content -->


## Properties

### isa

Set the type of the inserted concept.

<ul id="profileTabs" class="nav nav-tabs">
    <li class="active"><a href="#shell2" data-toggle="tab">Graql</a></li>
    <li><a href="#java2" data-toggle="tab">Java</a></li>
</ul>

<div class="tab-content">
<div role="tabpanel" class="tab-pane active" id="shell2">
<pre>
insert has identifier "Titus Groan" isa person;
</pre>
</div>
<div role="tabpanel" class="tab-pane" id="java2">
<pre>
qb.insert(var().has("identifier", "Titus Groan").isa("person")).execute();
</pre>
</div> <!-- tab-pane -->
</div> <!-- tab-content -->


### id

It is not possible to insert a concept with the given id, as this is the job of the system. However, if you attempt to insert by id, you will retrieve a concept if one with that id already exists. The created or retrieved concept can then be modified with further properties.

<ul id="profileTabs" class="nav nav-tabs">
    <li class="active"><a href="#shell3" data-toggle="tab">Graql</a></li>
    <li><a href="#java3" data-toggle="tab">Java</a></li>
</ul>

<div class="tab-content">
<div role="tabpanel" class="tab-pane active" id="shell3">
<pre>
<!--test-ignore-->
insert id "1376496" isa person;
</pre>
</div>
<div role="tabpanel" class="tab-pane" id="java3">
<pre>
<!--test-ignore-->
qb.insert(var().id(ConceptId.of("1376496")).isa("person")).execute();
</pre>
</div> <!-- tab-pane -->
</div> <!-- tab-content -->


### val

Set the value of the concept.
<ul id="profileTabs" class="nav nav-tabs">
    <li class="active"><a href="#shell4" data-toggle="tab">Graql</a></li>
    <li><a href="#java4" data-toggle="tab">Java</a></li>
</ul>

<div class="tab-content">
<div role="tabpanel" class="tab-pane active" id="shell4">
<pre>
insert val "Ash" isa surname;
</pre>
</div>
<div role="tabpanel" class="tab-pane" id="java4">
<pre>
qb.insert(var().val("Ash").isa("surname")).execute();
</pre>
</div> <!-- tab-pane -->
</div> <!-- tab-content -->

### has

Add a resource of the given type to the concept.

<ul id="profileTabs" class="nav nav-tabs">
    <li class="active"><a href="#shell5" data-toggle="tab">Graql</a></li>
    <li><a href="#java5" data-toggle="tab">Java</a></li>
</ul>

<div class="tab-content">
<div role="tabpanel" class="tab-pane active" id="shell5">
<pre>
insert isa person, has identifier "Fuchsia Groan" has gender "female";
</pre>
</div>
<div role="tabpanel" class="tab-pane" id="java5">
<pre>
qb.insert(var().isa("person").has("identifier", "Fuchsia Groan").has("gender", "female")).execute();
</pre>
</div> <!-- tab-pane -->
</div> <!-- tab-content -->

<<<<<<< HEAD
You can also specify a variable to represent the relation connecting the thing and the resource:

<ul id="profileTabs" class="nav nav-tabs">
    <li class="active"><a href="#shell6" data-toggle="tab">Graql</a></li>
    <li><a href="#java6" data-toggle="tab">Java</a></li>
</ul>

<!-- TODO: Update to final syntax -->
<div class="tab-content">
<div role="tabpanel" class="tab-pane active" id="shell6">
<pre>
insert isa person has identifier "Fuchsia Groan" as $r;
</pre>
</div>
<div role="tabpanel" class="tab-pane" id="java6">
<pre>
qb.insert(var().isa("person").has(Label.of("identifier"), var().val("Fuchsia Groan"), var("r"))).execute();
</pre>
</div> <!-- tab-pane -->
</div> <!-- tab-content -->

### relation
=======
### relationship
>>>>>>> 4ff3f300

Make the concept a relationship that relates the given role players, playing the given roles.   
*(With apologies to 'Gormenghast' fans, who will be aware that Titus and Fuchsia are siblings and thus cannot marry).*

<ul id="profileTabs" class="nav nav-tabs">
    <li class="active"><a href="#shell7" data-toggle="tab">Graql</a></li>
    <li><a href="#java7" data-toggle="tab">Java</a></li>
</ul>

<div class="tab-content">
<div role="tabpanel" class="tab-pane active" id="shell7">
<pre>
match $p1 has identifier "Titus Groan"; $p2 has identifier "Fuchsia Groan"; insert (spouse1: $p1, spouse2: $p2) isa marriage;
</pre>
</div>
<div role="tabpanel" class="tab-pane" id="java7">
<pre>
qb.match(
  var("p1").has("name", "Titus Groan"),
  var("p2").has("name", "Fuchsia Groan")
).insert(
  var()
    .rel("spouse1", "p1")
    .rel("spouse2", "p2")
    .isa("marriage")
).execute();

</pre>
</div> <!-- tab-pane -->
</div> <!-- tab-content -->


## Type Properties

The following properties only apply to types.

### sub

Set up a hierarchy.

<ul id="profileTabs" class="nav nav-tabs">
    <li class="active"><a href="#shell8" data-toggle="tab">Graql</a></li>
    <li><a href="#java8" data-toggle="tab">Java</a></li>
</ul>

<div class="tab-content">
<div role="tabpanel" class="tab-pane active" id="shell8">
<pre>
insert man sub person;
insert woman sub person;
</pre>
</div>
<div role="tabpanel" class="tab-pane" id="java8">
<pre>
qb.insert(label("man").sub("person")).execute();
qb.insert(label("woman").sub("person")).execute();
</pre>
</div> <!-- tab-pane -->
</div> <!-- tab-content -->


### relates
Add a role to a relationship.

<ul id="profileTabs" class="nav nav-tabs">
    <li class="active"><a href="#shell9" data-toggle="tab">Graql</a></li>
    <li><a href="#java9" data-toggle="tab">Java</a></li>
</ul>

<div class="tab-content">
<div role="tabpanel" class="tab-pane active" id="shell9">
<pre>
insert siblings sub relationship, relates sibling1, relates sibling2;
</pre>
</div>
<div role="tabpanel" class="tab-pane" id="java9">
<pre>
qb.insert(
  label("siblings").sub("relationship")
    .relates("sibling1").relates("sibling2")
).execute();
</pre>
</div> <!-- tab-pane -->
</div> <!-- tab-content -->


### plays
Allow the concept type to play the given role.

<ul id="profileTabs" class="nav nav-tabs">
    <li class="active"><a href="#shell10" data-toggle="tab">Graql</a></li>
    <li><a href="#java10" data-toggle="tab">Java</a></li>
</ul>

<div class="tab-content">
<div role="tabpanel" class="tab-pane active" id="shell10">
<pre>
insert person plays sibling1;
insert person plays sibling2;
</pre>
</div>
<div role="tabpanel" class="tab-pane" id="java10">
<pre>
qb.insert(label("person").plays("sibling1")).execute();
qb.insert(label("person").plays("sibling2")).execute();
</pre>
</div> <!-- tab-pane -->
</div> <!-- tab-content -->


### has

Allow the concept type to have the given resource.

This is done by creating a specific relationship relating the concept and resource.

<ul id="profileTabs" class="nav nav-tabs">
    <li class="active"><a href="#shell11" data-toggle="tab">Graql</a></li>
    <li><a href="#java11" data-toggle="tab">Java</a></li>
</ul>

<div class="tab-content">
<div role="tabpanel" class="tab-pane active" id="shell11">
<pre>
insert person has nickname;
</pre>
</div>

<div role="tabpanel" class="tab-pane" id="java11">
<pre>
qb.insert(label("person").has("nickname")).execute();
</pre>
</div> <!-- tab-pane -->
</div> <!-- tab-content -->

## Comments
Want to leave a comment? Visit <a href="https://github.com/graknlabs/docs/issues/42" target="_blank">the issues on Github for this page</a> (you'll need a GitHub account). You are also welcome to contribute to our documentation directly via the "Edit me" button at the top of the page.


{% include links.html %}
has<|MERGE_RESOLUTION|>--- conflicted
+++ resolved
@@ -138,7 +138,6 @@
 </div> <!-- tab-pane -->
 </div> <!-- tab-content -->
 
-<<<<<<< HEAD
 You can also specify a variable to represent the relation connecting the thing and the resource:
 
 <ul id="profileTabs" class="nav nav-tabs">
@@ -160,12 +159,9 @@
 </div> <!-- tab-pane -->
 </div> <!-- tab-content -->
 
-### relation
-=======
 ### relationship
->>>>>>> 4ff3f300
-
-Make the concept a relationship that relates the given role players, playing the given roles.   
+
+Make the concept a relationship that relates the given role players, playing the given roles.
 *(With apologies to 'Gormenghast' fans, who will be aware that Titus and Fuchsia are siblings and thus cannot marry).*
 
 <ul id="profileTabs" class="nav nav-tabs">
