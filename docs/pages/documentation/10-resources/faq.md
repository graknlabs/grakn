---
title: FAQ about Grakn
keywords: troubleshooting
last_updated: September 22, 2016
tags: [getting-started]
summary: "Frequently asked questions about Grakn."
sidebar: documentation_sidebar
permalink: /documentation/resources/faq.html
folder: documentation
---

{% include note.html content="This page contains some of the questions were are mostly commonly asked, and is updated regularly. There is also a separate [Contributor FAQ](../../contributors/contributor-faq.html) for those collaborating with us on GRAKN.AI. You may find an answer here but, if you do not, please feel free to use our [discussion forums](http://discuss.grakn.ai) to ask us for help or advice." %}

## About GRAKN.AI

### Why did you develop a new query language? 

We are often asked why we have developed a new schema and query language rather than use existing standards like [RDF](https://en.wikipedia.org/wiki/Resource_Description_Framework), [OWL](https://en.wikipedia.org/wiki/Web_Ontology_Language) and [SPARQL](https://en.wikipedia.org/wiki/SPARQL). 

We have written a [substantial explanation](https://blog.grakn.ai/knowledge-graph-representation-grakn-ai-or-owl-506065bd3f24#.5zjvkta9u) to this question on our blog. In summary, our underlying data model is that of a property graph, so in principle we’re able to import and export from/to RDF if needed. However, our language is designed to strike a different and better balance between expressiveness and complexity than offered by the existing OWL profiles, especially in the context of knowledge graph structures. In consequence, our query language, Graql, is aligned with our schema formalism to enable higher level query capabilities than supported by SPARQL over an RDF data model.

OWL is not well-suited for graph-structures. Because of its formal foundations and computational limitations it is in fact a more natural language for managing tree-shaped data instead. OWL also makes it hard to help validate consistency of data and ensure it is well-structured, and this is what knowledge graph applications require.

### How can I contribute to GRAKN.AI

There are lots of ways you can get involved! Please take a look at our [contributor documentation](../../contributors/index.html). You may be a Java developer and able to help us fix bugs or add new features, but if you're not, there are still loads of projects to get into. We are always keen to see products developed on top of our platform, and have a list of [potential projects](../examples/projects.html) you could work on using Java, Graql, a JVM-language like Groovy, or even something completely different, like Python, R or Haskell.  And if you're not a programmer, you can still contribute. Our documentation changes regularly and needs review or translation. Please just get in touch using one of our [community channels](https://grakn.ai/community.html)!

## Bugs and strange behaviour

### Why does Grakn hang when I try to start it?   

<<<<<<< HEAD
I am running `./grakn server start` but it hangs on `Starting Cassandra`. Why?

This may be because you have cloned the Grakn repo into a directory which has a space in its name (e.g. `/grakn test`). You can build our code successfully, but when you run `./grakn server start`, it hangs because Cassandra needs you to have single word pathnames. Remove the spaces (e.g. `/grakn_test`) and try again.

There are other possible reasons why Grakn hangs starting Cassandra. One may be that some other application is using the port 7199, which Cassandra needs.  To find out what is using port 7199:
`lsof -i tcp:7199`

From there, you'll see the PID of application using that port. Check if you can safely kill it or change its port. It may be that another instance of Cassandra is blocking it, and you can simply kill it using:
`pkill -9 java`

Then try `./grakn server start` again.

Failing that, you can often find out more information by looking in the `/logs` directory under your Grakn installation.  

Please see the answer to the question below "Can I run Grakn on an existing Cassandra Platform?" if you are already using Cassandra and want to run Grakn on a different instance of Cassandra to our default.
=======
I am running `grakn.sh start` but it hangs on `Starting ...`. Why?

This may be because you have cloned the Grakn repo into a directory which has a space in its name (e.g. `/grakn test`). 
You can build our code successfully, but when you start `grakn.sh`, it hangs because the database needs you to have single word pathnames. 
Remove the spaces (e.g. `/grakn_test`) and try again.
>>>>>>> 91be200a

### Why am I getting ghost vertices?

In a transaction based environment it is possible to have one transaction removing a concept while another concurrently modifies the same concept. 
Both transactions may successfully commit in an eventually consistent environment.

The concept is likely to still exist with only the modified properties. 
It is possible to safeguard against this by setting the `checkInternalVertexExistence` property to true. 
However, this will result in slower transaction as more reads will be necessary.

## Working with  Grakn

### Which OS can I use with Grakn?

You can use Mac OS X or Linux right now. We plan to support Windows at a later date.

### Why is there no logger?

The Grakn libraries do not come bundled with a logger. If you are running GRAKN.AI and do not include on a logger dependency, you will see the following message, printed by slf4j.

```
SLF4J: Failed to load class "org.slf4j.impl.StaticLoggerBinder".
SLF4J: Defaulting to no-operation (NOP) logger implementation
SLF4J: See http://www.slf4j.org/codes.html#StaticLoggerBinder for further details.
```

So you need to include a logger dependency. In the GRAKN.AI distribution we use [Logback](https://logback.qos.ch/). Take a look at the [`logback.xml`](https://github.com/graknlabs/grakn/blob/master/conf/main/logback.xml) used in the Grakn project for an idea how to configure your own. 

### How do I load data into Grakn?

There are several ways to load data into Grakn. For small amounts of data (<1000 lines), you an load it directly via the Graql shell. For example, the following loads up the an example file called `family-data.gql`:

```bash
./graql console -f examples/family-data.gql
```

If you have a larger file, you will need to batch load it. The file will be divided in batches that will be committed concurrently. This differs from a regular load, where the whole file is committed in a single chunk when you call commit. See the example below, which loads the Graql file FILENAME.gql, from PATH.

```bash
./graql console -b PATH/FILENAME.gql
```

In order to check the status of the loading, you can open a new terminal window and run the command:

```bash
tail -f logs/grakn.log
```


### I want to load a large amount of data into a knowledge base - how do I do it?
Graql is single-threaded and doesn't support batch-loading. You may want to use the Java [loader client](../developing-with-java/loader-api.html), which provides multi-threaded batch loading, or the `-b` flag if you are using the [Graql shell](../graql/graql-shell.html).

### What are the differences between a batch load and a normal load?

The batch load is faster for larger datasets because it ignores some consistency checks, on the assumption that you have pre-filtered your data. Checks ignored include:

*  When looking up concepts any duplicates which are found are ignored and a random one is returned.
*  When creating a relationship it is possible for an entity to be doubly associated with a role. This is later cleaned up by engine.
*  Concepts with duplicate ids can be inserted.
*  Duplicate relationships can also be inserted.

Ignoring these checks allows data to be processed much faster at the risk of breaking consistency.

### What is post-processing?

The distributed and concurrent nature of the Grakn system means that, sometimes, post processing is required to ensure the data remains consistent. 

**Role Player Optimisation**

When allocating entities as role players to multiple relationships for the first time it is possible to create duplicate associations. These associations do not affect the results of any queries or computations. For example, if in a new system we process simultaneously the following three statements in different transactions:    

```graql-test-ignore
1. insert $x has name 'Brad Pitt' isa person; $y has name 'Fury'; (actor: $x, movie: $y) isa acted-in;
2. insert $x has name 'Brad Pitt' isa person; $y has name 'Troy'; (actor: $x, movie: $y) isa acted-in;
3. insert $x has name 'Brad Pitt' isa person; $y has name 'Seven'; (actor: $x, movie: $y) isa acted-in;
```

It is possible for the system to record that `Brad Pitt` is an actor multiple times. The duplications will later be resolved and merged by Grakn engine.

**Merging Resources**

{% include note.html content="This only happens when batch loading." %}

When using a batch load, many safety checks are skipped in favour of speed. One such check is the possible existence of an attribute before creating it. So if the following transactions are executed simultaneously while batch loading: 

```graql-test-ignore
1. insert $a has unique-id '1'
2. insert $b has unique-id '1'
3. insert $c has unique-id '1'
```

It would be possible to create multiple resources of the type `unique-id` with the value `1`. These duplicate resources are similarly merged and resolved by Grakn engine.

<<<<<<< HEAD

### Can I run Grakn on an existing Cassandra Platform?

By default, Grakn is shipped with [Janus Graph](http://janusgraph.org/), which in turn relies on Cassandra. When you call `./grakn server start`, this starts a Cassandra instance and then starts the Grakn server.  You are not bound to use our instance of Cassandra, and can make adjustments to the settings in the `.properties` file in the `conf/main` directory of the Grakn, e.g. to make Janus use your Cassandra instance.

Specifically you should change the following parameters:

```bash
# Host Location
storage.hostname=127.0.0.1
```

You can also, for example, add the following to specify a custom port:

```bash
storage.port = 1234
```

Please refer to the [Janus documentation](http://docs.janusgraph.org/latest/config-ref.html#_storage) for more information.


=======
>>>>>>> 91be200a
### Do applications written on top of Grakn have to be in Java?

Currently, there is no official support for languages other than Java, although you can find blog posts that describe our experiments with [Haskell](https://blog.grakn.ai/grakn-ai-and-haskell-c166c7cc1d23), [Python](https://blog.grakn.ai/grakn-pandas-celebrities-5854ad688a4f) and [R](https://blog.grakn.ai/there-r-pandas-in-my-graph-b8b5f40a2f99). We would be very willing to accept proposals from our community and work with contributors to extend these initial offerings, and/or create bindings to other languages. 

### How do I visualise a knowledge base?

Grakn comes with a basic [visualiser](../grakn-dashboard/visualiser.html), with a web-interface. We appreciate any feedback you give us about it via the [discussion boards](https://discuss.grakn.ai/t/visualise-my-data/57). You will need to start Grakn, and then use your web browser to visit [localhost:4567](http://localhost:4567/) to visualise a knowledge base.  Please see the [Get Started Guide](../get-started/setup-guide.html#test-the-visualiser) for more information about the visualiser.


### How do I clear a knowledge base?

I want to clear the knowledge base I've been experimenting with and try something with a new, different schema and dataset. How do I do it?

If you are using the Java API, it's a simple as:

```java-test-ignore
tx = Grakn.session(Grakn.DEFAULT_URI, "my-knowledge-base").open(GraknTxType.WRITE);
tx.clear();
```

If you are using the Graql shell and have not committed what you have in the knowledge base, you can just quit the shell and restart it, and all is clean.

If you've committed, then you must stop Grakn and specifically clean the knowledge base:

```bash
./grakn server stop
./grakn server clean
```

### How do I run Graql from a bash script?

If you want to run Graql from a bash script, for example, to grep the results, you don't want to have to filter out stuff the license and command prompt. The best way therefor, is to use the -e flag or -f flag, which lets you provide a query to the shell. The -e flag accepts a query, while the -f flag accepts a filename. For example:
    
```    
./graql console -e "match \$x isa movie;"
```

Notice that you have to escape the dollars to stop the shell interpreting them. You can then pipe the output into a command or a file.

{% include links.html %}<|MERGE_RESOLUTION|>--- conflicted
+++ resolved
@@ -29,29 +29,11 @@
 
 ### Why does Grakn hang when I try to start it?   
 
-<<<<<<< HEAD
-I am running `./grakn server start` but it hangs on `Starting Cassandra`. Why?
-
-This may be because you have cloned the Grakn repo into a directory which has a space in its name (e.g. `/grakn test`). You can build our code successfully, but when you run `./grakn server start`, it hangs because Cassandra needs you to have single word pathnames. Remove the spaces (e.g. `/grakn_test`) and try again.
-
-There are other possible reasons why Grakn hangs starting Cassandra. One may be that some other application is using the port 7199, which Cassandra needs.  To find out what is using port 7199:
-`lsof -i tcp:7199`
-
-From there, you'll see the PID of application using that port. Check if you can safely kill it or change its port. It may be that another instance of Cassandra is blocking it, and you can simply kill it using:
-`pkill -9 java`
-
-Then try `./grakn server start` again.
-
-Failing that, you can often find out more information by looking in the `/logs` directory under your Grakn installation.  
-
-Please see the answer to the question below "Can I run Grakn on an existing Cassandra Platform?" if you are already using Cassandra and want to run Grakn on a different instance of Cassandra to our default.
-=======
-I am running `grakn.sh start` but it hangs on `Starting ...`. Why?
+I am running `grakn server start` but it hangs on `Starting ...`. Why?
 
 This may be because you have cloned the Grakn repo into a directory which has a space in its name (e.g. `/grakn test`). 
-You can build our code successfully, but when you start `grakn.sh`, it hangs because the database needs you to have single word pathnames. 
+You can build our code successfully, but when you when you run `./grakn server start`, it hangs because the database needs you to have single word pathnames. 
 Remove the spaces (e.g. `/grakn_test`) and try again.
->>>>>>> 91be200a
 
 ### Why am I getting ghost vertices?
 
@@ -145,30 +127,6 @@
 
 It would be possible to create multiple resources of the type `unique-id` with the value `1`. These duplicate resources are similarly merged and resolved by Grakn engine.
 
-<<<<<<< HEAD
-
-### Can I run Grakn on an existing Cassandra Platform?
-
-By default, Grakn is shipped with [Janus Graph](http://janusgraph.org/), which in turn relies on Cassandra. When you call `./grakn server start`, this starts a Cassandra instance and then starts the Grakn server.  You are not bound to use our instance of Cassandra, and can make adjustments to the settings in the `.properties` file in the `conf/main` directory of the Grakn, e.g. to make Janus use your Cassandra instance.
-
-Specifically you should change the following parameters:
-
-```bash
-# Host Location
-storage.hostname=127.0.0.1
-```
-
-You can also, for example, add the following to specify a custom port:
-
-```bash
-storage.port = 1234
-```
-
-Please refer to the [Janus documentation](http://docs.janusgraph.org/latest/config-ref.html#_storage) for more information.
-
-
-=======
->>>>>>> 91be200a
 ### Do applications written on top of Grakn have to be in Java?
 
 Currently, there is no official support for languages other than Java, although you can find blog posts that describe our experiments with [Haskell](https://blog.grakn.ai/grakn-ai-and-haskell-c166c7cc1d23), [Python](https://blog.grakn.ai/grakn-pandas-celebrities-5854ad688a4f) and [R](https://blog.grakn.ai/there-r-pandas-in-my-graph-b8b5f40a2f99). We would be very willing to accept proposals from our community and work with contributors to extend these initial offerings, and/or create bindings to other languages. 
