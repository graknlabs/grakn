--- conflicted
+++ resolved
@@ -51,11 +51,7 @@
 aggregate ask;
 ```
 
-<<<<<<< HEAD
-To find whether something is in the knowledge graph, you just need to use the `ask` aggregate. If the `get` query returns no result, then the corresponding `ask` aggregate will return `False`. Otherwise it will return `True`. Nothing fancy, but very useful. Especially if you are building an app on top of GRAKN.
-=======
-To find whether something is in the knowledge base, you just need to use the `ask` aggregate. If the `get` query returns no result, then the corresponding `ask` aggregate will return `False`. Otherwise it will return `True`. Nothing fancy, but very useful. Especially if you are building an app on top of Grakn.
->>>>>>> 1f1c630d
+To find whether something is in the knowledge graph, you just need to use the `ask` aggregate. If the `get` query returns no result, then the corresponding `ask` aggregate will return `False`. Otherwise it will return `True`. Nothing fancy, but very useful. Especially if you are building an app on top of Grakn.
 
 
 ## Compute queries
