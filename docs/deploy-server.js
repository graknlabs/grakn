const path = require('path');
const express = require('express');

const app = express();

const port = process.env.PORT ? process.env.PORT : 3000;
const dist = path.join(__dirname, '_site');

app.get('*', (req, res) => {
  let requestedResource = req.path;
  if (requestedResource.match(/^\/(overview|academy|contributors)\/?$/)){
<<<<<<< HEAD
    requestedResource = requestedResource.concat('/index.html');
=======
    const indexlink = requestedResource[requestedResource.length - 1] === '/'? 'index.html' : '/index.html';
    requestedResource = requestedResource.concat(indexlink);
>>>>>>> 9ba1ef7e
  }
  else if (!requestedResource.match(/\.(svg|pdf|png|jpg|jpeg|ico|ttf|otf|woff|woff2|eot|css|js|html|json)$/) && requestedResource !== '/') {
    requestedResource = requestedResource.concat('.html');
  }
  res.sendFile(path.join(dist, requestedResource));
});


app.listen(port, (error) => {
  if (error) {
    console.log(error); // eslint-disable-line no-console
  }
  console.info('Express is listening on port %s.', port); // eslint-disable-line no-console
});<|MERGE_RESOLUTION|>--- conflicted
+++ resolved
@@ -9,12 +9,8 @@
 app.get('*', (req, res) => {
   let requestedResource = req.path;
   if (requestedResource.match(/^\/(overview|academy|contributors)\/?$/)){
-<<<<<<< HEAD
-    requestedResource = requestedResource.concat('/index.html');
-=======
     const indexlink = requestedResource[requestedResource.length - 1] === '/'? 'index.html' : '/index.html';
     requestedResource = requestedResource.concat(indexlink);
->>>>>>> 9ba1ef7e
   }
   else if (!requestedResource.match(/\.(svg|pdf|png|jpg|jpeg|ico|ttf|otf|woff|woff2|eot|css|js|html|json)$/) && requestedResource !== '/') {
     requestedResource = requestedResource.concat('.html');
