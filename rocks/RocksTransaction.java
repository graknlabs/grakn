--- conflicted
+++ resolved
@@ -105,13 +105,8 @@
     }
 
     @Override
-<<<<<<< HEAD
     public LogicManager logic() {
-        if (!isOpen.get()) throw new GraknException(TRANSACTION_CLOSED);
-=======
-    public LogicManager logics() {
-        if (!isOpen.get()) throw GraknException.of(TRANSACTION_CLOSED);
->>>>>>> cf647b60
+        if (!isOpen.get()) throw  GraknException.of(TRANSACTION_CLOSED);
         return logicMgr;
     }
 
