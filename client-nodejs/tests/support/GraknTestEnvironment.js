<<<<<<< HEAD
/*
 * Licensed to the Apache Software Foundation (ASF) under one
 * or more contributor license agreements.  See the NOTICE file
 * distributed with this work for additional information
 * regarding copyright ownership.  The ASF licenses this file
 * to you under the Apache License, Version 2.0 (the
 * "License"); you may not use this file except in compliance
 * with the License.  You may obtain a copy of the License at
 *
 *   http://www.apache.org/licenses/LICENSE-2.0
 *
 * Unless required by applicable law or agreed to in writing,
 * software distributed under the License is distributed on an
 * "AS IS" BASIS, WITHOUT WARRANTIES OR CONDITIONS OF ANY
 * KIND, either express or implied.  See the License for the
 * specific language governing permissions and limitations
 * under the License.
 */

const Grakn = require("../../src/Grakn");
const DistGrakn = require("../../dist/Grakn");

=======
>>>>>>> 964206fb
const DEFAULT_URI = "localhost:48555";
const INTEGRATION_TESTS_TIMEOUT = 40000;
const TEST_KEYSPACE = 'testkeyspace';

// Test Grakn with distribution code if TEST_ENV is dist
let Grakn;
let graknClient;
if(process.env.TEST_ENV === 'dist'){
    Grakn = require("../../dist/Grakn");
    graknClient = new Grakn(DEFAULT_URI);
}else {
    Grakn = require("../../src/Grakn");
    graknClient = new Grakn(DEFAULT_URI);
}
//Every test file instantiate a new GraknEnvironment - so session will be new for every test file
const session = graknClient.session(TEST_KEYSPACE);

jest.setTimeout(INTEGRATION_TESTS_TIMEOUT);

module.exports = {
    session: () => session,
    sessionForKeyspace: (keyspace) => graknClient.session(keyspace),
    tearDown: async () => {
        await session.close();
        // await graknClient.keyspace.delete(TEST_KEYSPACE);
    },
    dataType: () => Grakn.dataType,
    txType: () => Grakn.txType,
    graknClient
}<|MERGE_RESOLUTION|>--- conflicted
+++ resolved
@@ -1,4 +1,3 @@
-<<<<<<< HEAD
 /*
  * Licensed to the Apache Software Foundation (ASF) under one
  * or more contributor license agreements.  See the NOTICE file
@@ -18,11 +17,6 @@
  * under the License.
  */
 
-const Grakn = require("../../src/Grakn");
-const DistGrakn = require("../../dist/Grakn");
-
-=======
->>>>>>> 964206fb
 const DEFAULT_URI = "localhost:48555";
 const INTEGRATION_TESTS_TIMEOUT = 40000;
 const TEST_KEYSPACE = 'testkeyspace';
